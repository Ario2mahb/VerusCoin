--- conflicted
+++ resolved
@@ -720,32 +720,19 @@
     return NullUniValue;
 }
 
-<<<<<<< HEAD
-bool getAddressFromIndex(const int &type, const uint160 &hash, std::string &address)
-{
-    if (type == 2) {
-        address = CBitcoinAddress(CScriptID(hash)).ToString();
-    } else if (type == 1) {
-        address = CBitcoinAddress(CKeyID(hash)).ToString();
-    }
-    else {
-=======
-// insightexplorer
-static bool getAddressFromIndex(
-    int type, const uint160 &hash, std::string &address)
+bool getAddressFromIndex(
+    const int &type, const uint160 &hash, std::string &address)
 {
     if (type == CScript::P2SH) {
         address = EncodeDestination(CScriptID(hash));
     } else if (type == CScript::P2PKH) {
         address = EncodeDestination(CKeyID(hash));
     } else {
->>>>>>> e3983afc
         return false;
     }
     return true;
 }
 
-<<<<<<< HEAD
 bool getAddressesFromParams(const UniValue& params, std::vector<std::pair<uint160, int> > &addresses)
 {
     if (params[0].isStr()) {
@@ -801,109 +788,24 @@
             "\nArguments:\n"
             "{\n"
             "  \"addresses\"\n"
-=======
-// This function accepts an address and returns in the output parameters
-// the version and raw bytes for the RIPEMD-160 hash.
-static bool getIndexKey(
-    const CTxDestination& dest, uint160& hashBytes, int& type)
-{
-    if (!IsValidDestination(dest)) {
-        return false;
-    }
-    if (dest.type() == typeid(CKeyID)) {
-        auto x = boost::get<CKeyID>(&dest);
-        memcpy(&hashBytes, x->begin(), 20);
-        type = CScript::P2PKH;
-        return true;
-    }
-    if (dest.type() == typeid(CScriptID)) {
-        auto x = boost::get<CScriptID>(&dest);
-        memcpy(&hashBytes, x->begin(), 20);
-        type = CScript::P2SH;
-        return true;
-    }
-    return false;
-}
-
-// insightexplorer
-static bool getAddressesFromParams(
-    const UniValue& params,
-    std::vector<std::pair<uint160, int>> &addresses)
-{
-    std::vector<std::string> param_addresses;
-    if (params[0].isStr()) {
-        param_addresses.push_back(params[0].get_str());
-    } else if (params[0].isObject()) {
-        UniValue addressValues = find_value(params[0].get_obj(), "addresses");
-        if (!addressValues.isArray()) {
-            throw JSONRPCError(RPC_INVALID_ADDRESS_OR_KEY,
-                "Addresses is expected to be an array");
-        }
-        for (const auto& it : addressValues.getValues()) {
-            param_addresses.push_back(it.get_str());
-        }
-
-    } else {
-        throw JSONRPCError(RPC_INVALID_ADDRESS_OR_KEY, "Invalid address");
-    }
-    for (const auto& it : param_addresses) {
-        CTxDestination address = DecodeDestination(it);
-        uint160 hashBytes;
-        int type = 0;
-        if (!getIndexKey(address, hashBytes, type)) {
-            throw JSONRPCError(RPC_INVALID_ADDRESS_OR_KEY, "Invalid address");
-        }
-        addresses.push_back(std::make_pair(hashBytes, type));
-    }
-    return true;
-}
-
-// insightexplorer
-UniValue getaddressmempool(const UniValue& params, bool fHelp)
-{
-    std::string enableArg = "insightexplorer";
-    bool enabled = fExperimentalMode && fInsightExplorer;
-    std::string disabledMsg = "";
-    if (!enabled) {
-        disabledMsg = experimentalDisabledHelpMsg("getaddressmempool", enableArg);
-    }
-    if (fHelp || params.size() != 1)
-        throw runtime_error(
-            "getaddressmempool {\"addresses\": [\"taddr\", ...]}\n"
-            "\nReturns all mempool deltas for an address.\n"
-            + disabledMsg +
-            "\nArguments:\n"
-            "{\n"
-            "  \"addresses\":\n"
->>>>>>> e3983afc
             "    [\n"
             "      \"address\"  (string) The base58check encoded address\n"
             "      ,...\n"
             "    ]\n"
             "}\n"
-<<<<<<< HEAD
-=======
-            "(or)\n"
-            "\"address\"  (string) The base58check encoded address\n"
->>>>>>> e3983afc
             "\nResult:\n"
             "[\n"
             "  {\n"
             "    \"address\"  (string) The base58check encoded address\n"
             "    \"txid\"  (string) The related txid\n"
             "    \"index\"  (number) The related input or output index\n"
-<<<<<<< HEAD
             "    \"satoshis\"  (number) The difference of satoshis\n"
-=======
-            "    \"satoshis\"  (number) The difference of zatoshis\n"
->>>>>>> e3983afc
             "    \"timestamp\"  (number) The time the transaction entered the mempool (seconds)\n"
             "    \"prevtxid\"  (string) The previous txid (if spending)\n"
             "    \"prevout\"  (string) The previous transaction output index (if spending)\n"
             "  }\n"
             "]\n"
             "\nExamples:\n"
-<<<<<<< HEAD
             + HelpExampleCli("getaddressmempool", "'{\"addresses\": [\"RY5LccmGiX9bUHYGtSWQouNy1yFhc5rM87\"]}'")
             + HelpExampleRpc("getaddressmempool", "{\"addresses\": [\"RY5LccmGiX9bUHYGtSWQouNy1yFhc5rM87\"]}")
         );
@@ -957,82 +859,12 @@
             "\nArguments:\n"
             "{\n"
             "  \"addresses\"\n"
-=======
-            + HelpExampleCli("getaddressmempool", "'{\"addresses\": [\"tmYXBYJj1K7vhejSec5osXK2QsGa5MTisUQ\"]}'")
-            + HelpExampleRpc("getaddressmempool", "{\"addresses\": [\"tmYXBYJj1K7vhejSec5osXK2QsGa5MTisUQ\"]}")
-        );
-
-    if (!enabled) {
-        throw JSONRPCError(RPC_MISC_ERROR, "Error: getaddressmempool is disabled. "
-            "Run './zcash-cli help getaddressmempool' for instructions on how to enable this feature.");
-    }
-
-    std::vector<std::pair<uint160, int>> addresses;
-
-    if (!getAddressesFromParams(params, addresses)) {
-        throw JSONRPCError(RPC_INVALID_ADDRESS_OR_KEY, "Invalid address");
-    }
-    std::vector<std::pair<CMempoolAddressDeltaKey, CMempoolAddressDelta>> indexes;
-    mempool.getAddressIndex(addresses, indexes);
-    std::sort(indexes.begin(), indexes.end(),
-        [](const std::pair<CMempoolAddressDeltaKey, CMempoolAddressDelta>& a,
-           const std::pair<CMempoolAddressDeltaKey, CMempoolAddressDelta>& b) -> bool {
-               return a.second.time < b.second.time;
-           });
-
-    UniValue result(UniValue::VARR);
-
-    for (const auto& it : indexes) {
-        std::string address;
-        if (!getAddressFromIndex(it.first.type, it.first.addressBytes, address)) {
-            throw JSONRPCError(RPC_INVALID_ADDRESS_OR_KEY, "Unknown address type");
-        }
-        UniValue delta(UniValue::VOBJ);
-        delta.push_back(Pair("address", address));
-        delta.push_back(Pair("txid", it.first.txhash.GetHex()));
-        delta.push_back(Pair("index", (int)it.first.index));
-        delta.push_back(Pair("satoshis", it.second.amount));
-        delta.push_back(Pair("timestamp", it.second.time));
-        if (it.second.amount < 0) {
-            delta.push_back(Pair("prevtxid", it.second.prevhash.GetHex()));
-            delta.push_back(Pair("prevout", (int)it.second.prevout));
-        }
-        result.push_back(delta);
-    }
-    return result;
-}
-
-// insightexplorer
-UniValue getaddressutxos(const UniValue& params, bool fHelp)
-{
-    std::string enableArg = "insightexplorer";
-    bool enabled = fExperimentalMode && fInsightExplorer;
-    std::string disabledMsg = "";
-    if (!enabled) {
-        disabledMsg = experimentalDisabledHelpMsg("getaddressutxos", enableArg);
-    }
-    if (fHelp || params.size() != 1)
-        throw runtime_error(
-            "getaddressutxos {\"addresses\": [\"taddr\", ...], (\"chainInfo\": true|false)}\n"
-            "\nReturns all unspent outputs for an address.\n"
-            + disabledMsg +
-            "\nArguments:\n"
-            "{\n"
-            "  \"addresses\":\n"
->>>>>>> e3983afc
             "    [\n"
             "      \"address\"  (string) The base58check encoded address\n"
             "      ,...\n"
             "    ],\n"
-<<<<<<< HEAD
             "  \"chainInfo\"  (boolean) Include chain info with results\n"
             "}\n"
-=======
-            "  \"chainInfo\"  (boolean, optional, default=false) Include chain info with results\n"
-            "}\n"
-            "(or)\n"
-            "\"address\"  (string) The base58check encoded address\n"
->>>>>>> e3983afc
             "\nResult\n"
             "[\n"
             "  {\n"
@@ -1040,7 +872,6 @@
             "    \"txid\"  (string) The output txid\n"
             "    \"height\"  (number) The block height\n"
             "    \"outputIndex\"  (number) The output index\n"
-<<<<<<< HEAD
             "    \"script\"  (strin) The script hex encoded\n"
             "    \"satoshis\"  (number) The number of satoshis of the output\n"
             "  }\n"
@@ -1080,70 +911,10 @@
         UniValue output(UniValue::VOBJ);
         std::string address;
         if (!getAddressFromIndex(it->first.type, it->first.hashBytes, address)) {
-=======
-            "    \"script\"  (string) The script hex encoded\n"
-            "    \"satoshis\"  (number) The number of zatoshis of the output\n"
-            "  }, ...\n"
-            "]\n\n"
-            "(or, if chainInfo is true):\n\n"
-            "{\n"
-            "  \"utxos\":\n"
-            "    [\n"
-            "      {\n"
-            "        \"address\"     (string)  The address base58check encoded\n"
-            "        \"txid\"        (string)  The output txid\n"
-            "        \"height\"      (number)  The block height\n"
-            "        \"outputIndex\" (number)  The output index\n"
-            "        \"script\"      (string)  The script hex encoded\n"
-            "        \"satoshis\"    (number)  The number of zatoshis of the output\n"
-            "      }, ...\n"
-            "    ],\n"
-            "  \"hash\"              (string)  The block hash\n"
-            "  \"height\"            (numeric) The block height\n"
-            "}\n"
-            "\nExamples:\n"
-            + HelpExampleCli("getaddressutxos", "'{\"addresses\": [\"tmYXBYJj1K7vhejSec5osXK2QsGa5MTisUQ\"], \"chainInfo\": true}'")
-            + HelpExampleRpc("getaddressutxos", "{\"addresses\": [\"tmYXBYJj1K7vhejSec5osXK2QsGa5MTisUQ\"], \"chainInfo\": true}")
-            );
-
-    if (!enabled) {
-        throw JSONRPCError(RPC_MISC_ERROR, "Error: getaddressutxos is disabled. "
-            "Run './zcash-cli help getaddressutxos' for instructions on how to enable this feature.");
-    }
-
-    bool includeChainInfo = false;
-    if (params[0].isObject()) {
-        UniValue chainInfo = find_value(params[0].get_obj(), "chainInfo");
-        if (!chainInfo.isNull()) {
-            includeChainInfo = chainInfo.get_bool();
-        }
-    }
-    std::vector<std::pair<uint160, int>> addresses;
-    if (!getAddressesFromParams(params, addresses)) {
-        throw JSONRPCError(RPC_INVALID_ADDRESS_OR_KEY, "Invalid address");
-    }
-    std::vector<CAddressUnspentDbEntry> unspentOutputs;
-    for (const auto& it : addresses) {
-        if (!GetAddressUnspent(it.first, it.second, unspentOutputs)) {
-            throw JSONRPCError(RPC_INVALID_ADDRESS_OR_KEY, "No information available for address");
-        }
-    }
-    std::sort(unspentOutputs.begin(), unspentOutputs.end(),
-        [](const CAddressUnspentDbEntry& a, const CAddressUnspentDbEntry& b) -> bool {
-            return a.second.blockHeight < b.second.blockHeight;
-        });
-
-    UniValue utxos(UniValue::VARR);
-    for (const auto& it : unspentOutputs) {
-        UniValue output(UniValue::VOBJ);
-        std::string address;
-        if (!getAddressFromIndex(it.first.type, it.first.hashBytes, address)) {
->>>>>>> e3983afc
             throw JSONRPCError(RPC_INVALID_ADDRESS_OR_KEY, "Unknown address type");
         }
 
         output.push_back(Pair("address", address));
-<<<<<<< HEAD
         output.push_back(Pair("txid", it->first.txhash.GetHex()));
         output.push_back(Pair("outputIndex", (int)it->first.index));
         output.push_back(Pair("script", HexStr(it->second.script.begin(), it->second.script.end())));
@@ -1205,149 +976,10 @@
     bool includeChainInfo = false;
     if (chainInfo.isBool()) {
         includeChainInfo = chainInfo.get_bool();
-=======
-        output.push_back(Pair("txid", it.first.txhash.GetHex()));
-        output.push_back(Pair("outputIndex", (int)it.first.index));
-        output.push_back(Pair("script", HexStr(it.second.script.begin(), it.second.script.end())));
-        output.push_back(Pair("satoshis", it.second.satoshis));
-        output.push_back(Pair("height", it.second.blockHeight));
-        utxos.push_back(output);
-    }
-
-    if (!includeChainInfo)
-        return utxos;
-
-    UniValue result(UniValue::VOBJ);
-    result.push_back(Pair("utxos", utxos));
-
-    LOCK(cs_main);  // for chainActive
-    result.push_back(Pair("hash", chainActive.Tip()->GetBlockHash().GetHex()));
-    result.push_back(Pair("height", (int)chainActive.Height()));
-    return result;
-}
-
-static void getHeightRange(const UniValue& params, int& start, int& end)
-{
-    start = 0;
-    end = 0;
-    if (params[0].isObject()) {
-        UniValue startValue = find_value(params[0].get_obj(), "start");
-        UniValue endValue = find_value(params[0].get_obj(), "end");
-        // If either is not specified, the other is ignored.
-        if (!startValue.isNull() && !endValue.isNull()) {
-            start = startValue.get_int();
-            end = endValue.get_int();
-            if (start <= 0 || end <= 0) {
-                throw JSONRPCError(RPC_INVALID_ADDRESS_OR_KEY,
-                    "Start and end are expected to be greater than zero");
-            }
-            if (end < start) {
-                throw JSONRPCError(RPC_INVALID_ADDRESS_OR_KEY,
-                    "End value is expected to be greater than start");
-            }
-        }
-    }
-
-    LOCK(cs_main);  // for chainActive
-    if (start > chainActive.Height() || end > chainActive.Height()) {
-        throw JSONRPCError(RPC_INVALID_ADDRESS_OR_KEY, "Start or end is outside chain range");
-    }
-}
-
-// Parse an address list then fetch the corresponding addressindex information.
-static void getAddressesInHeightRange(
-    const UniValue& params,
-    int start, int end,
-    std::vector<std::pair<uint160, int>>& addresses,
-    std::vector<std::pair<CAddressIndexKey, CAmount>> &addressIndex)
-{
-    if (!getAddressesFromParams(params, addresses)) {
-        throw JSONRPCError(RPC_INVALID_ADDRESS_OR_KEY, "Invalid address");
-    }
-    for (const auto& it : addresses) {
-        if (!GetAddressIndex(it.first, it.second, addressIndex, start, end)) {
-            throw JSONRPCError(RPC_INVALID_ADDRESS_OR_KEY,
-                "No information available for address");
-        }
-    }
-}
-
-// insightexplorer
-UniValue getaddressdeltas(const UniValue& params, bool fHelp)
-{
-    std::string enableArg = "insightexplorer";
-    bool enabled = fExperimentalMode && fInsightExplorer;
-    std::string disabledMsg = "";
-    if (!enabled) {
-        disabledMsg = experimentalDisabledHelpMsg("getaddressdeltas", enableArg);
-    }
-    if (fHelp || params.size() != 1)
-        throw runtime_error(
-            "getaddressdeltas {\"addresses\": [\"taddr\", ...], (\"start\": n), (\"end\": n), (\"chainInfo\": true|false)}\n"
-            "\nReturns all changes for an address.\n"
-            "\nReturns information about all changes to the given transparent addresses within the given (inclusive)\n"
-            "\nblock height range, default is the full blockchain.\n"
-            + disabledMsg +
-            "\nArguments:\n"
-            "{\n"
-            "  \"addresses\":\n"
-            "    [\n"
-            "      \"address\" (string) The base58check encoded address\n"
-            "      ,...\n"
-            "    ]\n"
-            "  \"start\"       (number, optional) The start block height\n"
-            "  \"end\"         (number, optional) The end block height\n"
-            "  \"chainInfo\"   (boolean, optional, default=false) Include chain info in results, only applies if start and end specified\n"
-            "}\n"
-            "(or)\n"
-            "\"address\"       (string) The base58check encoded address\n"
-            "\nResult:\n"
-            "[\n"
-            "  {\n"
-            "    \"satoshis\"  (number) The difference of zatoshis\n"
-            "    \"txid\"      (string) The related txid\n"
-            "    \"index\"     (number) The related input or output index\n"
-            "    \"height\"    (number) The block height\n"
-            "    \"address\"   (string) The base58check encoded address\n"
-            "  }, ...\n"
-            "]\n\n"
-            "(or, if chainInfo is true):\n\n"
-            "{\n"
-            "  \"deltas\":\n"
-            "    [\n"
-            "      {\n"
-            "        \"satoshis\"    (number) The difference of zatoshis\n"
-            "        \"txid\"        (string) The related txid\n"
-            "        \"index\"       (number) The related input or output index\n"
-            "        \"height\"      (number) The block height\n"
-            "        \"address\"     (string)  The address base58check encoded\n"
-            "      }, ...\n"
-            "    ],\n"
-            "  \"start\":\n"
-            "    {\n"
-            "      \"hash\"          (string)  The start block hash\n"
-            "      \"height\"        (numeric) The height of the start block\n"
-            "    }\n"
-            "  \"end\":\n"
-            "    {\n"
-            "      \"hash\"          (string)  The end block hash\n"
-            "      \"height\"        (numeric) The height of the end block\n"
-            "    }\n"
-            "}\n"
-            "\nExamples:\n"
-            + HelpExampleCli("getaddressdeltas", "'{\"addresses\": [\"tmYXBYJj1K7vhejSec5osXK2QsGa5MTisUQ\"], \"start\": 1000, \"end\": 2000, \"chainInfo\": true}'")
-            + HelpExampleRpc("getaddressdeltas", "{\"addresses\": [\"tmYXBYJj1K7vhejSec5osXK2QsGa5MTisUQ\"], \"start\": 1000, \"end\": 2000, \"chainInfo\": true}")
-        );
-
-    if (!enabled) {
-        throw JSONRPCError(RPC_MISC_ERROR, "Error: getaddressdeltas is disabled. "
-            "Run './zcash-cli help getaddressdeltas' for instructions on how to enable this feature.");
->>>>>>> e3983afc
     }
 
     int start = 0;
     int end = 0;
-<<<<<<< HEAD
 
     if (startValue.isNum() && endValue.isNum()) {
         start = startValue.get_int();
@@ -1377,58 +1009,29 @@
             if (!GetAddressIndex((*it).first, (*it).second, addressIndex)) {
                 throw JSONRPCError(RPC_INVALID_ADDRESS_OR_KEY, "No information available for address");
             }
-=======
-    getHeightRange(params, start, end);
-
-    std::vector<std::pair<uint160, int>> addresses;
-    std::vector<std::pair<CAddressIndexKey, CAmount>> addressIndex;
-    getAddressesInHeightRange(params, start, end, addresses, addressIndex);
-
-    bool includeChainInfo = false;
-    if (params[0].isObject()) {
-        UniValue chainInfo = find_value(params[0].get_obj(), "chainInfo");
-        if (!chainInfo.isNull()) {
-            includeChainInfo = chainInfo.get_bool();
->>>>>>> e3983afc
         }
     }
 
     UniValue deltas(UniValue::VARR);
-<<<<<<< HEAD
 
     for (std::vector<std::pair<CAddressIndexKey, CAmount> >::const_iterator it=addressIndex.begin(); it!=addressIndex.end(); it++) {
         std::string address;
         if (!getAddressFromIndex(it->first.type, it->first.hashBytes, address)) {
-=======
-    for (const auto& it : addressIndex) {
-        std::string address;
-        if (!getAddressFromIndex(it.first.type, it.first.hashBytes, address)) {
->>>>>>> e3983afc
             throw JSONRPCError(RPC_INVALID_ADDRESS_OR_KEY, "Unknown address type");
         }
 
         UniValue delta(UniValue::VOBJ);
-<<<<<<< HEAD
         delta.push_back(Pair("satoshis", it->second));
         delta.push_back(Pair("txid", it->first.txhash.GetHex()));
         delta.push_back(Pair("index", (int)it->first.index));
         delta.push_back(Pair("blockindex", (int)it->first.txindex));
         delta.push_back(Pair("height", it->first.blockHeight));
         delta.push_back(Pair("address", address));
-=======
-        delta.push_back(Pair("address", address));
-        delta.push_back(Pair("blockindex", (int)it.first.txindex));
-        delta.push_back(Pair("height", it.first.blockHeight));
-        delta.push_back(Pair("index", (int)it.first.index));
-        delta.push_back(Pair("satoshis", it.second));
-        delta.push_back(Pair("txid", it.first.txhash.GetHex()));
->>>>>>> e3983afc
         deltas.push_back(delta);
     }
 
     UniValue result(UniValue::VOBJ);
 
-<<<<<<< HEAD
     if (includeChainInfo && start > 0 && end > 0) {
         LOCK(cs_main);
 
@@ -1467,55 +1070,11 @@
             "\nArguments:\n"
             "{\n"
             "  \"addresses\"\n"
-=======
-    if (!(includeChainInfo && start > 0 && end > 0)) {
-        return deltas;
-    }
-
-    UniValue startInfo(UniValue::VOBJ);
-    UniValue endInfo(UniValue::VOBJ);
-    {
-        LOCK(cs_main);  // for chainActive
-        if (start > chainActive.Height() || end > chainActive.Height()) {
-            throw JSONRPCError(RPC_INVALID_ADDRESS_OR_KEY, "Start or end is outside chain range");
-        }
-        startInfo.push_back(Pair("hash", chainActive[start]->GetBlockHash().GetHex()));
-        endInfo.push_back(Pair("hash", chainActive[end]->GetBlockHash().GetHex()));
-    }
-    startInfo.push_back(Pair("height", start));
-    endInfo.push_back(Pair("height", end));
-
-    result.push_back(Pair("deltas", deltas));
-    result.push_back(Pair("start", startInfo));
-    result.push_back(Pair("end", endInfo));
-
-    return result;
-}
-
-// insightexplorer
-UniValue getaddressbalance(const UniValue& params, bool fHelp)
-{
-    std::string enableArg = "insightexplorer";
-    bool enabled = fExperimentalMode && fInsightExplorer;
-    std::string disabledMsg = "";
-    if (!enabled) {
-        disabledMsg = experimentalDisabledHelpMsg("getaddressbalance", enableArg);
-    }
-    if (fHelp || params.size() != 1)
-        throw runtime_error(
-            "getaddressbalance {\"addresses\": [\"taddr\", ...]}\n"
-            "\nReturns the balance for addresses.\n"
-            + disabledMsg +
-            "\nArguments:\n"
-            "{\n"
-            "  \"addresses:\"\n"
->>>>>>> e3983afc
             "    [\n"
             "      \"address\"  (string) The base58check encoded address\n"
             "      ,...\n"
             "    ]\n"
             "}\n"
-<<<<<<< HEAD
             "\nResult:\n"
             "{\n"
             "  \"balance\"  (string) The current balance in satoshis\n"
@@ -1628,79 +1187,12 @@
             "  \"start\" (number) The start block height\n"
             "  \"end\" (number) The end block height\n"
             "}\n"
-=======
-            "(or)\n"
-            "\"address\"  (string) The base58check encoded address\n"
-            "\nResult:\n"
-            "{\n"
-            "  \"balance\"  (string) The current balance in zatoshis\n"
-            "  \"received\"  (string) The total number of zatoshis received (including change)\n"
-            "}\n"
-            "\nExamples:\n"
-            + HelpExampleCli("getaddressbalance", "'{\"addresses\": [\"tmYXBYJj1K7vhejSec5osXK2QsGa5MTisUQ\"]}'")
-            + HelpExampleRpc("getaddressbalance", "{\"addresses\": [\"tmYXBYJj1K7vhejSec5osXK2QsGa5MTisUQ\"]}")
-        );
-
-    if (!enabled) {
-        throw JSONRPCError(RPC_MISC_ERROR, "Error: getaddressbalance is disabled. "
-            "Run './zcash-cli help getaddressbalance' for instructions on how to enable this feature.");
-    }
-
-    std::vector<std::pair<uint160, int>> addresses;
-    std::vector<std::pair<CAddressIndexKey, CAmount>> addressIndex;
-    // this method doesn't take start and end block height params, so set
-    // to zero (full range, entire blockchain)
-    getAddressesInHeightRange(params, 0, 0, addresses, addressIndex);
-
-    CAmount balance = 0;
-    CAmount received = 0;
-    for (const auto& it : addressIndex) {
-        if (it.second > 0) {
-            received += it.second;
-        }
-        balance += it.second;
-    }
-    UniValue result(UniValue::VOBJ);
-    result.push_back(Pair("balance", balance));
-    result.push_back(Pair("received", received));
-    return result;
-}
-
-// insightexplorer
-UniValue getaddresstxids(const UniValue& params, bool fHelp)
-{
-    std::string enableArg = "insightexplorer";
-    bool enabled = fExperimentalMode && fInsightExplorer;
-    std::string disabledMsg = "";
-    if (!enabled) {
-        disabledMsg = experimentalDisabledHelpMsg("getaddresstxids", enableArg);
-    }
-    if (fHelp || params.size() != 1)
-        throw runtime_error(
-            "getaddresstxids {\"addresses\": [\"taddr\", ...], (\"start\": n), (\"end\": n)}\n"
-            "\nReturns the txids for given transparent addresses within the given (inclusive)\n"
-            "\nblock height range, default is the full blockchain.\n"
-            + disabledMsg +
-            "\nArguments:\n"
-            "{\n"
-            "  \"addresses\":\n"
-            "    [\n"
-            "      \"taddr\"  (string) The base58check encoded address\n"
-            "      ,...\n"
-            "    ]\n"
-            "  \"start\" (number, optional) The start block height\n"
-            "  \"end\" (number, optional) The end block height\n"
-            "}\n"
-            "(or)\n"
-            "\"address\"  (string) The base58check encoded address\n"
->>>>>>> e3983afc
             "\nResult:\n"
             "[\n"
             "  \"transactionid\"  (string) The transaction id\n"
             "  ,...\n"
             "]\n"
             "\nExamples:\n"
-<<<<<<< HEAD
             + HelpExampleCli("getaddresstxids", "'{\"addresses\": [\"RY5LccmGiX9bUHYGtSWQouNy1yFhc5rM87\"]}'")
             + HelpExampleRpc("getaddresstxids", "{\"addresses\": [\"RY5LccmGiX9bUHYGtSWQouNy1yFhc5rM87\"]}")
         );
@@ -1709,20 +1201,10 @@
 
     if (!getAddressesFromParams(params, addresses)) {
         throw JSONRPCError(RPC_INVALID_ADDRESS_OR_KEY, "Invalid address");
-=======
-            + HelpExampleCli("getaddresstxids", "'{\"addresses\": [\"tmYXBYJj1K7vhejSec5osXK2QsGa5MTisUQ\"], \"start\": 1000, \"end\": 2000}'")
-            + HelpExampleRpc("getaddresstxids", "{\"addresses\": [\"tmYXBYJj1K7vhejSec5osXK2QsGa5MTisUQ\"], \"start\": 1000, \"end\": 2000}")
-        );
-
-    if (!enabled) {
-        throw JSONRPCError(RPC_MISC_ERROR, "Error: getaddresstxids is disabled. "
-            "Run './zcash-cli help getaddresstxids' for instructions on how to enable this feature.");
->>>>>>> e3983afc
     }
 
     int start = 0;
     int end = 0;
-<<<<<<< HEAD
     if (params[0].isObject()) {
         UniValue startValue = find_value(params[0].get_obj(), "start");
         UniValue endValue = find_value(params[0].get_obj(), "end");
@@ -1788,54 +1270,6 @@
             "{\n"
             "  \"txid\"  (string) The transaction id\n"
             "  \"index\"  (number) The spending input index\n"
-=======
-    getHeightRange(params, start, end);
-
-    std::vector<std::pair<uint160, int>> addresses;
-    std::vector<std::pair<CAddressIndexKey, CAmount>> addressIndex;
-    getAddressesInHeightRange(params, start, end, addresses, addressIndex);
-
-    // This is an ordered set, sorted by height, so result also sorted by height.
-    std::set<std::pair<int, std::string>> txids;
-
-    for (const auto& it : addressIndex) {
-        const int height = it.first.blockHeight;
-        const std::string txid = it.first.txhash.GetHex();
-        // Duplicate entries (two addresses in same tx) are suppressed
-        txids.insert(std::make_pair(height, txid));
-    }
-    UniValue result(UniValue::VARR);
-    for (const auto& it : txids) {
-        // only push the txid, not the height
-        result.push_back(it.second);
-    }
-    return result;
-}
-
-// insightexplorer
-UniValue getspentinfo(const UniValue& params, bool fHelp)
-{
-    std::string enableArg = "insightexplorer";
-    bool enabled = fExperimentalMode && fInsightExplorer;
-    std::string disabledMsg = "";
-    if (!enabled) {
-        disabledMsg = experimentalDisabledHelpMsg("getspentinfo", enableArg);
-    }
-    if (fHelp || params.size() != 1 || !params[0].isObject())
-        throw runtime_error(
-            "getspentinfo {\"txid\": \"txidhex\", \"index\": n}\n"
-            "\nReturns the txid and index where an output is spent.\n"
-            + disabledMsg +
-            "\nArguments:\n"
-            "{\n"
-            "  \"txid\"   (string) The hex string of the txid\n"
-            "  \"index\"  (number) The vout (output) index\n"
-            "}\n"
-            "\nResult:\n"
-            "{\n"
-            "  \"txid\"   (string) The transaction id\n"
-            "  \"index\"  (number) The spending (vin, input) index\n"
->>>>>>> e3983afc
             "  ,...\n"
             "}\n"
             "\nExamples:\n"
@@ -1843,7 +1277,6 @@
             + HelpExampleRpc("getspentinfo", "{\"txid\": \"0437cd7f8525ceed2324359c2d0ba26006d92d856a9c20fa0241106ee5a597c9\", \"index\": 0}")
         );
 
-<<<<<<< HEAD
     UniValue txidValue = find_value(params[0].get_obj(), "txid");
     UniValue indexValue = find_value(params[0].get_obj(), "index");
 
@@ -1851,20 +1284,6 @@
         throw JSONRPCError(RPC_INVALID_ADDRESS_OR_KEY, "Invalid txid or index");
     }
 
-=======
-    if (!enabled) {
-        throw JSONRPCError(RPC_MISC_ERROR, "Error: getspentinfo is disabled. "
-            "Run './zcash-cli help getspentinfo' for instructions on how to enable this feature.");
-    }
-
-    UniValue txidValue = find_value(params[0].get_obj(), "txid");
-    UniValue indexValue = find_value(params[0].get_obj(), "index");
-
-    if (!txidValue.isStr())
-        throw JSONRPCError(RPC_INVALID_ADDRESS_OR_KEY, "Invalid txid, must be a string");
-    if (!indexValue.isNum())
-        throw JSONRPCError(RPC_INVALID_ADDRESS_OR_KEY, "Invalid index, must be an integer");
->>>>>>> e3983afc
     uint256 txid = ParseHashV(txidValue, "txid");
     int outputIndex = indexValue.get_int();
 
@@ -1874,10 +1293,6 @@
     if (!GetSpentIndex(key, value)) {
         throw JSONRPCError(RPC_INVALID_ADDRESS_OR_KEY, "Unable to get spent info");
     }
-<<<<<<< HEAD
-
-=======
->>>>>>> e3983afc
     UniValue obj(UniValue::VOBJ);
     obj.push_back(Pair("txid", value.txid.GetHex()));
     obj.push_back(Pair("index", (int)value.inputIndex));
