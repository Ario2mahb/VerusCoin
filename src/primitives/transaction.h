// Copyright (c) 2009-2010 Satoshi Nakamoto
// Copyright (c) 2009-2014 The Bitcoin Core developers
// Distributed under the MIT software license, see the accompanying
// file COPYING or http://www.opensource.org/licenses/mit-license.php.

#ifndef BITCOIN_PRIMITIVES_TRANSACTION_H
#define BITCOIN_PRIMITIVES_TRANSACTION_H

#include "amount.h"
#include "random.h"
#include "script/script.h"
#include "serialize.h"
#include "streams.h"
#include "uint256.h"
#include "arith_uint256.h"
#include "consensus/consensus.h"
#include "hash.h"
#include "nonce.h"

#ifndef __APPLE__
#include <stdint.h>
#endif

#include <array>

#include <boost/variant.hpp>

#include "zcash/NoteEncryption.hpp"
#include "zcash/Zcash.h"
#include "zcash/JoinSplit.hpp"
#include "zcash/Proof.hpp"

<<<<<<< HEAD
extern uint32_t ASSETCHAINS_MAGIC;
=======
// Overwinter transaction version
static const int32_t OVERWINTER_TX_VERSION = 3;
static_assert(OVERWINTER_TX_VERSION >= OVERWINTER_MIN_TX_VERSION,
    "Overwinter tx version must not be lower than minimum");
static_assert(OVERWINTER_TX_VERSION <= OVERWINTER_MAX_TX_VERSION,
    "Overwinter tx version must not be higher than maximum");

// Sapling transaction version
static const int32_t SAPLING_TX_VERSION = 4;
static_assert(SAPLING_TX_VERSION >= SAPLING_MIN_TX_VERSION,
    "Sapling tx version must not be lower than minimum");
static_assert(SAPLING_TX_VERSION <= SAPLING_MAX_TX_VERSION,
    "Sapling tx version must not be higher than maximum");

/**
 * A shielded input to a transaction. It contains data that describes a Spend transfer.
 */
class SpendDescription
{
public:
    typedef std::array<unsigned char, 64> spend_auth_sig_t;

    uint256 cv;                    //!< A value commitment to the value of the input note.
    uint256 anchor;                //!< A Merkle root of the Sapling note commitment tree at some block height in the past.
    uint256 nullifier;             //!< The nullifier of the input note.
    uint256 rk;                    //!< The randomized public key for spendAuthSig.
    libzcash::GrothProof zkproof;  //!< A zero-knowledge proof using the spend circuit.
    spend_auth_sig_t spendAuthSig; //!< A signature authorizing this spend.

    SpendDescription() { }

    ADD_SERIALIZE_METHODS;

    template <typename Stream, typename Operation>
    inline void SerializationOp(Stream& s, Operation ser_action) {
        READWRITE(cv);
        READWRITE(anchor);
        READWRITE(nullifier);
        READWRITE(rk);
        READWRITE(zkproof);
        READWRITE(spendAuthSig);
    }

    friend bool operator==(const SpendDescription& a, const SpendDescription& b)
    {
        return (
            a.cv == b.cv &&
            a.anchor == b.anchor &&
            a.nullifier == b.nullifier &&
            a.rk == b.rk &&
            a.zkproof == b.zkproof &&
            a.spendAuthSig == b.spendAuthSig
            );
    }

    friend bool operator!=(const SpendDescription& a, const SpendDescription& b)
    {
        return !(a == b);
    }
};

/**
 * A shielded output to a transaction. It contains data that describes an Output transfer.
 */
class OutputDescription
{
public:
    uint256 cv;                     //!< A value commitment to the value of the output note.
    uint256 cm;                     //!< The note commitment for the output note.
    uint256 ephemeralKey;           //!< A Jubjub public key.
    libzcash::SaplingEncCiphertext encCiphertext; //!< A ciphertext component for the encrypted output note.
    libzcash::SaplingOutCiphertext outCiphertext; //!< A ciphertext component for the encrypted output note.
    libzcash::GrothProof zkproof;   //!< A zero-knowledge proof using the output circuit.

    OutputDescription() { }

    ADD_SERIALIZE_METHODS;

    template <typename Stream, typename Operation>
    inline void SerializationOp(Stream& s, Operation ser_action) {
        READWRITE(cv);
        READWRITE(cm);
        READWRITE(ephemeralKey);
        READWRITE(encCiphertext);
        READWRITE(outCiphertext);
        READWRITE(zkproof);
    }

    friend bool operator==(const OutputDescription& a, const OutputDescription& b)
    {
        return (
            a.cv == b.cv &&
            a.cm == b.cm &&
            a.ephemeralKey == b.ephemeralKey &&
            a.encCiphertext == b.encCiphertext &&
            a.outCiphertext == b.outCiphertext &&
            a.zkproof == b.zkproof
            );
    }

    friend bool operator!=(const OutputDescription& a, const OutputDescription& b)
    {
        return !(a == b);
    }
};

template <typename Stream>
class SproutProofSerializer : public boost::static_visitor<>
{
    Stream& s;
    bool useGroth;

public:
    SproutProofSerializer(Stream& s, bool useGroth) : s(s), useGroth(useGroth) {}

    void operator()(const libzcash::PHGRProof& proof) const
    {
        if (useGroth) {
            throw std::ios_base::failure("Invalid Sprout proof for transaction format (expected GrothProof, found PHGRProof)");
        }
        ::Serialize(s, proof);
    }

    void operator()(const libzcash::GrothProof& proof) const
    {
        if (!useGroth) {
            throw std::ios_base::failure("Invalid Sprout proof for transaction format (expected PHGRProof, found GrothProof)");
        }
        ::Serialize(s, proof);
    }
};

template<typename Stream, typename T>
inline void SerReadWriteSproutProof(Stream& s, const T& proof, bool useGroth, CSerActionSerialize ser_action)
{
    auto ps = SproutProofSerializer<Stream>(s, useGroth);
    boost::apply_visitor(ps, proof);
}

template<typename Stream, typename T>
inline void SerReadWriteSproutProof(Stream& s, T& proof, bool useGroth, CSerActionUnserialize ser_action)
{
    if (useGroth) {
        libzcash::GrothProof grothProof;
        ::Unserialize(s, grothProof);
        proof = grothProof;
    } else {
        libzcash::PHGRProof pghrProof;
        ::Unserialize(s, pghrProof);
        proof = pghrProof;
    }
}
>>>>>>> 0e0f5e4e

class JSDescription
{
public:
    // These values 'enter from' and 'exit to' the value
    // pool, respectively.
    CAmount vpub_old;
    CAmount vpub_new;

    // JoinSplits are always anchored to a root in the note
    // commitment tree at some point in the blockchain
    // history or in the history of the current
    // transaction.
    uint256 anchor;

    // Nullifiers are used to prevent double-spends. They
    // are derived from the secrets placed in the note
    // and the secret spend-authority key known by the
    // spender.
    std::array<uint256, ZC_NUM_JS_INPUTS> nullifiers;

    // Note commitments are introduced into the commitment
    // tree, blinding the public about the values and
    // destinations involved in the JoinSplit. The presence of
    // a commitment in the note commitment tree is required
    // to spend it.
    std::array<uint256, ZC_NUM_JS_OUTPUTS> commitments;

    // Ephemeral key
    uint256 ephemeralKey;

    // Ciphertexts
    // These contain trapdoors, values and other information
    // that the recipient needs, including a memo field. It
    // is encrypted using the scheme implemented in crypto/NoteEncryption.cpp
    std::array<ZCNoteEncryption::Ciphertext, ZC_NUM_JS_OUTPUTS> ciphertexts = {{ {{0}} }};

    // Random seed
    uint256 randomSeed;

    // MACs
    // The verification of the JoinSplit requires these MACs
    // to be provided as an input.
    std::array<uint256, ZC_NUM_JS_INPUTS> macs;

    // JoinSplit proof
    // This is a zk-SNARK which ensures that this JoinSplit is valid.
    libzcash::SproutProof proof;

    JSDescription(): vpub_old(0), vpub_new(0) { }

    JSDescription(
            bool makeGrothProof,
            ZCJoinSplit& params,
            const uint256& joinSplitPubKey,
            const uint256& rt,
            const std::array<libzcash::JSInput, ZC_NUM_JS_INPUTS>& inputs,
            const std::array<libzcash::JSOutput, ZC_NUM_JS_OUTPUTS>& outputs,
            CAmount vpub_old,
            CAmount vpub_new,
            bool computeProof = true, // Set to false in some tests
            uint256 *esk = nullptr // payment disclosure
    );

    static JSDescription Randomized(
            bool makeGrothProof,
            ZCJoinSplit& params,
            const uint256& joinSplitPubKey,
            const uint256& rt,
<<<<<<< HEAD
            boost::array<libzcash::JSInput, ZC_NUM_JS_INPUTS>& inputs,
            boost::array<libzcash::JSOutput, ZC_NUM_JS_OUTPUTS>& outputs,
            #ifdef __LP64__
            boost::array<uint64_t, ZC_NUM_JS_INPUTS>& inputMap,
            boost::array<uint64_t, ZC_NUM_JS_OUTPUTS>& outputMap,
            #else
            boost::array<size_t, ZC_NUM_JS_INPUTS>& inputMap,
            boost::array<size_t, ZC_NUM_JS_OUTPUTS>& outputMap,
            #endif
=======
            std::array<libzcash::JSInput, ZC_NUM_JS_INPUTS>& inputs,
            std::array<libzcash::JSOutput, ZC_NUM_JS_OUTPUTS>& outputs,
            std::array<size_t, ZC_NUM_JS_INPUTS>& inputMap,
            std::array<size_t, ZC_NUM_JS_OUTPUTS>& outputMap,
>>>>>>> 0e0f5e4e
            CAmount vpub_old,
            CAmount vpub_new,
            bool computeProof = true, // Set to false in some tests
            uint256 *esk = nullptr, // payment disclosure
            std::function<int(int)> gen = GetRandInt
    );

    // Verifies that the JoinSplit proof is correct.
    bool Verify(
        ZCJoinSplit& params,
        libzcash::ProofVerifier& verifier,
        const uint256& joinSplitPubKey
    ) const;

    // Returns the calculated h_sig
    uint256 h_sig(ZCJoinSplit& params, const uint256& joinSplitPubKey) const;

    ADD_SERIALIZE_METHODS;

    template <typename Stream, typename Operation>
    inline void SerializationOp(Stream& s, Operation ser_action) {
        // nVersion is set by CTransaction and CMutableTransaction to
        // (tx.fOverwintered << 31) | tx.nVersion
        bool fOverwintered = s.GetVersion() >> 31;
        int32_t txVersion = s.GetVersion() & 0x7FFFFFFF;
        bool useGroth = fOverwintered && txVersion >= SAPLING_TX_VERSION;

        READWRITE(vpub_old);
        READWRITE(vpub_new);
        READWRITE(anchor);
        READWRITE(nullifiers);
        READWRITE(commitments);
        READWRITE(ephemeralKey);
        READWRITE(randomSeed);
        READWRITE(macs);
        ::SerReadWriteSproutProof(s, proof, useGroth, ser_action);
        READWRITE(ciphertexts);
    }

    friend bool operator==(const JSDescription& a, const JSDescription& b)
    {
        return (
            a.vpub_old == b.vpub_old &&
            a.vpub_new == b.vpub_new &&
            a.anchor == b.anchor &&
            a.nullifiers == b.nullifiers &&
            a.commitments == b.commitments &&
            a.ephemeralKey == b.ephemeralKey &&
            a.ciphertexts == b.ciphertexts &&
            a.randomSeed == b.randomSeed &&
            a.macs == b.macs &&
            a.proof == b.proof
            );
    }

    friend bool operator!=(const JSDescription& a, const JSDescription& b)
    {
        return !(a == b);
    }
};

class BaseOutPoint
{
public:
    uint256 hash;
    uint32_t n;

    BaseOutPoint() { SetNull(); }
    BaseOutPoint(uint256 hashIn, uint32_t nIn) { hash = hashIn; n = nIn; }

    ADD_SERIALIZE_METHODS;

    template <typename Stream, typename Operation>
    inline void SerializationOp(Stream& s, Operation ser_action) {
        READWRITE(hash);
        READWRITE(n);
    }

    void SetNull() { hash.SetNull(); n = (uint32_t) -1; }
    bool IsNull() const { return (hash.IsNull() && n == (uint32_t) -1); }

    friend bool operator<(const BaseOutPoint& a, const BaseOutPoint& b)
    {
        return (a.hash < b.hash || (a.hash == b.hash && a.n < b.n));
    }

    friend bool operator==(const BaseOutPoint& a, const BaseOutPoint& b)
    {
        return (a.hash == b.hash && a.n == b.n);
    }

    friend bool operator!=(const BaseOutPoint& a, const BaseOutPoint& b)
    {
        return !(a == b);
    }
};

/** An outpoint - a combination of a transaction hash and an index n into its vout */
class COutPoint : public BaseOutPoint
{
public:
    COutPoint() : BaseOutPoint() {};
    COutPoint(uint256 hashIn, uint32_t nIn) : BaseOutPoint(hashIn, nIn) {};
    std::string ToString() const;
};

/** An outpoint - a combination of a transaction hash and an index n into its sapling
 * output description (vShieldedOutput) */
class SaplingOutPoint : public BaseOutPoint
{
public:
    SaplingOutPoint() : BaseOutPoint() {};
    SaplingOutPoint(uint256 hashIn, uint32_t nIn) : BaseOutPoint(hashIn, nIn) {}; 
    std::string ToString() const;
};

/** An input of a transaction.  It contains the location of the previous
 * transaction's output that it claims and a signature that matches the
 * output's public key.
 */
class CTxIn
{
public:
    COutPoint prevout;
    CScript scriptSig;
    uint32_t nSequence;

    CTxIn()
    {
        nSequence = std::numeric_limits<unsigned int>::max();
    }

    explicit CTxIn(COutPoint prevoutIn, CScript scriptSigIn=CScript(), uint32_t nSequenceIn=std::numeric_limits<unsigned int>::max());
    CTxIn(uint256 hashPrevTx, uint32_t nOut, CScript scriptSigIn=CScript(), uint32_t nSequenceIn=std::numeric_limits<uint32_t>::max());

    ADD_SERIALIZE_METHODS;

    template <typename Stream, typename Operation>
    inline void SerializationOp(Stream& s, Operation ser_action) {
        READWRITE(prevout);
        READWRITE(*(CScriptBase*)(&scriptSig));
        READWRITE(nSequence);
    }

    bool IsFinal() const
    {
        return (nSequence == std::numeric_limits<uint32_t>::max());
    }

    friend bool operator==(const CTxIn& a, const CTxIn& b)
    {
        return (a.prevout   == b.prevout &&
                a.scriptSig == b.scriptSig &&
                a.nSequence == b.nSequence);
    }

    friend bool operator!=(const CTxIn& a, const CTxIn& b)
    {
        return !(a == b);
    }

    std::string ToString() const;
};

/** An output of a transaction.  It contains the public key that the next input
 * must be able to sign with to claim it.
 */
class CTxOut
{
public:
    CAmount nValue;
    CScript scriptPubKey;
    uint64_t interest;
    CTxOut()
    {
        SetNull();
    }

    CTxOut(const CAmount& nValueIn, CScript scriptPubKeyIn);

    ADD_SERIALIZE_METHODS;

    template <typename Stream, typename Operation>
    inline void SerializationOp(Stream& s, Operation ser_action) {
        READWRITE(nValue);
        READWRITE(*(CScriptBase*)(&scriptPubKey));
    }

    void SetNull()
    {
        nValue = -1;
        scriptPubKey.clear();
    }

    bool IsNull() const
    {
        return (nValue == -1);
    }

    uint256 GetHash() const;

    CAmount GetDustThreshold(const CFeeRate &minRelayTxFee) const
    {
        // "Dust" is defined in terms of CTransaction::minRelayTxFee,
        // which has units satoshis-per-kilobyte.
        // If you'd pay more than 1/3 in fees
        // to spend something, then we consider it dust.
        // A typical spendable txout is 34 bytes big, and will
        // need a CTxIn of at least 148 bytes to spend:
        // so dust is a spendable txout less than 54 satoshis
        // with default minRelayTxFee.
        if (scriptPubKey.IsUnspendable())
            return 0;

        size_t nSize = GetSerializeSize(*this, SER_DISK, 0) + 148u;
        return 3*minRelayTxFee.GetFee(nSize);
    }

    bool IsDust(const CFeeRate &minRelayTxFee) const
    {
        return (nValue < GetDustThreshold(minRelayTxFee));
    }

    friend bool operator==(const CTxOut& a, const CTxOut& b)
    {
        return (a.nValue == b.nValue && a.scriptPubKey == b.scriptPubKey);
    }

    friend bool operator!=(const CTxOut& a, const CTxOut& b)
    {
        return !(a == b);
    }

    std::string ToString() const;
};

// Overwinter version group id
static constexpr uint32_t OVERWINTER_VERSION_GROUP_ID = 0x03C48270;
static_assert(OVERWINTER_VERSION_GROUP_ID != 0, "version group id must be non-zero as specified in ZIP 202");

// Sapling version group id
static constexpr uint32_t SAPLING_VERSION_GROUP_ID = 0x892F2085;
static_assert(SAPLING_VERSION_GROUP_ID != 0, "version group id must be non-zero as specified in ZIP 202");

struct CMutableTransaction;

/** The basic transaction that is broadcasted on the network and contained in
 * blocks.  A transaction can contain multiple inputs and outputs.
 */
class CTransaction
{
private:
    /** Memory only. */
    const uint256 hash;
    void UpdateHash() const;

protected:
    /** Developer testing only.  Set evilDeveloperFlag to true.
     * Convert a CMutableTransaction into a CTransaction without invoking UpdateHash()
     */
    CTransaction(const CMutableTransaction &tx, bool evilDeveloperFlag);

public:
    typedef std::array<unsigned char, 64> joinsplit_sig_t;
    typedef std::array<unsigned char, 64> binding_sig_t;

    // Transactions that include a list of JoinSplits are >= version 2.
    static const int32_t SPROUT_MIN_CURRENT_VERSION = 1;
    static const int32_t SPROUT_MAX_CURRENT_VERSION = 2;
    static const int32_t OVERWINTER_MIN_CURRENT_VERSION = 3;
    static const int32_t OVERWINTER_MAX_CURRENT_VERSION = 3;
    static const int32_t SAPLING_MIN_CURRENT_VERSION = 4;
    static const int32_t SAPLING_MAX_CURRENT_VERSION = 4;

    static_assert(SPROUT_MIN_CURRENT_VERSION >= SPROUT_MIN_TX_VERSION,
                  "standard rule for tx version should be consistent with network rule");

    static_assert(OVERWINTER_MIN_CURRENT_VERSION >= OVERWINTER_MIN_TX_VERSION,
                  "standard rule for tx version should be consistent with network rule");

    static_assert( (OVERWINTER_MAX_CURRENT_VERSION <= OVERWINTER_MAX_TX_VERSION &&
                    OVERWINTER_MAX_CURRENT_VERSION >= OVERWINTER_MIN_CURRENT_VERSION),
                  "standard rule for tx version should be consistent with network rule");

    static_assert(SAPLING_MIN_CURRENT_VERSION >= SAPLING_MIN_TX_VERSION,
                  "standard rule for tx version should be consistent with network rule");

    static_assert( (SAPLING_MAX_CURRENT_VERSION <= SAPLING_MAX_TX_VERSION &&
                    SAPLING_MAX_CURRENT_VERSION >= SAPLING_MIN_CURRENT_VERSION),
                  "standard rule for tx version should be consistent with network rule");

    // The local variables are made const to prevent unintended modification
    // without updating the cached hash value. However, CTransaction is not
    // actually immutable; deserialization and assignment are implemented,
    // and bypass the constness. This is safe, as they update the entire
    // structure, including the hash.
    const bool fOverwintered;
    const int32_t nVersion;
    const uint32_t nVersionGroupId;
    const std::vector<CTxIn> vin;
    const std::vector<CTxOut> vout;
    const uint32_t nLockTime;
    const uint32_t nExpiryHeight;
    const CAmount valueBalance;
    const std::vector<SpendDescription> vShieldedSpend;
    const std::vector<OutputDescription> vShieldedOutput;
    const std::vector<JSDescription> vjoinsplit;
    const uint256 joinSplitPubKey;
    const joinsplit_sig_t joinSplitSig = {{0}};
    const binding_sig_t bindingSig = {{0}};

    /** Construct a CTransaction that qualifies as IsNull() */
    CTransaction();

    /** Convert a CMutableTransaction into a CTransaction. */
    CTransaction(const CMutableTransaction &tx);
    CTransaction(CMutableTransaction &&tx);

    CTransaction& operator=(const CTransaction& tx);

    ADD_SERIALIZE_METHODS;

    template <typename Stream, typename Operation>
    inline void SerializationOp(Stream& s, Operation ser_action) {
        uint32_t header;
        if (ser_action.ForRead()) {
            // When deserializing, unpack the 4 byte header to extract fOverwintered and nVersion.
            READWRITE(header);
            *const_cast<bool*>(&fOverwintered) = header >> 31;
            *const_cast<int32_t*>(&this->nVersion) = header & 0x7FFFFFFF;
        } else {
            header = GetHeader();
            READWRITE(header);
        }
        if (fOverwintered) {
            READWRITE(*const_cast<uint32_t*>(&this->nVersionGroupId));
        }

        bool isOverwinterV3 =
            fOverwintered &&
            nVersionGroupId == OVERWINTER_VERSION_GROUP_ID &&
            nVersion == OVERWINTER_TX_VERSION;
        bool isSaplingV4 =
            fOverwintered &&
            nVersionGroupId == SAPLING_VERSION_GROUP_ID &&
            nVersion == SAPLING_TX_VERSION;
        if (fOverwintered && !(isOverwinterV3 || isSaplingV4)) {
            throw std::ios_base::failure("Unknown transaction format");
        }

        READWRITE(*const_cast<std::vector<CTxIn>*>(&vin));
        READWRITE(*const_cast<std::vector<CTxOut>*>(&vout));
        READWRITE(*const_cast<uint32_t*>(&nLockTime));
        if (isOverwinterV3 || isSaplingV4) {
            READWRITE(*const_cast<uint32_t*>(&nExpiryHeight));
        }
        if (isSaplingV4) {
            READWRITE(*const_cast<CAmount*>(&valueBalance));
            READWRITE(*const_cast<std::vector<SpendDescription>*>(&vShieldedSpend));
            READWRITE(*const_cast<std::vector<OutputDescription>*>(&vShieldedOutput));
        }
        if (nVersion >= 2) {
            auto os = WithVersion(&s, static_cast<int>(header));
            ::SerReadWrite(os, *const_cast<std::vector<JSDescription>*>(&vjoinsplit), ser_action);
            if (vjoinsplit.size() > 0) {
                READWRITE(*const_cast<uint256*>(&joinSplitPubKey));
                READWRITE(*const_cast<joinsplit_sig_t*>(&joinSplitSig));
            }
        }
        if (isSaplingV4 && !(vShieldedSpend.empty() && vShieldedOutput.empty())) {
            READWRITE(*const_cast<binding_sig_t*>(&bindingSig));
        }
        if (ser_action.ForRead())
            UpdateHash();
    }

    template <typename Stream>
    CTransaction(deserialize_type, Stream& s) : CTransaction(CMutableTransaction(deserialize, s)) {}

    bool IsNull() const {
        return vin.empty() && vout.empty();
    }

    const uint256& GetHash() const {
        return hash;
    }

    uint32_t GetHeader() const {
        // When serializing v1 and v2, the 4 byte header is nVersion
        uint32_t header = this->nVersion;
        // When serializing Overwintered tx, the 4 byte header is the combination of fOverwintered and nVersion
        if (fOverwintered) {
            header |= 1 << 31;
        }
        return header;
    }

    /*
     * Context for the two methods below:
     * As at most one of vpub_new and vpub_old is non-zero in every JoinSplit,
     * we can think of a JoinSplit as an input or output according to which one
     * it is (e.g. if vpub_new is non-zero the joinSplit is "giving value" to
     * the outputs in the transaction). Similarly, we can think of the Sapling
     * shielded part of the transaction as an input or output according to
     * whether valueBalance - the sum of shielded input values minus the sum of
     * shielded output values - is positive or negative.
     */

    // Return sum of txouts, (negative valueBalance or zero) and JoinSplit vpub_old.
    CAmount GetValueOut() const;
    // GetValueIn() is a method on CCoinsViewCache, because
    // inputs must be known to compute value in.

<<<<<<< HEAD
    // Return sum of JoinSplit vpub_new
    CAmount GetJoinSplitValueIn() const;
    // Return sum of JoinSplit vpub_old
    CAmount GetJoinSplitValueOut() const;
=======
    // Return sum of (positive valueBalance or zero) and JoinSplit vpub_new
    CAmount GetShieldedValueIn() const;
>>>>>>> 0e0f5e4e

    // Compute priority, given priority of inputs and (optionally) tx size
    double ComputePriority(double dPriorityInputs, unsigned int nTxSize=0) const;

    // Compute modified tx size for priority calculation (optionally given tx size)
    unsigned int CalculateModifiedSize(unsigned int nTxSize=0) const;

    bool IsMint() const
    {
        return IsCoinImport() || IsCoinBase();
    }

    bool IsCoinBase() const
    {
        return (vin.size() == 1 && vin[0].prevout.IsNull());
    }

    int64_t UnlockTime(uint32_t voutNum) const;

    bool IsCoinImport() const
    {
        return (vin.size() == 1 && vin[0].prevout.n == 10e8);
    }

    friend bool operator==(const CTransaction& a, const CTransaction& b)
    {
        return a.hash == b.hash;
    }

    friend bool operator!=(const CTransaction& a, const CTransaction& b)
    {
        return a.hash != b.hash;
    }

    // verus hash will be the same for a given txid, output number, block height, and blockhash of 100 blocks past
    static uint256 _GetVerusPOSHash(CPOSNonce *pNonce, const uint256 &txid, int32_t voutNum, int32_t height, const uint256 &pastHash, int64_t value)
    {
        pNonce->SetPOSEntropy(pastHash, txid, voutNum);
        CVerusHashWriter hashWriter  = CVerusHashWriter(SER_GETHASH, PROTOCOL_VERSION);

        hashWriter << ASSETCHAINS_MAGIC;

        // we only use the new style of POS hash after changeover and 100 blocks of enforced proper nonce updating
        if (CPOSNonce::NewPOSActive(height))
        {
            hashWriter << *pNonce;
            hashWriter << height;
            return ArithToUint256(UintToArith256(hashWriter.GetHash()) / value);
        }
        else
        {
            hashWriter << pastHash;
            hashWriter << height;
            hashWriter << txid;
            hashWriter << voutNum;
            return ArithToUint256(UintToArith256(hashWriter.GetHash()) / value);
        }
    }

    // Nonce is modified to include the transaction information
    uint256 GetVerusPOSHash(CPOSNonce *pNonce, int32_t voutNum, int32_t height, const uint256 &pastHash) const
    {
        uint256 txid = GetHash();

        if (voutNum >= vout.size())
            return uint256S("ff0f0f0f0f0f0f0f0f0f0f0f0f0f0f0f0f0f0f0f0f0f0f0f0f0f0f0f0f0f0f0f");

        return _GetVerusPOSHash(pNonce, txid, voutNum, height, pastHash, (uint64_t)vout[voutNum].nValue);
    }

    std::string ToString() const;
};

/** A mutable version of CTransaction. */
struct CMutableTransaction
{
    bool fOverwintered;
    int32_t nVersion;
    uint32_t nVersionGroupId;
    std::vector<CTxIn> vin;
    std::vector<CTxOut> vout;
    uint32_t nLockTime;
    uint32_t nExpiryHeight;
    CAmount valueBalance;
    std::vector<SpendDescription> vShieldedSpend;
    std::vector<OutputDescription> vShieldedOutput;
    std::vector<JSDescription> vjoinsplit;
    uint256 joinSplitPubKey;
    CTransaction::joinsplit_sig_t joinSplitSig = {{0}};
    CTransaction::binding_sig_t bindingSig = {{0}};

    CMutableTransaction();
    CMutableTransaction(const CTransaction& tx);

    ADD_SERIALIZE_METHODS;

    template <typename Stream, typename Operation>
    inline void SerializationOp(Stream& s, Operation ser_action) {
        uint32_t header;
        if (ser_action.ForRead()) {
            // When deserializing, unpack the 4 byte header to extract fOverwintered and nVersion.
            READWRITE(header);
            fOverwintered = header >> 31;
            this->nVersion = header & 0x7FFFFFFF;
        } else {
            // When serializing v1 and v2, the 4 byte header is nVersion
            header = this->nVersion;
            // When serializing Overwintered tx, the 4 byte header is the combination of fOverwintered and nVersion
            if (fOverwintered) {
                header |= 1 << 31;
            }
            READWRITE(header);
        }
        if (fOverwintered) {
            READWRITE(nVersionGroupId);
        }

        bool isOverwinterV3 =
            fOverwintered &&
            nVersionGroupId == OVERWINTER_VERSION_GROUP_ID &&
            nVersion == OVERWINTER_TX_VERSION;
        bool isSaplingV4 =
            fOverwintered &&
            nVersionGroupId == SAPLING_VERSION_GROUP_ID &&
            nVersion == SAPLING_TX_VERSION;
        if (fOverwintered && !(isOverwinterV3 || isSaplingV4)) {
            throw std::ios_base::failure("Unknown transaction format");
        }

        READWRITE(vin);
        READWRITE(vout);
        READWRITE(nLockTime);
        if (isOverwinterV3 || isSaplingV4) {
            READWRITE(nExpiryHeight);
        }
        if (isSaplingV4) {
            READWRITE(valueBalance);
            READWRITE(vShieldedSpend);
            READWRITE(vShieldedOutput);
        }
        if (nVersion >= 2) {
            auto os = WithVersion(&s, static_cast<int>(header));
            ::SerReadWrite(os, vjoinsplit, ser_action);
            if (vjoinsplit.size() > 0) {
                READWRITE(joinSplitPubKey);
                READWRITE(joinSplitSig);
            }
        }
        if (isSaplingV4 && !(vShieldedSpend.empty() && vShieldedOutput.empty())) {
            READWRITE(bindingSig);
        }
    }

    template <typename Stream>
    CMutableTransaction(deserialize_type, Stream& s) {
        Unserialize(s);
    }

    /** Compute the hash of this CMutableTransaction. This is computed on the
     * fly, as opposed to GetHash() in CTransaction, which uses a cached result.
     */
    uint256 GetHash() const;
};

#endif // BITCOIN_PRIMITIVES_TRANSACTION_H<|MERGE_RESOLUTION|>--- conflicted
+++ resolved
@@ -30,9 +30,8 @@
 #include "zcash/JoinSplit.hpp"
 #include "zcash/Proof.hpp"
 
-<<<<<<< HEAD
 extern uint32_t ASSETCHAINS_MAGIC;
-=======
+
 // Overwinter transaction version
 static const int32_t OVERWINTER_TX_VERSION = 3;
 static_assert(OVERWINTER_TX_VERSION >= OVERWINTER_MIN_TX_VERSION,
@@ -185,7 +184,6 @@
         proof = pghrProof;
     }
 }
->>>>>>> 0e0f5e4e
 
 class JSDescription
 {
@@ -255,22 +253,10 @@
             ZCJoinSplit& params,
             const uint256& joinSplitPubKey,
             const uint256& rt,
-<<<<<<< HEAD
-            boost::array<libzcash::JSInput, ZC_NUM_JS_INPUTS>& inputs,
-            boost::array<libzcash::JSOutput, ZC_NUM_JS_OUTPUTS>& outputs,
-            #ifdef __LP64__
-            boost::array<uint64_t, ZC_NUM_JS_INPUTS>& inputMap,
-            boost::array<uint64_t, ZC_NUM_JS_OUTPUTS>& outputMap,
-            #else
-            boost::array<size_t, ZC_NUM_JS_INPUTS>& inputMap,
-            boost::array<size_t, ZC_NUM_JS_OUTPUTS>& outputMap,
-            #endif
-=======
             std::array<libzcash::JSInput, ZC_NUM_JS_INPUTS>& inputs,
             std::array<libzcash::JSOutput, ZC_NUM_JS_OUTPUTS>& outputs,
             std::array<size_t, ZC_NUM_JS_INPUTS>& inputMap,
             std::array<size_t, ZC_NUM_JS_OUTPUTS>& outputMap,
->>>>>>> 0e0f5e4e
             CAmount vpub_old,
             CAmount vpub_new,
             bool computeProof = true, // Set to false in some tests
@@ -684,15 +670,8 @@
     // GetValueIn() is a method on CCoinsViewCache, because
     // inputs must be known to compute value in.
 
-<<<<<<< HEAD
-    // Return sum of JoinSplit vpub_new
-    CAmount GetJoinSplitValueIn() const;
-    // Return sum of JoinSplit vpub_old
-    CAmount GetJoinSplitValueOut() const;
-=======
     // Return sum of (positive valueBalance or zero) and JoinSplit vpub_new
     CAmount GetShieldedValueIn() const;
->>>>>>> 0e0f5e4e
 
     // Compute priority, given priority of inputs and (optionally) tx size
     double ComputePriority(double dPriorityInputs, unsigned int nTxSize=0) const;
