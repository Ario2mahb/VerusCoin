--- conflicted
+++ resolved
@@ -106,11 +106,7 @@
                     numerator = (nValue / 20); // assumes 5%!
                     if ( txheight < 30000 )
                         interest = (numerator / denominator);
-                    else
-                    {
-                        interest = (numerator * minutes) / ((uint64_t)365 * 24 * 60);
-                        printf("(%llu * %llu) = %llu; ",(long long)numerator,(long long)minutes,(long long)(numerator * minutes));
-                    }
+                    else interest = (numerator * minutes) / ((uint64_t)365 * 24 * 60);
                 }
                 else
                 {
@@ -125,12 +121,7 @@
                     interest = (numerator / denominator) / COIN;
                 else interest = ((numerator * minutes) / ((uint64_t)365 * 24 * 60)) / COIN;
             }
-<<<<<<< HEAD
-            
             //fprintf(stderr,"komodo_interest %lld %.8f nLockTime.%u tiptime.%u minutes.%d interest %lld %.8f (%llu / %llu)\n",(long long)nValue,(double)nValue/COIN,nLockTime,tiptime,minutes,(long long)interest,(double)interest/COIN,(long long)numerator,(long long)denominator);
-=======
-            fprintf(stderr,"komodo_interest %lld %.8f nLockTime.%u tiptime.%u minutes.%d interest %lld %.8f (%llu / %llu)\n",(long long)nValue,(double)nValue/COIN,nLockTime,tiptime,minutes,(long long)interest,(double)interest/COIN,(long long)numerator,(long long)denominator);
->>>>>>> 8c0fcef5
         }
     }
     return(interest);
