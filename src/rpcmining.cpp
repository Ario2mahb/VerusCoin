// Copyright (c) 2010 Satoshi Nakamoto
// Copyright (c) 2009-2014 The Bitcoin Core developers
// Distributed under the MIT software license, see the accompanying
// file COPYING or http://www.opensource.org/licenses/mit-license.php.

#include "amount.h"
#include "chainparams.h"
#include "consensus/consensus.h"
#include "consensus/validation.h"
#include "core_io.h"
#ifdef ENABLE_MINING
#include "crypto/equihash.h"
#endif
#include "init.h"
#include "main.h"
#include "metrics.h"
#include "miner.h"
#include "net.h"
#include "pow.h"
#include "rpcserver.h"
#include "util.h"
#include "validationinterface.h"
#ifdef ENABLE_WALLET
#include "wallet/wallet.h"
#endif

#include <stdint.h>

#include <boost/assign/list_of.hpp>

#include <univalue.h>

using namespace std;

/**
 * Return average network hashes per second based on the last 'lookup' blocks,
 * or over the difficulty averaging window if 'lookup' is nonpositive.
 * If 'height' is nonnegative, compute the estimate at the time when a given block was found.
 */
int64_t GetNetworkHashPS(int lookup, int height) {
    CBlockIndex *pb = chainActive.Tip();

    if (height >= 0 && height < chainActive.Height())
        pb = chainActive[height];

    if (pb == NULL || !pb->nHeight)
        return 0;

    // If lookup is nonpositive, then use difficulty averaging window.
    if (lookup <= 0)
        lookup = Params().GetConsensus().nPowAveragingWindow;

    // If lookup is larger than chain, then set it to chain length.
    if (lookup > pb->nHeight)
        lookup = pb->nHeight;

    CBlockIndex *pb0 = pb;
    int64_t minTime = pb0->GetBlockTime();
    int64_t maxTime = minTime;
    for (int i = 0; i < lookup; i++) {
        pb0 = pb0->pprev;
        int64_t time = pb0->GetBlockTime();
        minTime = std::min(time, minTime);
        maxTime = std::max(time, maxTime);
    }

    // In case there's a situation where minTime == maxTime, we don't want a divide by zero exception.
    if (minTime == maxTime)
        return 0;

    arith_uint256 workDiff = pb->nChainWork - pb0->nChainWork;
    int64_t timeDiff = maxTime - minTime;

    return (int64_t)(workDiff.getdouble() / timeDiff);
}

UniValue getlocalsolps(const UniValue& params, bool fHelp)
{
    if (fHelp)
        throw runtime_error(
            "getlocalsolps\n"
            "\nReturns the average local solutions per second since this node was started.\n"
            "This is the same information shown on the metrics screen (if enabled).\n"
            "\nResult:\n"
            "xxx.xxxxx     (numeric) Solutions per second average\n"
            "\nExamples:\n"
            + HelpExampleCli("getlocalsolps", "")
            + HelpExampleRpc("getlocalsolps", "")
       );

    LOCK(cs_main);
    return GetLocalSolPS();
}

UniValue getnetworksolps(const UniValue& params, bool fHelp)
{
    if (fHelp || params.size() > 2)
        throw runtime_error(
            "getnetworksolps ( blocks height )\n"
            "\nReturns the estimated network solutions per second based on the last n blocks.\n"
            "Pass in [blocks] to override # of blocks, -1 specifies over difficulty averaging window.\n"
            "Pass in [height] to estimate the network speed at the time when a certain block was found.\n"
            "\nArguments:\n"
            "1. blocks     (numeric, optional, default=120) The number of blocks, or -1 for blocks over difficulty averaging window.\n"
            "2. height     (numeric, optional, default=-1) To estimate at the time of the given height.\n"
            "\nResult:\n"
            "x             (numeric) Solutions per second estimated\n"
            "\nExamples:\n"
            + HelpExampleCli("getnetworksolps", "")
            + HelpExampleRpc("getnetworksolps", "")
       );

    LOCK(cs_main);
    return GetNetworkHashPS(params.size() > 0 ? params[0].get_int() : 120, params.size() > 1 ? params[1].get_int() : -1);
}

UniValue getnetworkhashps(const UniValue& params, bool fHelp)
{
    if (fHelp || params.size() > 2)
        throw runtime_error(
            "getnetworkhashps ( blocks height )\n"
            "\nDEPRECATED - left for backwards-compatibility. Use getnetworksolps instead.\n"
            "\nReturns the estimated network solutions per second based on the last n blocks.\n"
            "Pass in [blocks] to override # of blocks, -1 specifies over difficulty averaging window.\n"
            "Pass in [height] to estimate the network speed at the time when a certain block was found.\n"
            "\nArguments:\n"
            "1. blocks     (numeric, optional, default=120) The number of blocks, or -1 for blocks over difficulty averaging window.\n"
            "2. height     (numeric, optional, default=-1) To estimate at the time of the given height.\n"
            "\nResult:\n"
            "x             (numeric) Solutions per second estimated\n"
            "\nExamples:\n"
            + HelpExampleCli("getnetworkhashps", "")
            + HelpExampleRpc("getnetworkhashps", "")
       );

    LOCK(cs_main);
    return GetNetworkHashPS(params.size() > 0 ? params[0].get_int() : 120, params.size() > 1 ? params[1].get_int() : -1);
}

#ifdef ENABLE_MINING
UniValue getgenerate(const UniValue& params, bool fHelp)
{
    if (fHelp || params.size() != 0)
        throw runtime_error(
            "getgenerate\n"
            "\nReturn if the server is set to generate coins or not. The default is false.\n"
            "It is set with the command line argument -gen (or komodo.conf setting gen)\n"
            "It can also be set with the setgenerate call.\n"
            "\nResult\n"
            "true|false      (boolean) If the server is set to generate coins or not\n"
            "\nExamples:\n"
            + HelpExampleCli("getgenerate", "")
            + HelpExampleRpc("getgenerate", "")
        );

    LOCK(cs_main);
    return GetBoolArg("-gen", false);
}

<<<<<<< HEAD
extern uint8_t NOTARY_PUBKEY33[33];

Value generate(const Array& params, bool fHelp)
=======
UniValue generate(const UniValue& params, bool fHelp)
>>>>>>> f630519d
{
    if (fHelp || params.size() < 1 || params.size() > 1)
        throw runtime_error(
            "generate numblocks\n"
            "\nMine blocks immediately (before the RPC call returns)\n"
            "\nNote: this function can only be used on the regtest network\n"
            "\nArguments:\n"
            "1. numblocks    (numeric) How many blocks are generated immediately.\n"
            "\nResult\n"
            "[ blockhashes ]     (array) hashes of blocks generated\n"
            "\nExamples:\n"
            "\nGenerate 11 blocks\n"
            + HelpExampleCli("generate", "11")
        );

    if (GetArg("-mineraddress", "").empty()) {
#ifdef ENABLE_WALLET
        if (!pwalletMain) {
            throw JSONRPCError(RPC_METHOD_NOT_FOUND, "Wallet disabled and -mineraddress not set");
        }
#else
        throw JSONRPCError(RPC_METHOD_NOT_FOUND, "zcashd compiled without wallet and -mineraddress not set");
#endif
    }
    if (!Params().MineBlocksOnDemand())
        throw JSONRPCError(RPC_METHOD_NOT_FOUND, "This method can only be used on regtest");

    int nHeightStart = 0;
    int nHeightEnd = 0;
    int nHeight = 0;
    int nGenerate = params[0].get_int();
#ifdef ENABLE_WALLET
    CReserveKey reservekey(pwalletMain);
#endif

    {   // Don't keep cs_main locked
        LOCK(cs_main);
        nHeightStart = chainActive.Height();
        nHeight = nHeightStart;
        nHeightEnd = nHeightStart+nGenerate;
    }
    unsigned int nExtraNonce = 0;
    UniValue blockHashes(UniValue::VARR);
    unsigned int n = Params().EquihashN();
    unsigned int k = Params().EquihashK();
    while (nHeight < nHeightEnd)
    {
#ifdef ENABLE_WALLET
        std::unique_ptr<CBlockTemplate> pblocktemplate(CreateNewBlockWithKey(reservekey));
#else
        std::unique_ptr<CBlockTemplate> pblocktemplate(CreateNewBlockWithKey());
#endif
        if (!pblocktemplate.get())
            throw JSONRPCError(RPC_INTERNAL_ERROR, "Wallet keypool empty");
        CBlock *pblock = &pblocktemplate->block;
        {
            LOCK(cs_main);
            IncrementExtraNonce(pblock, chainActive.Tip(), nExtraNonce);
        }

        // Hash state
        crypto_generichash_blake2b_state eh_state;
        EhInitialiseState(n, k, eh_state);

        // I = the block header minus nonce and solution.
        CEquihashInput I{*pblock};
        CDataStream ss(SER_NETWORK, PROTOCOL_VERSION);
        ss << I;

        // H(I||...
        crypto_generichash_blake2b_update(&eh_state, (unsigned char*)&ss[0], ss.size());

        while (true) {
            // Yes, there is a chance every nonce could fail to satisfy the -regtest
            // target -- 1 in 2^(2^256). That ain't gonna happen
            pblock->nNonce = ArithToUint256(UintToArith256(pblock->nNonce) + 1);

            // H(I||V||...
            crypto_generichash_blake2b_state curr_state;
            curr_state = eh_state;
            crypto_generichash_blake2b_update(&curr_state,
                                              pblock->nNonce.begin(),
                                              pblock->nNonce.size());

            // (x_1, x_2, ...) = A(I, V, n, k)
            std::function<bool(std::vector<unsigned char>)> validBlock =
                    [&pblock](std::vector<unsigned char> soln)
            {
                LOCK(cs_main);
                pblock->nSolution = soln;
                solutionTargetChecks.increment();
                return CheckProofOfWork(chainActive.Height(),NOTARY_PUBKEY33,pblock->GetHash(), pblock->nBits, Params().GetConsensus());
            };
            bool found = EhBasicSolveUncancellable(n, k, curr_state, validBlock);
            ehSolverRuns.increment();
            if (found) {
                goto endloop;
            }
        }
endloop:
        CValidationState state;
        if (!ProcessNewBlock(chainActive.Tip()->nHeight+1,state, NULL, pblock, true, NULL))
            throw JSONRPCError(RPC_INTERNAL_ERROR, "ProcessNewBlock, block not accepted");
        ++nHeight;
        blockHashes.push_back(pblock->GetHash().GetHex());
    }
    return blockHashes;
}


UniValue setgenerate(const UniValue& params, bool fHelp)
{
    if (fHelp || params.size() < 1 || params.size() > 2)
        throw runtime_error(
            "setgenerate generate ( genproclimit )\n"
            "\nSet 'generate' true or false to turn generation on or off.\n"
            "Generation is limited to 'genproclimit' processors, -1 is unlimited.\n"
            "See the getgenerate call for the current setting.\n"
            "\nArguments:\n"
            "1. generate         (boolean, required) Set to true to turn on generation, off to turn off.\n"
            "2. genproclimit     (numeric, optional) Set the processor limit for when generation is on. Can be -1 for unlimited.\n"
            "\nExamples:\n"
            "\nSet the generation on with a limit of one processor\n"
            + HelpExampleCli("setgenerate", "true 1") +
            "\nCheck the setting\n"
            + HelpExampleCli("getgenerate", "") +
            "\nTurn off generation\n"
            + HelpExampleCli("setgenerate", "false") +
            "\nUsing json rpc\n"
            + HelpExampleRpc("setgenerate", "true, 1")
        );

    if (GetArg("-mineraddress", "").empty()) {
#ifdef ENABLE_WALLET
        if (!pwalletMain) {
            throw JSONRPCError(RPC_METHOD_NOT_FOUND, "Wallet disabled and -mineraddress not set");
        }
#else
        throw JSONRPCError(RPC_METHOD_NOT_FOUND, "zcashd compiled without wallet and -mineraddress not set");
#endif
    }
    if (Params().MineBlocksOnDemand())
        throw JSONRPCError(RPC_METHOD_NOT_FOUND, "Use the generate method instead of setgenerate on this network");

    bool fGenerate = true;
    if (params.size() > 0)
        fGenerate = params[0].get_bool();

    int nGenProcLimit = -1;
    if (params.size() > 1)
    {
        nGenProcLimit = params[1].get_int();
        if (nGenProcLimit == 0)
            fGenerate = false;
    }

    mapArgs["-gen"] = (fGenerate ? "1" : "0");
    mapArgs ["-genproclimit"] = itostr(nGenProcLimit);
#ifdef ENABLE_WALLET
    GenerateBitcoins(fGenerate, pwalletMain, nGenProcLimit);
#else
    GenerateBitcoins(fGenerate, nGenProcLimit);
#endif

    return NullUniValue;
}
#endif


UniValue getmininginfo(const UniValue& params, bool fHelp)
{
    if (fHelp || params.size() != 0)
        throw runtime_error(
            "getmininginfo\n"
            "\nReturns a json object containing mining-related information."
            "\nResult:\n"
            "{\n"
            "  \"blocks\": nnn,             (numeric) The current block\n"
            "  \"currentblocksize\": nnn,   (numeric) The last block size\n"
            "  \"currentblocktx\": nnn,     (numeric) The last block transaction\n"
            "  \"difficulty\": xxx.xxxxx    (numeric) The current difficulty\n"
            "  \"errors\": \"...\"          (string) Current errors\n"
            "  \"generate\": true|false     (boolean) If the generation is on or off (see getgenerate or setgenerate calls)\n"
            "  \"genproclimit\": n          (numeric) The processor limit for generation. -1 if no generation. (see getgenerate or setgenerate calls)\n"
            "  \"localsolps\": xxx.xxxxx    (numeric) The average local solution rate in Sol/s since this node was started\n"
            "  \"networksolps\": x          (numeric) The estimated network solution rate in Sol/s\n"
            "  \"pooledtx\": n              (numeric) The size of the mem pool\n"
            "  \"testnet\": true|false      (boolean) If using testnet or not\n"
            "  \"chain\": \"xxxx\",         (string) current network name as defined in BIP70 (main, test, regtest)\n"
            "}\n"
            "\nExamples:\n"
            + HelpExampleCli("getmininginfo", "")
            + HelpExampleRpc("getmininginfo", "")
        );


    LOCK(cs_main);

    UniValue obj(UniValue::VOBJ);
    obj.push_back(Pair("blocks",           (int)chainActive.Height()));
    obj.push_back(Pair("currentblocksize", (uint64_t)nLastBlockSize));
    obj.push_back(Pair("currentblocktx",   (uint64_t)nLastBlockTx));
    obj.push_back(Pair("difficulty",       (double)GetNetworkDifficulty()));
    obj.push_back(Pair("errors",           GetWarnings("statusbar")));
    obj.push_back(Pair("genproclimit",     (int)GetArg("-genproclimit", -1)));
    obj.push_back(Pair("localsolps"  ,     getlocalsolps(params, false)));
    obj.push_back(Pair("networksolps",     getnetworksolps(params, false)));
    obj.push_back(Pair("networkhashps",    getnetworksolps(params, false)));
    obj.push_back(Pair("pooledtx",         (uint64_t)mempool.size()));
    obj.push_back(Pair("testnet",          Params().TestnetToBeDeprecatedFieldRPC()));
    obj.push_back(Pair("chain",            Params().NetworkIDString()));
#ifdef ENABLE_MINING
    obj.push_back(Pair("generate",         getgenerate(params, false)));
#endif
    return obj;
}


// NOTE: Unlike wallet RPC (which use BTC values), mining RPCs follow GBT (BIP 22) in using satoshi amounts
UniValue prioritisetransaction(const UniValue& params, bool fHelp)
{
    if (fHelp || params.size() != 3)
        throw runtime_error(
            "prioritisetransaction <txid> <priority delta> <fee delta>\n"
            "Accepts the transaction into mined blocks at a higher (or lower) priority\n"
            "\nArguments:\n"
            "1. \"txid\"       (string, required) The transaction id.\n"
            "2. priority delta (numeric, required) The priority to add or subtract.\n"
            "                  The transaction selection algorithm considers the tx as it would have a higher priority.\n"
            "                  (priority of a transaction is calculated: coinage * value_in_satoshis / txsize) \n"
            "3. fee delta      (numeric, required) The fee value (in satoshis) to add (or subtract, if negative).\n"
            "                  The fee is not actually paid, only the algorithm for selecting transactions into a block\n"
            "                  considers the transaction as it would have paid a higher (or lower) fee.\n"
            "\nResult\n"
            "true              (boolean) Returns true\n"
            "\nExamples:\n"
            + HelpExampleCli("prioritisetransaction", "\"txid\" 0.0 10000")
            + HelpExampleRpc("prioritisetransaction", "\"txid\", 0.0, 10000")
        );

    LOCK(cs_main);

    uint256 hash = ParseHashStr(params[0].get_str(), "txid");
    CAmount nAmount = params[2].get_int64();

    mempool.PrioritiseTransaction(hash, params[0].get_str(), params[1].get_real(), nAmount);
    return true;
}


// NOTE: Assumes a conclusive result; if result is inconclusive, it must be handled by caller
static UniValue BIP22ValidationResult(const CValidationState& state)
{
    if (state.IsValid())
        return NullUniValue;

    std::string strRejectReason = state.GetRejectReason();
    if (state.IsError())
        throw JSONRPCError(RPC_VERIFY_ERROR, strRejectReason);
    if (state.IsInvalid())
    {
        if (strRejectReason.empty())
            return "rejected";
        return strRejectReason;
    }
    // Should be impossible
    return "valid?";
}

UniValue getblocktemplate(const UniValue& params, bool fHelp)
{
    if (fHelp || params.size() > 1)
        throw runtime_error(
            "getblocktemplate ( \"jsonrequestobject\" )\n"
            "\nIf the request parameters include a 'mode' key, that is used to explicitly select between the default 'template' request or a 'proposal'.\n"
            "It returns data needed to construct a block to work on.\n"
            "See https://en.bitcoin.it/wiki/BIP_0022 for full specification.\n"

            "\nArguments:\n"
            "1. \"jsonrequestobject\"       (string, optional) A json object in the following spec\n"
            "     {\n"
            "       \"mode\":\"template\"    (string, optional) This must be set to \"template\" or omitted\n"
            "       \"capabilities\":[       (array, optional) A list of strings\n"
            "           \"support\"           (string) client side supported feature, 'longpoll', 'coinbasetxn', 'coinbasevalue', 'proposal', 'serverlist', 'workid'\n"
            "           ,...\n"
            "         ]\n"
            "     }\n"
            "\n"

            "\nResult:\n"
            "{\n"
            "  \"version\" : n,                    (numeric) The block version\n"
            "  \"previousblockhash\" : \"xxxx\",    (string) The hash of current highest block\n"
            "  \"transactions\" : [                (array) contents of non-coinbase transactions that should be included in the next block\n"
            "      {\n"
            "         \"data\" : \"xxxx\",          (string) transaction data encoded in hexadecimal (byte-for-byte)\n"
            "         \"hash\" : \"xxxx\",          (string) hash/id encoded in little-endian hexadecimal\n"
            "         \"depends\" : [              (array) array of numbers \n"
            "             n                        (numeric) transactions before this one (by 1-based index in 'transactions' list) that must be present in the final block if this one is\n"
            "             ,...\n"
            "         ],\n"
            "         \"fee\": n,                   (numeric) difference in value between transaction inputs and outputs (in Satoshis); for coinbase transactions, this is a negative Number of the total collected block fees (ie, not including the block subsidy); if key is not present, fee is unknown and clients MUST NOT assume there isn't one\n"
            "         \"sigops\" : n,               (numeric) total number of SigOps, as counted for purposes of block limits; if key is not present, sigop count is unknown and clients MUST NOT assume there aren't any\n"
            "         \"required\" : true|false     (boolean) if provided and true, this transaction must be in the final block\n"
            "      }\n"
            "      ,...\n"
            "  ],\n"
//            "  \"coinbaseaux\" : {                  (json object) data that should be included in the coinbase's scriptSig content\n"
//            "      \"flags\" : \"flags\"            (string) \n"
//            "  },\n"
//            "  \"coinbasevalue\" : n,               (numeric) maximum allowable input to coinbase transaction, including the generation award and transaction fees (in Satoshis)\n"
            "  \"coinbasetxn\" : { ... },           (json object) information for coinbase transaction\n"
            "  \"target\" : \"xxxx\",               (string) The hash target\n"
            "  \"mintime\" : xxx,                   (numeric) The minimum timestamp appropriate for next block time in seconds since epoch (Jan 1 1970 GMT)\n"
            "  \"mutable\" : [                      (array of string) list of ways the block template may be changed \n"
            "     \"value\"                         (string) A way the block template may be changed, e.g. 'time', 'transactions', 'prevblock'\n"
            "     ,...\n"
            "  ],\n"
            "  \"noncerange\" : \"00000000ffffffff\",   (string) A range of valid nonces\n"
            "  \"sigoplimit\" : n,                 (numeric) limit of sigops in blocks\n"
            "  \"sizelimit\" : n,                  (numeric) limit of block size\n"
            "  \"curtime\" : ttt,                  (numeric) current timestamp in seconds since epoch (Jan 1 1970 GMT)\n"
            "  \"bits\" : \"xxx\",                 (string) compressed target of next block\n"
            "  \"height\" : n                      (numeric) The height of the next block\n"
            "}\n"

            "\nExamples:\n"
            + HelpExampleCli("getblocktemplate", "")
            + HelpExampleRpc("getblocktemplate", "")
         );

    LOCK(cs_main);

    // Wallet or miner address is required because we support coinbasetxn
    if (GetArg("-mineraddress", "").empty()) {
#ifdef ENABLE_WALLET
        if (!pwalletMain) {
            throw JSONRPCError(RPC_METHOD_NOT_FOUND, "Wallet disabled and -mineraddress not set");
        }
#else
        throw JSONRPCError(RPC_METHOD_NOT_FOUND, "zcashd compiled without wallet and -mineraddress not set");
#endif
    }

    std::string strMode = "template";
    UniValue lpval = NullUniValue;
    // TODO: Re-enable coinbasevalue once a specification has been written
    bool coinbasetxn = true;
    if (params.size() > 0)
    {
        const UniValue& oparam = params[0].get_obj();
        const UniValue& modeval = find_value(oparam, "mode");
        if (modeval.isStr())
            strMode = modeval.get_str();
        else if (modeval.isNull())
        {
            /* Do nothing */
        }
        else
            throw JSONRPCError(RPC_INVALID_PARAMETER, "Invalid mode");
        lpval = find_value(oparam, "longpollid");

        if (strMode == "proposal")
        {
            const UniValue& dataval = find_value(oparam, "data");
            if (!dataval.isStr())
                throw JSONRPCError(RPC_TYPE_ERROR, "Missing data String key for proposal");

            CBlock block;
            if (!DecodeHexBlk(block, dataval.get_str()))
                throw JSONRPCError(RPC_DESERIALIZATION_ERROR, "Block decode failed");

            uint256 hash = block.GetHash();
            BlockMap::iterator mi = mapBlockIndex.find(hash);
            if (mi != mapBlockIndex.end()) {
                CBlockIndex *pindex = mi->second;
                if (pindex->IsValid(BLOCK_VALID_SCRIPTS))
                    return "duplicate";
                if (pindex->nStatus & BLOCK_FAILED_MASK)
                    return "duplicate-invalid";
                return "duplicate-inconclusive";
            }

            CBlockIndex* const pindexPrev = chainActive.Tip();
            // TestBlockValidity only supports blocks built on the current Tip
            if (block.hashPrevBlock != pindexPrev->GetBlockHash())
                return "inconclusive-not-best-prevblk";
            CValidationState state;
            TestBlockValidity(state, block, pindexPrev, false, true);
            return BIP22ValidationResult(state);
        }
    }

    if (strMode != "template")
        throw JSONRPCError(RPC_INVALID_PARAMETER, "Invalid mode");

    if (vNodes.empty())
        throw JSONRPCError(RPC_CLIENT_NOT_CONNECTED, "Zcash is not connected!");

    //if (IsInitialBlockDownload())
     //   throw JSONRPCError(RPC_CLIENT_IN_INITIAL_DOWNLOAD, "Zcash is downloading blocks...");

    static unsigned int nTransactionsUpdatedLast;

    if (!lpval.isNull())
    {
        // Wait to respond until either the best block changes, OR a minute has passed and there are more transactions
        uint256 hashWatchedChain;
        boost::system_time checktxtime;
        unsigned int nTransactionsUpdatedLastLP;

        if (lpval.isStr())
        {
            // Format: <hashBestChain><nTransactionsUpdatedLast>
            std::string lpstr = lpval.get_str();

            hashWatchedChain.SetHex(lpstr.substr(0, 64));
            nTransactionsUpdatedLastLP = atoi64(lpstr.substr(64));
        }
        else
        {
            // NOTE: Spec does not specify behaviour for non-string longpollid, but this makes testing easier
            hashWatchedChain = chainActive.Tip()->GetBlockHash();
            nTransactionsUpdatedLastLP = nTransactionsUpdatedLast;
        }

        // Release the wallet and main lock while waiting
        LEAVE_CRITICAL_SECTION(cs_main);
        {
            checktxtime = boost::get_system_time() + boost::posix_time::minutes(1);

            boost::unique_lock<boost::mutex> lock(csBestBlock);
            while (chainActive.Tip()->GetBlockHash() == hashWatchedChain && IsRPCRunning())
            {
                if (!cvBlockChange.timed_wait(lock, checktxtime))
                {
                    // Timeout: Check transactions for update
                    if (mempool.GetTransactionsUpdated() != nTransactionsUpdatedLastLP)
                        break;
                    checktxtime += boost::posix_time::seconds(10);
                }
            }
        }
        ENTER_CRITICAL_SECTION(cs_main);

        if (!IsRPCRunning())
            throw JSONRPCError(RPC_CLIENT_NOT_CONNECTED, "Shutting down");
        // TODO: Maybe recheck connections/IBD and (if something wrong) send an expires-immediately template to stop miners?
    }

    // Update block
    static CBlockIndex* pindexPrev;
    static int64_t nStart;
    static CBlockTemplate* pblocktemplate;
    if (pindexPrev != chainActive.Tip() ||
        (mempool.GetTransactionsUpdated() != nTransactionsUpdatedLast && GetTime() - nStart > 5))
    {
        // Clear pindexPrev so future calls make a new block, despite any failures from here on
        pindexPrev = NULL;

        // Store the pindexBest used before CreateNewBlockWithKey, to avoid races
        nTransactionsUpdatedLast = mempool.GetTransactionsUpdated();
        CBlockIndex* pindexPrevNew = chainActive.Tip();
        nStart = GetTime();

        // Create new block
        if(pblocktemplate)
        {
            delete pblocktemplate;
            pblocktemplate = NULL;
        }
#ifdef ENABLE_WALLET
        CReserveKey reservekey(pwalletMain);
        pblocktemplate = CreateNewBlockWithKey(reservekey);
#else
        pblocktemplate = CreateNewBlockWithKey();
#endif
        if (!pblocktemplate)
            throw JSONRPCError(RPC_OUT_OF_MEMORY, "Out of memory");

        // Need to update only after we know CreateNewBlockWithKey succeeded
        pindexPrev = pindexPrevNew;
    }
    CBlock* pblock = &pblocktemplate->block; // pointer for convenience

    // Update nTime
    UpdateTime(pblock, Params().GetConsensus(), pindexPrev);
    pblock->nNonce = uint256();

    UniValue aCaps(UniValue::VARR); aCaps.push_back("proposal");

    UniValue txCoinbase = NullUniValue;
    UniValue transactions(UniValue::VARR);
    map<uint256, int64_t> setTxIndex;
    int i = 0;
    BOOST_FOREACH (const CTransaction& tx, pblock->vtx) {
        uint256 txHash = tx.GetHash();
        setTxIndex[txHash] = i++;

        if (tx.IsCoinBase() && !coinbasetxn)
            continue;

        UniValue entry(UniValue::VOBJ);

        entry.push_back(Pair("data", EncodeHexTx(tx)));

        entry.push_back(Pair("hash", txHash.GetHex()));

        UniValue deps(UniValue::VARR);
        BOOST_FOREACH (const CTxIn &in, tx.vin)
        {
            if (setTxIndex.count(in.prevout.hash))
                deps.push_back(setTxIndex[in.prevout.hash]);
        }
        entry.push_back(Pair("depends", deps));

        int index_in_template = i - 1;
        entry.push_back(Pair("fee", pblocktemplate->vTxFees[index_in_template]));
        entry.push_back(Pair("sigops", pblocktemplate->vTxSigOps[index_in_template]));

        if (tx.IsCoinBase()) {
            // Show founders' reward if it is required
            //if (pblock->vtx[0].vout.size() > 1) {
                // Correct this if GetBlockTemplate changes the order
            //    entry.push_back(Pair("foundersreward", (int64_t)tx.vout[1].nValue));
            //}
            entry.push_back(Pair("coinbasevalue", 3*COIN));
            entry.push_back(Pair("required", true));
            txCoinbase = entry;
        } else
            transactions.push_back(entry);
    }

    UniValue aux(UniValue::VOBJ);
    aux.push_back(Pair("flags", HexStr(COINBASE_FLAGS.begin(), COINBASE_FLAGS.end())));

    arith_uint256 hashTarget = arith_uint256().SetCompact(pblock->nBits);

    static UniValue aMutable(UniValue::VARR);
    if (aMutable.empty())
    {
        aMutable.push_back("time");
        aMutable.push_back("transactions");
        aMutable.push_back("prevblock");
    }

    UniValue result(UniValue::VOBJ);
    result.push_back(Pair("capabilities", aCaps));
    result.push_back(Pair("version", pblock->nVersion));
    result.push_back(Pair("previousblockhash", pblock->hashPrevBlock.GetHex()));
    result.push_back(Pair("transactions", transactions));
    if (coinbasetxn) {
        assert(txCoinbase.isObject());
        result.push_back(Pair("coinbasetxn", txCoinbase));
    } else {
        result.push_back(Pair("coinbaseaux", aux));
        result.push_back(Pair("coinbasevalue", (int64_t)pblock->vtx[0].vout[0].nValue));
    }
    result.push_back(Pair("longpollid", chainActive.Tip()->GetBlockHash().GetHex() + i64tostr(nTransactionsUpdatedLast)));
    result.push_back(Pair("target", hashTarget.GetHex()));
    result.push_back(Pair("mintime", (int64_t)pindexPrev->GetMedianTimePast()+1));
    result.push_back(Pair("mutable", aMutable));
    result.push_back(Pair("noncerange", "00000000ffffffff"));
    result.push_back(Pair("sigoplimit", (int64_t)MAX_BLOCK_SIGOPS));
    result.push_back(Pair("sizelimit", (int64_t)MAX_BLOCK_SIZE));
    result.push_back(Pair("curtime", pblock->GetBlockTime()));
    result.push_back(Pair("bits", strprintf("%08x", pblock->nBits)));
    result.push_back(Pair("height", (int64_t)(pindexPrev->nHeight+1)));

    //fprintf(stderr,"return complete template\n");
    return result;
}

class submitblock_StateCatcher : public CValidationInterface
{
public:
    uint256 hash;
    bool found;
    CValidationState state;

    submitblock_StateCatcher(const uint256 &hashIn) : hash(hashIn), found(false), state() {};

protected:
    virtual void BlockChecked(const CBlock& block, const CValidationState& stateIn) {
        if (block.GetHash() != hash)
            return;
        found = true;
        state = stateIn;
    };
};

UniValue submitblock(const UniValue& params, bool fHelp)
{
    if (fHelp || params.size() < 1 || params.size() > 2)
        throw runtime_error(
            "submitblock \"hexdata\" ( \"jsonparametersobject\" )\n"
            "\nAttempts to submit new block to network.\n"
            "The 'jsonparametersobject' parameter is currently ignored.\n"
            "See https://en.bitcoin.it/wiki/BIP_0022 for full specification.\n"

            "\nArguments\n"
            "1. \"hexdata\"    (string, required) the hex-encoded block data to submit\n"
            "2. \"jsonparametersobject\"     (string, optional) object of optional parameters\n"
            "    {\n"
            "      \"workid\" : \"id\"    (string, optional) if the server provided a workid, it MUST be included with submissions\n"
            "    }\n"
            "\nResult:\n"
            "\"duplicate\" - node already has valid copy of block\n"
            "\"duplicate-invalid\" - node already has block, but it is invalid\n"
            "\"duplicate-inconclusive\" - node already has block but has not validated it\n"
            "\"inconclusive\" - node has not validated the block, it may not be on the node's current best chain\n"
            "\"rejected\" - block was rejected as invalid\n"
            "For more information on submitblock parameters and results, see: https://github.com/bitcoin/bips/blob/master/bip-0022.mediawiki#block-submission\n"
            "\nExamples:\n"
            + HelpExampleCli("submitblock", "\"mydata\"")
            + HelpExampleRpc("submitblock", "\"mydata\"")
        );

    CBlock block;
    if (!DecodeHexBlk(block, params[0].get_str()))
        throw JSONRPCError(RPC_DESERIALIZATION_ERROR, "Block decode failed");

    uint256 hash = block.GetHash();
    bool fBlockPresent = false;
    {
        LOCK(cs_main);
        BlockMap::iterator mi = mapBlockIndex.find(hash);
        if (mi != mapBlockIndex.end()) {
            CBlockIndex *pindex = mi->second;
            if (pindex->IsValid(BLOCK_VALID_SCRIPTS))
                return "duplicate";
            if (pindex->nStatus & BLOCK_FAILED_MASK)
                return "duplicate-invalid";
            // Otherwise, we might only have the header - process the block before returning
            fBlockPresent = true;
        }
    }

    CValidationState state;
    submitblock_StateCatcher sc(block.GetHash());
    RegisterValidationInterface(&sc);
    bool fAccepted = ProcessNewBlock(chainActive.Tip()->nHeight+1,state, NULL, &block, true, NULL);
    UnregisterValidationInterface(&sc);
    if (fBlockPresent)
    {
        if (fAccepted && !sc.found)
            return "duplicate-inconclusive";
        return "duplicate";
    }
    if (fAccepted)
    {
        if (!sc.found)
            return "inconclusive";
        state = sc.state;
    }
    return BIP22ValidationResult(state);
}

UniValue estimatefee(const UniValue& params, bool fHelp)
{
    if (fHelp || params.size() != 1)
        throw runtime_error(
            "estimatefee nblocks\n"
            "\nEstimates the approximate fee per kilobyte\n"
            "needed for a transaction to begin confirmation\n"
            "within nblocks blocks.\n"
            "\nArguments:\n"
            "1. nblocks     (numeric)\n"
            "\nResult:\n"
            "n :    (numeric) estimated fee-per-kilobyte\n"
            "\n"
            "-1.0 is returned if not enough transactions and\n"
            "blocks have been observed to make an estimate.\n"
            "\nExample:\n"
            + HelpExampleCli("estimatefee", "6")
            );

    RPCTypeCheck(params, boost::assign::list_of(UniValue::VNUM));

    int nBlocks = params[0].get_int();
    if (nBlocks < 1)
        nBlocks = 1;

    CFeeRate feeRate = mempool.estimateFee(nBlocks);
    if (feeRate == CFeeRate(0))
        return -1.0;

    return ValueFromAmount(feeRate.GetFeePerK());
}

UniValue estimatepriority(const UniValue& params, bool fHelp)
{
    if (fHelp || params.size() != 1)
        throw runtime_error(
            "estimatepriority nblocks\n"
            "\nEstimates the approximate priority\n"
            "a zero-fee transaction needs to begin confirmation\n"
            "within nblocks blocks.\n"
            "\nArguments:\n"
            "1. nblocks     (numeric)\n"
            "\nResult:\n"
            "n :    (numeric) estimated priority\n"
            "\n"
            "-1.0 is returned if not enough transactions and\n"
            "blocks have been observed to make an estimate.\n"
            "\nExample:\n"
            + HelpExampleCli("estimatepriority", "6")
            );

    RPCTypeCheck(params, boost::assign::list_of(UniValue::VNUM));

    int nBlocks = params[0].get_int();
    if (nBlocks < 1)
        nBlocks = 1;

    return mempool.estimatePriority(nBlocks);
}

UniValue getblocksubsidy(const UniValue& params, bool fHelp)
{
    if (fHelp || params.size() > 1)
        throw runtime_error(
            "getblocksubsidy height\n"
            "\nReturns block subsidy reward, taking into account the mining slow start and the founders reward, of block at index provided.\n"
            "\nArguments:\n"
            "1. height         (numeric, optional) The block height.  If not provided, defaults to the current height of the chain.\n"
            "\nResult:\n"
            "{\n"
            "  \"miner\" : x.xxx           (numeric) The mining reward amount in KMD.\n"
            "}\n"
            "\nExamples:\n"
            + HelpExampleCli("getblocksubsidy", "1000")
            + HelpExampleRpc("getblockubsidy", "1000")
        );

    LOCK(cs_main);
    int nHeight = (params.size()==1) ? params[0].get_int() : chainActive.Height();
    if (nHeight < 0)
        throw JSONRPCError(RPC_INVALID_PARAMETER, "Block height out of range");

    CAmount nReward = GetBlockSubsidy(nHeight, Params().GetConsensus());
<<<<<<< HEAD
    Object result;
=======
    CAmount nFoundersReward = 0;
    if ((nHeight > 0) && (nHeight <= Params().GetConsensus().GetLastFoundersRewardBlockHeight())) {
        nFoundersReward = nReward/5;
        nReward -= nFoundersReward;
    }
    UniValue result(UniValue::VOBJ);
>>>>>>> f630519d
    result.push_back(Pair("miner", ValueFromAmount(nReward)));
    //result.push_back(Pair("founders", ValueFromAmount(nFoundersReward)));
    return result;
}<|MERGE_RESOLUTION|>--- conflicted
+++ resolved
@@ -157,13 +157,10 @@
     return GetBoolArg("-gen", false);
 }
 
-<<<<<<< HEAD
 extern uint8_t NOTARY_PUBKEY33[33];
 
-Value generate(const Array& params, bool fHelp)
-=======
+//Value generate(const Array& params, bool fHelp)
 UniValue generate(const UniValue& params, bool fHelp)
->>>>>>> f630519d
 {
     if (fHelp || params.size() < 1 || params.size() > 1)
         throw runtime_error(
@@ -905,16 +902,7 @@
         throw JSONRPCError(RPC_INVALID_PARAMETER, "Block height out of range");
 
     CAmount nReward = GetBlockSubsidy(nHeight, Params().GetConsensus());
-<<<<<<< HEAD
-    Object result;
-=======
-    CAmount nFoundersReward = 0;
-    if ((nHeight > 0) && (nHeight <= Params().GetConsensus().GetLastFoundersRewardBlockHeight())) {
-        nFoundersReward = nReward/5;
-        nReward -= nFoundersReward;
-    }
     UniValue result(UniValue::VOBJ);
->>>>>>> f630519d
     result.push_back(Pair("miner", ValueFromAmount(nReward)));
     //result.push_back(Pair("founders", ValueFromAmount(nFoundersReward)));
     return result;
