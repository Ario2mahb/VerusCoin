--- conflicted
+++ resolved
@@ -1996,11 +1996,7 @@
 
         VERUS_MINTBLOCKS = (VERUS_MINTBLOCKS && pwallet != NULL && ASSETCHAINS_LWMAPOS != 0);
 
-<<<<<<< HEAD
-        if (fGenerate == true && VERUS_CHEATCATCHER.size() > 0)
-=======
         if (fGenerate == true || VERUS_MINTBLOCKS)
->>>>>>> 89cd7b59
         {
             mapArgs["-gen"] = "1";
 
