--- conflicted
+++ resolved
@@ -63,11 +63,7 @@
 uint160 VERUS_CHAINID;
 std::string VERUS_CHAINNAME = "VRSC";
 
-<<<<<<< HEAD
-uint32_t PBAAS_TESTFORK_TIME = 1678469733;
-=======
 uint32_t PBAAS_TESTFORK_TIME = 1679072400;
->>>>>>> 5416f033
 
 bool PARAMS_LOADED = false;
 uint16_t ASSETCHAINS_P2PPORT, ASSETCHAINS_RPCPORT;
