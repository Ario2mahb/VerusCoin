--- conflicted
+++ resolved
@@ -120,21 +120,11 @@
     std::vector<int> oldUnconfTxs;
 
 public:
-<<<<<<< HEAD
     unsigned int FindBucketIndex(double val);
-=======
-    /** Find the bucket index of a given value */
-    unsigned int FindBucketIndex(double val);
-
->>>>>>> 4d6498b9
     /**
      * Initialize the data structures.  This is called by BlockPolicyEstimator's
      * constructor with default values.  A final bucket is created implicitly for
      * values greater than the last upper limit in defaultBuckets.
-<<<<<<< HEAD
-=======
-     *
->>>>>>> 4d6498b9
      * @param defaultBuckets contains the upper limits for the bucket boundaries
      * @param maxConfirms max number of confirms to track
      * @param decay how much to decay the historical moving average per block
