--- conflicted
+++ resolved
@@ -37,11 +37,7 @@
     return(ep);
 }
 
-<<<<<<< HEAD
-void komodo_eventadd_notarized(struct komodo_state *sp,char *symbol,int32_t height,char *dest,uint256 notarized_hash,uint256 notarized_desttxid,int32_t notarizedheight,uint256 MoM,int32_t MoMdepth)
-=======
 void komodo_eventadd_notarized(struct komodo_state *sp,char *symbol,int32_t height,char *dest,uint256 notarized_hash,uint256 notarized_desttxid,int32_t notarizedheight)//,uint256 MoM,int32_t MoMdepth)
->>>>>>> 61071757
 {
     struct komodo_event_notarized N;
     if ( NOTARY_PUBKEY33[0] != 0 && komodo_verifynotarization(symbol,dest,height,notarizedheight,notarized_hash,notarized_desttxid) != 0 )
@@ -57,21 +53,12 @@
         N.blockhash = notarized_hash;
         N.desttxid = notarized_desttxid;
         N.notarizedheight = notarizedheight;
-<<<<<<< HEAD
-        N.MoM = MoM;
-        N.MoMdepth = MoMdepth;
-        strncpy(N.dest,dest,sizeof(N.dest)-1);
-        komodo_eventadd(sp,height,symbol,KOMODO_EVENT_NOTARIZED,(uint8_t *)&N,sizeof(N));
-        if ( sp != 0 )
-            komodo_notarized_update(sp,height,notarizedheight,notarized_hash,notarized_desttxid,MoM,MoMdepth);
-=======
         //N.MoM = MoM;
         //N.MoMdepth = MoMdepth;
         strncpy(N.dest,dest,sizeof(N.dest)-1);
         komodo_eventadd(sp,height,symbol,KOMODO_EVENT_NOTARIZED,(uint8_t *)&N,sizeof(N));
         if ( sp != 0 )
             komodo_notarized_update(sp,height,notarizedheight,notarized_hash,notarized_desttxid);//,MoM,MoMdepth);
->>>>>>> 61071757
     }
 }
 
@@ -98,11 +85,7 @@
         komodo_eventadd(sp,height,symbol,KOMODO_EVENT_PRICEFEED,(uint8_t *)&F,(int32_t)(sizeof(F.num) + sizeof(*F.prices) * num));
         if ( sp != 0 )
             komodo_pvals(height,prices,num);
-<<<<<<< HEAD
     } //else fprintf(stderr,"skip pricefeed[%d]\n",num);
-=======
-    } else fprintf(stderr,"skip pricefeed[%d]\n",num);
->>>>>>> 61071757
 }
 
 void komodo_eventadd_opreturn(struct komodo_state *sp,char *symbol,int32_t height,uint256 txid,uint64_t value,uint16_t vout,uint8_t *buf,uint16_t opretlen)
