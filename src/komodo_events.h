/******************************************************************************
 * Copyright © 2014-2018 The SuperNET Developers.                             *
 *                                                                            *
 * See the AUTHORS, DEVELOPER-AGREEMENT and LICENSE files at                  *
 * the top-level directory of this distribution for the individual copyright  *
 * holder information and the developer policies on copyright and licensing.  *
 *                                                                            *
 * Unless otherwise agreed in a custom licensing agreement, no part of the    *
 * SuperNET software, including this file may be copied, modified, propagated *
 * or distributed except according to the terms contained in the LICENSE file *
 *                                                                            *
 * Removal or modification of this copyright notice is prohibited.            *
 *                                                                            *
 ******************************************************************************/

#ifndef H_KOMODOEVENTS_H
#define H_KOMODOEVENTS_H
#include "komodo_defs.h"

struct komodo_event *komodo_eventadd(struct komodo_state *sp,int32_t height,char *symbol,uint8_t type,uint8_t *data,uint16_t datalen)
{
    struct komodo_event *ep=0; uint16_t len = (uint16_t)(sizeof(*ep) + datalen);
    if ( sp != 0 && ASSETCHAINS_SYMBOL[0] != 0 )
    {
        portable_mutex_lock(&komodo_mutex);
        ep = (struct komodo_event *)calloc(1,len);
        ep->len = len;
        ep->height = height;
        ep->type = type;
        strcpy(ep->symbol,symbol);
        if ( datalen != 0 )
            memcpy(ep->space,data,datalen);
        sp->Komodo_events = (struct komodo_event **)realloc(sp->Komodo_events,(1 + sp->Komodo_numevents) * sizeof(*sp->Komodo_events));
        sp->Komodo_events[sp->Komodo_numevents++] = ep;
        portable_mutex_unlock(&komodo_mutex);
    }
    return(ep);
}

void komodo_eventadd_notarized(struct komodo_state *sp,char *symbol,int32_t height,char *dest,uint256 notarized_hash,uint256 notarized_desttxid,int32_t notarizedheight,uint256 MoM,int32_t MoMdepth)
{
    struct komodo_event_notarized N;
    if ( NOTARY_PUBKEY33[0] != 0 && komodo_verifynotarization(symbol,dest,height,notarizedheight,notarized_hash,notarized_desttxid) != 0 )
    {
        if ( height > 50000 || ASSETCHAINS_SYMBOL[0] != 0 )
            printf("[%s] error validating notarization ht.%d notarized_height.%d, if on a pruned %s node this can be ignored\n",ASSETCHAINS_SYMBOL,height,notarizedheight,dest);
    }
    else
    {
        if ( 0 && ASSETCHAINS_SYMBOL[0] != 0 )
            fprintf(stderr,"validated [%s] ht.%d notarized %d\n",ASSETCHAINS_SYMBOL,height,notarizedheight);
        memset(&N,0,sizeof(N));
        N.blockhash = notarized_hash;
        N.desttxid = notarized_desttxid;
        N.notarizedheight = notarizedheight;
        N.MoM = MoM;
        N.MoMdepth = MoMdepth;
        strncpy(N.dest,dest,sizeof(N.dest)-1);
        komodo_eventadd(sp,height,symbol,KOMODO_EVENT_NOTARIZED,(uint8_t *)&N,sizeof(N));
        if ( sp != 0 )
            komodo_notarized_update(sp,height,notarizedheight,notarized_hash,notarized_desttxid,MoM,MoMdepth);
    }
}

void komodo_eventadd_pubkeys(struct komodo_state *sp,char *symbol,int32_t height,uint8_t num,uint8_t pubkeys[64][33])
{
    struct komodo_event_pubkeys P;
    //printf("eventadd pubkeys ht.%d\n",height);
    memset(&P,0,sizeof(P));
    P.num = num;
    memcpy(P.pubkeys,pubkeys,33 * num);
    komodo_eventadd(sp,height,symbol,KOMODO_EVENT_RATIFY,(uint8_t *)&P,(int32_t)(sizeof(P.num) + 33 * num));
    if ( sp != 0 )
        komodo_notarysinit(height,pubkeys,num);
}

void komodo_eventadd_pricefeed(struct komodo_state *sp,char *symbol,int32_t height,uint32_t *prices,uint8_t num)
{
    struct komodo_event_pricefeed F;
    if ( num == sizeof(F.prices)/sizeof(*F.prices) )
    {
        memset(&F,0,sizeof(F));
        F.num = num;
        memcpy(F.prices,prices,sizeof(*F.prices) * num);
        komodo_eventadd(sp,height,symbol,KOMODO_EVENT_PRICEFEED,(uint8_t *)&F,(int32_t)(sizeof(F.num) + sizeof(*F.prices) * num));
        if ( sp != 0 )
            komodo_pvals(height,prices,num);
<<<<<<< HEAD
    } else fprintf(stderr,"skip pricefeed[%d]\n",num);
=======
    } //else fprintf(stderr,"skip pricefeed[%d]\n",num);
>>>>>>> bd1f06d8
}

void komodo_eventadd_opreturn(struct komodo_state *sp,char *symbol,int32_t height,uint256 txid,uint64_t value,uint16_t vout,uint8_t *buf,uint16_t opretlen)
{
    struct komodo_event_opreturn O; uint8_t *opret;
    if ( ASSETCHAINS_SYMBOL[0] != 0 )
    {
        opret = (uint8_t *)calloc(1,sizeof(O) + opretlen + 16);
        O.txid = txid;
        O.value = value;
        O.vout = vout;
        memcpy(opret,&O,sizeof(O));
        memcpy(&opret[sizeof(O)],buf,opretlen);
        O.oplen = (int32_t)(opretlen + sizeof(O));
        komodo_eventadd(sp,height,symbol,KOMODO_EVENT_OPRETURN,opret,O.oplen);
        free(opret);
        if ( sp != 0 )
            komodo_opreturn(height,value,buf,opretlen,txid,vout,symbol);
    }
}

void komodo_event_undo(struct komodo_state *sp,struct komodo_event *ep)
{
    switch ( ep->type )
    {
        case KOMODO_EVENT_RATIFY: printf("rewind of ratify, needs to be coded.%d\n",ep->height); break;
        case KOMODO_EVENT_NOTARIZED: break;
        case KOMODO_EVENT_KMDHEIGHT:
            if ( ep->height <= sp->SAVEDHEIGHT )
                sp->SAVEDHEIGHT = ep->height;
            break;
        case KOMODO_EVENT_PRICEFEED:
            // backtrack prices;
            break;
        case KOMODO_EVENT_OPRETURN:
            // backtrack opreturns
            break;
    }
}

void komodo_event_rewind(struct komodo_state *sp,char *symbol,int32_t height)
{
    struct komodo_event *ep;
    if ( sp != 0 )
    {
        if ( ASSETCHAINS_SYMBOL[0] == 0 && height <= KOMODO_LASTMINED && prevKOMODO_LASTMINED != 0 )
        {
            printf("undo KOMODO_LASTMINED %d <- %d\n",KOMODO_LASTMINED,prevKOMODO_LASTMINED);
            KOMODO_LASTMINED = prevKOMODO_LASTMINED;
            prevKOMODO_LASTMINED = 0;
        }
        while ( sp->Komodo_events != 0 && sp->Komodo_numevents > 0 )
        {
            if ( (ep= sp->Komodo_events[sp->Komodo_numevents-1]) != 0 )
            {
                if ( ep->height < height )
                    break;
                //printf("[%s] undo %s event.%c ht.%d for rewind.%d\n",ASSETCHAINS_SYMBOL,symbol,ep->type,ep->height,height);
                komodo_event_undo(sp,ep);
                sp->Komodo_numevents--;
            }
        }
    }
}

void komodo_setkmdheight(struct komodo_state *sp,int32_t kmdheight,uint32_t timestamp)
{
    if ( sp != 0 )
    {
        if ( kmdheight > sp->SAVEDHEIGHT )
        {
            sp->SAVEDHEIGHT = kmdheight;
            sp->SAVEDTIMESTAMP = timestamp;
        }
        if ( kmdheight > sp->CURRENT_HEIGHT )
            sp->CURRENT_HEIGHT = kmdheight;
    }
}

void komodo_eventadd_kmdheight(struct komodo_state *sp,char *symbol,int32_t height,int32_t kmdheight,uint32_t timestamp)
{
    uint32_t buf[2];
    if ( kmdheight > 0 )
    {
        buf[0] = (uint32_t)kmdheight;
        buf[1] = timestamp;
        komodo_eventadd(sp,height,symbol,KOMODO_EVENT_KMDHEIGHT,(uint8_t *)buf,sizeof(buf));
        if ( sp != 0 )
            komodo_setkmdheight(sp,kmdheight,timestamp);
    }
    else
    {
        //fprintf(stderr,"REWIND kmdheight.%d\n",kmdheight);
        kmdheight = -kmdheight;
        komodo_eventadd(sp,height,symbol,KOMODO_EVENT_REWIND,(uint8_t *)&height,sizeof(height));
        if ( sp != 0 )
            komodo_event_rewind(sp,symbol,height);
    }
}


/*void komodo_eventadd_deposit(int32_t actionflag,char *symbol,int32_t height,uint64_t komodoshis,char *fiat,uint64_t fiatoshis,uint8_t rmd160[20],bits256 kmdtxid,uint16_t kmdvout,uint64_t price)
 {
 uint8_t opret[512]; uint16_t opretlen;
 komodo_eventadd_opreturn(symbol,height,KOMODO_OPRETURN_DEPOSIT,kmdtxid,komodoshis,kmdvout,opret,opretlen);
 }
 
 void komodo_eventadd_issued(int32_t actionflag,char *symbol,int32_t height,int32_t fiatheight,bits256 fiattxid,uint16_t fiatvout,bits256 kmdtxid,uint16_t kmdvout,uint64_t fiatoshis)
 {
 uint8_t opret[512]; uint16_t opretlen;
 komodo_eventadd_opreturn(symbol,height,KOMODO_OPRETURN_ISSUED,fiattxid,fiatoshis,fiatvout,opret,opretlen);
 }
 
 void komodo_eventadd_withdraw(int32_t actionflag,char *symbol,int32_t height,uint64_t komodoshis,char *fiat,uint64_t fiatoshis,uint8_t rmd160[20],bits256 fiattxid,int32_t fiatvout,uint64_t price)
 {
 uint8_t opret[512]; uint16_t opretlen;
 komodo_eventadd_opreturn(symbol,height,KOMODO_OPRETURN_WITHDRAW,fiattxid,fiatoshis,fiatvout,opret,opretlen);
 }
 
 void komodo_eventadd_redeemed(int32_t actionflag,char *symbol,int32_t height,bits256 kmdtxid,uint16_t kmdvout,int32_t fiatheight,bits256 fiattxid,uint16_t fiatvout,uint64_t komodoshis)
 {
 uint8_t opret[512]; uint16_t opretlen;
 komodo_eventadd_opreturn(symbol,height,KOMODO_OPRETURN_REDEEMED,kmdtxid,komodoshis,kmdvout,opret,opretlen);
 }*/

// process events
//

#endif<|MERGE_RESOLUTION|>--- conflicted
+++ resolved
@@ -85,11 +85,7 @@
         komodo_eventadd(sp,height,symbol,KOMODO_EVENT_PRICEFEED,(uint8_t *)&F,(int32_t)(sizeof(F.num) + sizeof(*F.prices) * num));
         if ( sp != 0 )
             komodo_pvals(height,prices,num);
-<<<<<<< HEAD
-    } else fprintf(stderr,"skip pricefeed[%d]\n",num);
-=======
     } //else fprintf(stderr,"skip pricefeed[%d]\n",num);
->>>>>>> bd1f06d8
 }
 
 void komodo_eventadd_opreturn(struct komodo_state *sp,char *symbol,int32_t height,uint256 txid,uint64_t value,uint16_t vout,uint8_t *buf,uint16_t opretlen)
