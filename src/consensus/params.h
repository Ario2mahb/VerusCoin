--- conflicted
+++ resolved
@@ -123,7 +123,6 @@
     int64_t nPowAveragingWindow;
     int64_t nPowMaxAdjustDown;
     int64_t nPowMaxAdjustUp;
-<<<<<<< HEAD
     int64_t nPowTargetSpacing;
     int64_t nLwmaAjustedWeight;
 
@@ -136,21 +135,21 @@
     /* applied to all block times */
     int64_t nMaxFutureBlockTime;
 
+    int64_t PoWTargetSpacing(int nHeight) const { return nPowTargetSpacing; }
+    int64_t AveragingWindowTimespan(int nHeight) const;
+    int64_t MinActualTimespan(int nHeight) const;
+    int64_t MaxActualTimespan(int nHeight) const;
     int64_t AveragingWindowTimespan() const { return nPowAveragingWindow * nPowTargetSpacing; }
     int64_t MinActualTimespan() const { return (AveragingWindowTimespan() * (100 - nPowMaxAdjustUp  )) / 100; }
     int64_t MaxActualTimespan() const { return (AveragingWindowTimespan() * (100 + nPowMaxAdjustDown)) / 100; }
     int32_t SetSaplingHeight(int32_t height) { vUpgrades[Consensus::UPGRADE_SAPLING].nActivationHeight = height; }
     int32_t SetOverwinterHeight(int32_t height) { vUpgrades[Consensus::UPGRADE_OVERWINTER].nActivationHeight = height; }
-=======
+    unsigned int EquihashN() const { return nEquihashN; }
+    unsigned int EquihashK() const { return nEquihashK; }
+
+
     int64_t nPreBlossomPowTargetSpacing;
     int64_t nPostBlossomPowTargetSpacing;
-
-    int64_t PoWTargetSpacing(int nHeight) const;
-    int64_t AveragingWindowTimespan(int nHeight) const;
-    int64_t MinActualTimespan(int nHeight) const;
-    int64_t MaxActualTimespan(int nHeight) const;
-
->>>>>>> e3983afc
     uint256 nMinimumChainWork;
 };
 } // namespace Consensus
