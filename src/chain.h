// Copyright (c) 2009-2010 Satoshi Nakamoto
// Copyright (c) 2009-2014 The Bitcoin Core developers
// Distributed under the MIT software license, see the accompanying
// file COPYING or http://www.opensource.org/licenses/mit-license.php.

#ifndef BITCOIN_CHAIN_H
#define BITCOIN_CHAIN_H

#include "arith_uint256.h"
#include "primitives/block.h"
#include "pow.h"
#include "tinyformat.h"
#include "uint256.h"

#include <vector>

#include <boost/foreach.hpp>

static const int SPROUT_VALUE_VERSION = 1001400;

struct CDiskBlockPos
{
    int nFile;
    unsigned int nPos;

    ADD_SERIALIZE_METHODS;

    template <typename Stream, typename Operation>
    inline void SerializationOp(Stream& s, Operation ser_action, int nType, int nVersion) {
        READWRITE(VARINT(nFile));
        READWRITE(VARINT(nPos));
    }

    CDiskBlockPos() {
        SetNull();
    }

    CDiskBlockPos(int nFileIn, unsigned int nPosIn) {
        nFile = nFileIn;
        nPos = nPosIn;
    }

    friend bool operator==(const CDiskBlockPos &a, const CDiskBlockPos &b) {
        return (a.nFile == b.nFile && a.nPos == b.nPos);
    }

    friend bool operator!=(const CDiskBlockPos &a, const CDiskBlockPos &b) {
        return !(a == b);
    }

    void SetNull() { nFile = -1; nPos = 0; }
    bool IsNull() const { return (nFile == -1); }

    std::string ToString() const
    {
        return strprintf("CBlockDiskPos(nFile=%i, nPos=%i)", nFile, nPos);
    }

};

enum BlockStatus: uint32_t {
    //! Unused.
    BLOCK_VALID_UNKNOWN      =    0,

    //! Parsed, version ok, hash satisfies claimed PoW, 1 <= vtx count <= max, timestamp not in future
    BLOCK_VALID_HEADER       =    1,

    //! All parent headers found, difficulty matches, timestamp >= median previous, checkpoint. Implies all parents
    //! are also at least TREE.
    BLOCK_VALID_TREE         =    2,

    /**
     * Only first tx is coinbase, 2 <= coinbase input script length <= 100, transactions valid, no duplicate txids,
     * sigops, size, merkle root. Implies all parents are at least TREE but not necessarily TRANSACTIONS. When all
     * parent blocks also have TRANSACTIONS, CBlockIndex::nChainTx will be set.
     */
    BLOCK_VALID_TRANSACTIONS =    3,

    //! Outputs do not overspend inputs, no double spends, coinbase output ok, no immature coinbase spends, BIP30.
    //! Implies all parents are also at least CHAIN.
    BLOCK_VALID_CHAIN        =    4,

    //! Scripts & signatures ok. Implies all parents are also at least SCRIPTS.
    BLOCK_VALID_SCRIPTS      =    5,

    //! All validity bits.
    BLOCK_VALID_MASK         =   BLOCK_VALID_HEADER | BLOCK_VALID_TREE | BLOCK_VALID_TRANSACTIONS |
                                 BLOCK_VALID_CHAIN | BLOCK_VALID_SCRIPTS,

    BLOCK_HAVE_DATA          =    8, //! full block available in blk*.dat
    BLOCK_HAVE_UNDO          =   16, //! undo data available in rev*.dat
    BLOCK_HAVE_MASK          =   BLOCK_HAVE_DATA | BLOCK_HAVE_UNDO,

    BLOCK_FAILED_VALID       =   32, //! stage after last reached validness failed
    BLOCK_FAILED_CHILD       =   64, //! descends from failed block
    BLOCK_FAILED_MASK        =   BLOCK_FAILED_VALID | BLOCK_FAILED_CHILD,

    BLOCK_ACTIVATES_UPGRADE  =   128, //! block activates a network upgrade
};

//! Short-hand for the highest consensus validity we implement.
//! Blocks with this validity are assumed to satisfy all consensus rules.
static const BlockStatus BLOCK_VALID_CONSENSUS = BLOCK_VALID_SCRIPTS;

/** The block chain is a tree shaped structure starting with the
 * genesis block at the root, with each block potentially having multiple
 * candidates to be the next block. A blockindex may have multiple pprev pointing
 * to it, but at most one of them can be part of the currently active branch.
 */
class CBlockIndex
{
public:
    //! pointer to the hash of the block, if any. Memory is owned by this CBlockIndex
    const uint256* phashBlock;

    //! pointer to the index of the predecessor of this block
    CBlockIndex* pprev;

    //! pointer to the index of some further predecessor of this block
    CBlockIndex* pskip;

    //! height of the entry in the chain. The genesis block has height 0
    int nHeight;
    int64_t newcoins,zfunds;
    //! Which # file this block is stored in (blk?????.dat)
    int nFile;

    //! Byte offset within blk?????.dat where this block's data is stored
    unsigned int nDataPos;

    //! Byte offset within rev?????.dat where this block's undo data is stored
    unsigned int nUndoPos;

    //! (memory only) Total amount of work (expected number of hashes) in the chain up to and including this block
    arith_uint256 nChainWork;

    //! Number of transactions in this block.
    //! Note: in a potential headers-first mode, this number cannot be relied upon
    unsigned int nTx;

    //! (memory only) Number of transactions in the chain up to and including this block.
    //! This value will be non-zero only if and only if transactions for this block and all its parents are available.
    //! Change to 64-bit type when necessary; won't happen before 2030
    unsigned int nChainTx;

    //! Verification status of this block. See enum BlockStatus
    unsigned int nStatus;

    //! Branch ID corresponding to the consensus rules used to validate this block.
    //! Only cached if block validity is BLOCK_VALID_CONSENSUS.
    //! Persisted at each activation height, memory-only for intervening blocks.
    boost::optional<uint32_t> nCachedBranchId;

    //! The anchor for the tree state up to the start of this block
    uint256 hashAnchor;

    //! (memory only) The anchor for the tree state up to the end of this block
    uint256 hashAnchorEnd;

    //! Change in value held by the Sprout circuit over this block.
    //! Will be boost::none for older blocks on old nodes until a reindex has taken place.
    boost::optional<CAmount> nSproutValue;

    //! (memory only) Total value held by the Sprout circuit up to and including this block.
    //! Will be boost::none for on old nodes until a reindex has taken place.
    //! Will be boost::none if nChainTx is zero.
    boost::optional<CAmount> nChainSproutValue;

    //! block header
    int nVersion;
    uint256 hashMerkleRoot;
    uint256 hashReserved;
    unsigned int nTime;
    unsigned int nBits;
    uint256 nNonce;
    std::vector<unsigned char> nSolution;

    //! (memory only) Sequential id assigned to distinguish order in which blocks are received.
    uint32_t nSequenceId;
    
    void SetNull()
    {
        phashBlock = NULL;
        newcoins = zfunds = 0;
        pprev = NULL;
        pskip = NULL;
        nHeight = 0;
        nFile = 0;
        nDataPos = 0;
        nUndoPos = 0;
        nChainWork = arith_uint256();
        nTx = 0;
        nChainTx = 0;
        nStatus = 0;
        nCachedBranchId = boost::none;
        hashAnchor = uint256();
        hashAnchorEnd = uint256();
        nSequenceId = 0;
        nSproutValue = boost::none;
        nChainSproutValue = boost::none;

        nVersion       = 0;
        hashMerkleRoot = uint256();
        hashReserved   = uint256();
        nTime          = 0;
        nBits          = 0;
        nNonce         = uint256();
        nSolution.clear();
    }

    CBlockIndex()
    {
        SetNull();
    }

    CBlockIndex(const CBlockHeader& block)
    {
        SetNull();

        nVersion       = block.nVersion;
        hashMerkleRoot = block.hashMerkleRoot;
        hashReserved   = block.hashReserved;
        nTime          = block.nTime;
        nBits          = block.nBits;
        nNonce         = block.nNonce;
        nSolution      = block.nSolution;
    }

    CDiskBlockPos GetBlockPos() const {
        CDiskBlockPos ret;
        if (nStatus & BLOCK_HAVE_DATA) {
            ret.nFile = nFile;
            ret.nPos  = nDataPos;
        }
        return ret;
    }

    CDiskBlockPos GetUndoPos() const {
        CDiskBlockPos ret;
        if (nStatus & BLOCK_HAVE_UNDO) {
            ret.nFile = nFile;
            ret.nPos  = nUndoPos;
        }
        return ret;
    }

    CBlockHeader GetBlockHeader() const
    {
        CBlockHeader block;
        block.nVersion       = nVersion;
        if (pprev)
            block.hashPrevBlock = pprev->GetBlockHash();
        block.hashMerkleRoot = hashMerkleRoot;
        block.hashReserved   = hashReserved;
        block.nTime          = nTime;
        block.nBits          = nBits;
        block.nNonce         = nNonce;
        block.nSolution      = nSolution;
        return block;
    }

    uint256 GetBlockHash() const
    {
        return *phashBlock;
    }

    int64_t GetBlockTime() const
    {
        return (int64_t)nTime;
    }

    enum { nMedianTimeSpan=11 };

    int64_t GetMedianTimePast() const
    {
        int64_t pmedian[nMedianTimeSpan];
        int64_t* pbegin = &pmedian[nMedianTimeSpan];
        int64_t* pend = &pmedian[nMedianTimeSpan];

        const CBlockIndex* pindex = this;
        for (int i = 0; i < nMedianTimeSpan && pindex; i++, pindex = pindex->pprev)
            *(--pbegin) = pindex->GetBlockTime();

        std::sort(pbegin, pend);
        return pbegin[(pend - pbegin)/2];
    }

    std::string ToString() const
    {
        return strprintf("CBlockIndex(pprev=%p, nHeight=%d, merkle=%s, hashBlock=%s)",
            pprev, nHeight,
            hashMerkleRoot.ToString(),
            GetBlockHash().ToString());
    }

    //! Check whether this block index entry is valid up to the passed validity level.
    bool IsValid(enum BlockStatus nUpTo = BLOCK_VALID_TRANSACTIONS) const
    {
        assert(!(nUpTo & ~BLOCK_VALID_MASK)); // Only validity flags allowed.
        if (nStatus & BLOCK_FAILED_MASK)
            return false;
        return ((nStatus & BLOCK_VALID_MASK) >= nUpTo);
    }

    //! Raise the validity level of this block index entry.
    //! Returns true if the validity was changed.
    bool RaiseValidity(enum BlockStatus nUpTo)
    {
        assert(!(nUpTo & ~BLOCK_VALID_MASK)); // Only validity flags allowed.
        if (nStatus & BLOCK_FAILED_MASK)
            return false;
        if ((nStatus & BLOCK_VALID_MASK) < nUpTo) {
            nStatus = (nStatus & ~BLOCK_VALID_MASK) | nUpTo;
            return true;
        }
        return false;
    }

    //! Build the skiplist pointer for this entry.
    void BuildSkip();

    //! Efficiently find an ancestor of this block.
    CBlockIndex* GetAncestor(int height);
    const CBlockIndex* GetAncestor(int height) const;

<<<<<<< HEAD
    int32_t GetVerusPOSTarget() const
    {
        return GetBlockHeader().GetVerusPOSTarget();
    }

    bool IsVerusPOSBlock() const
    {
        return GetBlockHeader().IsVerusPOSBlock();
    }
=======
>>>>>>> cbd0560d
};

/** Used to marshal pointers into hashes for db storage. */
class CDiskBlockIndex : public CBlockIndex
{
public:
    uint256 hashPrev;

    CDiskBlockIndex() {
        hashPrev = uint256();
    }

    explicit CDiskBlockIndex(const CBlockIndex* pindex) : CBlockIndex(*pindex) {
        hashPrev = (pprev ? pprev->GetBlockHash() : uint256());
    }

    ADD_SERIALIZE_METHODS;

    template <typename Stream, typename Operation>
    inline void SerializationOp(Stream& s, Operation ser_action, int nType, int nVersion) {
        if (!(nType & SER_GETHASH))
            READWRITE(VARINT(nVersion));

        READWRITE(VARINT(nHeight));
        READWRITE(VARINT(nStatus));
        READWRITE(VARINT(nTx));
        if (nStatus & (BLOCK_HAVE_DATA | BLOCK_HAVE_UNDO))
            READWRITE(VARINT(nFile));
        if (nStatus & BLOCK_HAVE_DATA)
            READWRITE(VARINT(nDataPos));
        if (nStatus & BLOCK_HAVE_UNDO)
            READWRITE(VARINT(nUndoPos));
        if (nStatus & BLOCK_ACTIVATES_UPGRADE) {
            if (ser_action.ForRead()) {
                uint32_t branchId;
                READWRITE(branchId);
                nCachedBranchId = branchId;
            } else {
                // nCachedBranchId must always be set if BLOCK_ACTIVATES_UPGRADE is set.
                assert(nCachedBranchId);
                uint32_t branchId = *nCachedBranchId;
                READWRITE(branchId);
            }
        }
        READWRITE(hashAnchor);

        // block header
        READWRITE(this->nVersion);
        READWRITE(hashPrev);
        READWRITE(hashMerkleRoot);
        READWRITE(hashReserved);
        READWRITE(nTime);
        READWRITE(nBits);
        READWRITE(nNonce);
        READWRITE(nSolution);

        // Only read/write nSproutValue if the client version used to create
        // this index was storing them.
        if ((nType & SER_DISK) && (nVersion >= SPROUT_VALUE_VERSION)) {
            READWRITE(nSproutValue);
        }
    }

    uint256 GetBlockHash() const
    {
        CBlockHeader block;
        block.nVersion        = nVersion;
        block.hashPrevBlock   = hashPrev;
        block.hashMerkleRoot  = hashMerkleRoot;
        block.hashReserved    = hashReserved;
        block.nTime           = nTime;
        block.nBits           = nBits;
        block.nNonce          = nNonce;
        block.nSolution       = nSolution;
        return block.GetHash();
    }


    std::string ToString() const
    {
        std::string str = "CDiskBlockIndex(";
        str += CBlockIndex::ToString();
        str += strprintf("\n                hashBlock=%s, hashPrev=%s)",
            GetBlockHash().ToString(),
            hashPrev.ToString());
        return str;
    }
};

/** An in-memory indexed chain of blocks. */
class CChain {
private:
    std::vector<CBlockIndex*> vChain;
    CBlockIndex *lastTip;

public:
    /** Returns the index entry for the genesis block of this chain, or NULL if none. */
    CBlockIndex *Genesis() const {
        return vChain.size() > 0 ? vChain[0] : NULL;
    }

    /** Returns the index entry for the tip of this chain, or NULL if none. */
    CBlockIndex *Tip() const {
        return vChain.size() > 0 ? vChain[vChain.size() - 1] : NULL;
    }
    
    /** Returns the last tip of the chain, or NULL if none. */
    CBlockIndex *LastTip() const {
        return vChain.size() > 0 ? lastTip : NULL;
    }

    /** Returns the last tip of the chain, or NULL if none. */
    CBlockIndex *LastTip() const {
        return vChain.size() > 0 ? lastTip : NULL;
    }

    /** Returns the index entry at a particular height in this chain, or NULL if no such height exists. */
    CBlockIndex *operator[](int nHeight) const {
        if (nHeight < 0 || nHeight >= (int)vChain.size())
            return NULL;
        return vChain[nHeight];
    }

    /** Compare two chains efficiently. */
    friend bool operator==(const CChain &a, const CChain &b) {
        return a.vChain.size() == b.vChain.size() &&
               a.vChain[a.vChain.size() - 1] == b.vChain[b.vChain.size() - 1];
    }

    /** Efficiently check whether a block is present in this chain. */
    bool Contains(const CBlockIndex *pindex) const {
        return (*this)[pindex->nHeight] == pindex;
    }

    /** Find the successor of a block in this chain, or NULL if the given index is not found or is the tip. */
    CBlockIndex *Next(const CBlockIndex *pindex) const {
        if (Contains(pindex))
            return (*this)[pindex->nHeight + 1];
        else
            return NULL;
    }

    /** Return the maximal height in the chain. Is equal to chain.Tip() ? chain.Tip()->nHeight : -1. */
    int Height() const {
        return vChain.size() - 1;
    }

    /** Set/initialize a chain with a given tip. */
    void SetTip(CBlockIndex *pindex);

    /** Return a CBlockLocator that refers to a block in this chain (by default the tip). */
    CBlockLocator GetLocator(const CBlockIndex *pindex = NULL) const;

    /** Find the last common block between this chain and a block index entry. */
    const CBlockIndex *FindFork(const CBlockIndex *pindex) const;
};

#endif // BITCOIN_CHAIN_H<|MERGE_RESOLUTION|>--- conflicted
+++ resolved
@@ -323,7 +323,6 @@
     CBlockIndex* GetAncestor(int height);
     const CBlockIndex* GetAncestor(int height) const;
 
-<<<<<<< HEAD
     int32_t GetVerusPOSTarget() const
     {
         return GetBlockHeader().GetVerusPOSTarget();
@@ -333,8 +332,6 @@
     {
         return GetBlockHeader().IsVerusPOSBlock();
     }
-=======
->>>>>>> cbd0560d
 };
 
 /** Used to marshal pointers into hashes for db storage. */
@@ -446,11 +443,6 @@
         return vChain.size() > 0 ? lastTip : NULL;
     }
 
-    /** Returns the last tip of the chain, or NULL if none. */
-    CBlockIndex *LastTip() const {
-        return vChain.size() > 0 ? lastTip : NULL;
-    }
-
     /** Returns the index entry at a particular height in this chain, or NULL if no such height exists. */
     CBlockIndex *operator[](int nHeight) const {
         if (nHeight < 0 || nHeight >= (int)vChain.size())
