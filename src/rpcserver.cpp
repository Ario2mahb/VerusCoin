// Copyright (c) 2010 Satoshi Nakamoto
// Copyright (c) 2009-2014 The Bitcoin Core developers
// Distributed under the MIT software license, see the accompanying
// file COPYING or http://www.opensource.org/licenses/mit-license.php.

#include "rpcserver.h"

#include "base58.h"
#include "init.h"
#include "random.h"
#include "sync.h"
#include "ui_interface.h"
#include "util.h"
#include "utilstrencodings.h"
#include "asyncrpcqueue.h"

#include <memory>

#include <univalue.h>

#include <boost/bind.hpp>
#include <boost/filesystem.hpp>
#include <boost/foreach.hpp>
#include <boost/iostreams/concepts.hpp>
#include <boost/iostreams/stream.hpp>
#include <boost/shared_ptr.hpp>
#include <boost/signals2/signal.hpp>
#include <boost/thread.hpp>
#include <boost/algorithm/string/case_conv.hpp> // for to_upper()

using namespace RPCServer;
using namespace std;

static bool fRPCRunning = false;
static bool fRPCInWarmup = true;
static std::string rpcWarmupStatus("RPC server started");
static CCriticalSection cs_rpcWarmup;
/* Timer-creating functions */
static std::vector<RPCTimerInterface*> timerInterfaces;
/* Map of name to timer.
 * @note Can be changed to std::unique_ptr when C++11 */
static std::map<std::string, boost::shared_ptr<RPCTimerBase> > deadlineTimers;

static struct CRPCSignals
{
    boost::signals2::signal<void ()> Started;
    boost::signals2::signal<void ()> Stopped;
    boost::signals2::signal<void (const CRPCCommand&)> PreCommand;
    boost::signals2::signal<void (const CRPCCommand&)> PostCommand;
} g_rpcSignals;

void RPCServer::OnStarted(boost::function<void ()> slot)
{
    g_rpcSignals.Started.connect(slot);
}

void RPCServer::OnStopped(boost::function<void ()> slot)
{
    g_rpcSignals.Stopped.connect(slot);
}

void RPCServer::OnPreCommand(boost::function<void (const CRPCCommand&)> slot)
{
    g_rpcSignals.PreCommand.connect(boost::bind(slot, _1));
}

void RPCServer::OnPostCommand(boost::function<void (const CRPCCommand&)> slot)
{
    g_rpcSignals.PostCommand.connect(boost::bind(slot, _1));
}

void RPCTypeCheck(const UniValue& params,
                  const list<UniValue::VType>& typesExpected,
                  bool fAllowNull)
{
    size_t i = 0;
    BOOST_FOREACH(UniValue::VType t, typesExpected)
    {
        if (params.size() <= i)
            break;

        const UniValue& v = params[i];
        if (!((v.type() == t) || (fAllowNull && (v.isNull()))))
        {
            string err = strprintf("Expected type %s, got %s",
                                   uvTypeName(t), uvTypeName(v.type()));
            throw JSONRPCError(RPC_TYPE_ERROR, err);
        }
        i++;
    }
}

void RPCTypeCheckObj(const UniValue& o,
                  const map<string, UniValue::VType>& typesExpected,
                  bool fAllowNull)
{
    BOOST_FOREACH(const PAIRTYPE(string, UniValue::VType)& t, typesExpected)
    {
        const UniValue& v = find_value(o, t.first);
        if (!fAllowNull && v.isNull())
            throw JSONRPCError(RPC_TYPE_ERROR, strprintf("Missing %s", t.first));

        if (!((v.type() == t.second) || (fAllowNull && (v.isNull()))))
        {
            string err = strprintf("Expected type %s for %s, got %s",
                                   uvTypeName(t.second), t.first, uvTypeName(v.type()));
            throw JSONRPCError(RPC_TYPE_ERROR, err);
        }
    }
}

CAmount AmountFromValue(const UniValue& value)
{
    if (!value.isNum() && !value.isStr())
        throw JSONRPCError(RPC_TYPE_ERROR, "Amount is not a number or string");
    CAmount amount;
    if (!ParseFixedPoint(value.getValStr(), 8, &amount))
        throw JSONRPCError(RPC_TYPE_ERROR, "Invalid amount");
    if (!MoneyRange(amount))
        throw JSONRPCError(RPC_TYPE_ERROR, "Amount out of range");
    return amount;
}

UniValue ValueFromAmount(const CAmount& amount)
{
    bool sign = amount < 0;
    int64_t n_abs = (sign ? -amount : amount);
    int64_t quotient = n_abs / COIN;
    int64_t remainder = n_abs % COIN;
    return UniValue(UniValue::VNUM,
            strprintf("%s%d.%08d", sign ? "-" : "", quotient, remainder));
}

uint256 ParseHashV(const UniValue& v, string strName)
{
    string strHex;
    if (v.isStr())
        strHex = v.get_str();
    if (!IsHex(strHex)) // Note: IsHex("") is false
        throw JSONRPCError(RPC_INVALID_PARAMETER, strName+" must be hexadecimal string (not '"+strHex+"')");
    uint256 result;
    result.SetHex(strHex);
    return result;
}
uint256 ParseHashO(const UniValue& o, string strKey)
{
    return ParseHashV(find_value(o, strKey), strKey);
}
vector<unsigned char> ParseHexV(const UniValue& v, string strName)
{
    string strHex;
    if (v.isStr())
        strHex = v.get_str();
    if (!IsHex(strHex))
        throw JSONRPCError(RPC_INVALID_PARAMETER, strName+" must be hexadecimal string (not '"+strHex+"')");
    return ParseHex(strHex);
}
vector<unsigned char> ParseHexO(const UniValue& o, string strKey)
{
    return ParseHexV(find_value(o, strKey), strKey);
}

/**
 * Note: This interface may still be subject to change.
 */

std::string CRPCTable::help(const std::string& strCommand) const
{
    string strRet;
    string category;
    set<rpcfn_type> setDone;
    vector<pair<string, const CRPCCommand*> > vCommands;

    for (map<string, const CRPCCommand*>::const_iterator mi = mapCommands.begin(); mi != mapCommands.end(); ++mi)
        vCommands.push_back(make_pair(mi->second->category + mi->first, mi->second));
    sort(vCommands.begin(), vCommands.end());

    BOOST_FOREACH(const PAIRTYPE(string, const CRPCCommand*)& command, vCommands)
    {
        const CRPCCommand *pcmd = command.second;
        string strMethod = pcmd->name;
        // We already filter duplicates, but these deprecated screw up the sort order
        if (strMethod.find("label") != string::npos)
            continue;
        if ((strCommand != "" || pcmd->category == "hidden") && strMethod != strCommand)
            continue;
        try
        {
            UniValue params;
            rpcfn_type pfn = pcmd->actor;
            if (setDone.insert(pfn).second)
                (*pfn)(params, true);
        }
        catch (const std::exception& e)
        {
            // Help text is returned in an exception
            string strHelp = string(e.what());
            if (strCommand == "")
            {
                if (strHelp.find('\n') != string::npos)
                    strHelp = strHelp.substr(0, strHelp.find('\n'));

                if (category != pcmd->category)
                {
                    if (!category.empty())
                        strRet += "\n";
                    category = pcmd->category;
                    string firstLetter = category.substr(0,1);
                    boost::to_upper(firstLetter);
                    strRet += "== " + firstLetter + category.substr(1) + " ==\n";
                }
            }
            strRet += strHelp + "\n";
        }
    }
    if (strRet == "")
        strRet = strprintf("help: unknown command: %s\n", strCommand);
    strRet = strRet.substr(0,strRet.size()-1);
    return strRet;
}

UniValue help(const UniValue& params, bool fHelp)
{
    if (fHelp || params.size() > 1)
        throw runtime_error(
            "help ( \"command\" )\n"
            "\nList all commands, or get help for a specified command.\n"
            "\nArguments:\n"
            "1. \"command\"     (string, optional) The command to get help on\n"
            "\nResult:\n"
            "\"text\"     (string) The help text\n"
        );

    string strCommand;
    if (params.size() > 0)
        strCommand = params[0].get_str();

    return tableRPC.help(strCommand);
}


UniValue stop(const UniValue& params, bool fHelp)
{
   // Accept the deprecated and ignored 'detach' boolean argument
    if (fHelp || params.size() > 1)
        throw runtime_error(
            "stop\n"
<<<<<<< HEAD
            "\nStop Komodo server.");
    // Shutdown will take long enough that the response should get back
=======
            "\nStop Zcash server.");
    // Event loop will exit after current HTTP requests have been handled, so
    // this reply will get back to the client.
>>>>>>> 4d6498b9
    StartShutdown();
    return "Komodo server stopping";
}

/**
 * Call Table
 */
static const CRPCCommand vRPCCommands[] =
{ //  category              name                      actor (function)         okSafeMode
  //  --------------------- ------------------------  -----------------------  ----------
    /* Overall control/query calls */
    { "control",            "getinfo",                &getinfo,                true  }, /* uses wallet if enabled */
    { "control",            "help",                   &help,                   true  },
    { "control",            "stop",                   &stop,                   true  },

    /* P2P networking */
    { "network",            "getnetworkinfo",         &getnetworkinfo,         true  },
    { "network",            "getdeprecationinfo",     &getdeprecationinfo,     true  },
    { "network",            "addnode",                &addnode,                true  },
    { "network",            "disconnectnode",         &disconnectnode,         true  },
    { "network",            "getaddednodeinfo",       &getaddednodeinfo,       true  },
    { "network",            "getconnectioncount",     &getconnectioncount,     true  },
    { "network",            "getnettotals",           &getnettotals,           true  },
    { "network",            "getpeerinfo",            &getpeerinfo,            true  },
    { "network",            "ping",                   &ping,                   true  },
    { "network",            "setban",                 &setban,                 true  },
    { "network",            "listbanned",             &listbanned,             true  },
    { "network",            "clearbanned",            &clearbanned,            true  },

    /* Block chain and UTXO */
    { "blockchain",         "getblockchaininfo",      &getblockchaininfo,      true  },
    { "blockchain",         "getbestblockhash",       &getbestblockhash,       true  },
    { "blockchain",         "getblockcount",          &getblockcount,          true  },
    { "blockchain",         "getblock",               &getblock,               true  },
    { "blockchain",         "getblockhash",           &getblockhash,           true  },
    { "blockchain",         "getblockheader",         &getblockheader,         true  },
    { "blockchain",         "getchaintips",           &getchaintips,           true  },
    { "blockchain",         "getdifficulty",          &getdifficulty,          true  },
    { "blockchain",         "getmempoolinfo",         &getmempoolinfo,         true  },
    { "blockchain",         "getrawmempool",          &getrawmempool,          true  },
    { "blockchain",         "gettxout",               &gettxout,               true  },
    { "blockchain",         "gettxoutproof",          &gettxoutproof,          true  },
    { "blockchain",         "verifytxoutproof",       &verifytxoutproof,       true  },
    { "blockchain",         "gettxoutsetinfo",        &gettxoutsetinfo,        true  },
    { "blockchain",         "verifychain",            &verifychain,            true  },
    { "blockchain",         "paxprice",               &paxprice,               true  },
    { "blockchain",         "paxpending",             &paxpending,             true  },
    { "blockchain",         "paxprices",              &paxprices,              true  },
    { "blockchain",         "notaries",               &notaries,               true  },
    { "blockchain",         "height_MoM",             &height_MoM,             true  },
    { "blockchain",         "minerids",               &minerids,               true  },
    { "blockchain",         "kvsearch",               &kvsearch,               true  },
    { "blockchain",         "kvupdate",               &kvupdate,               true  },

    /* Mining */
    { "mining",             "getblocktemplate",       &getblocktemplate,       true  },
    { "mining",             "getmininginfo",          &getmininginfo,          true  },
    { "mining",             "getlocalsolps",          &getlocalsolps,          true  },
    { "mining",             "getnetworksolps",        &getnetworksolps,        true  },
    { "mining",             "getnetworkhashps",       &getnetworkhashps,       true  },
    { "mining",             "prioritisetransaction",  &prioritisetransaction,  true  },
    { "mining",             "submitblock",            &submitblock,            true  },
    { "mining",             "getblocksubsidy",        &getblocksubsidy,        true  },

#ifdef ENABLE_MINING
    /* Coin generation */
    { "generating",         "getgenerate",            &getgenerate,            true  },
    { "generating",         "setgenerate",            &setgenerate,            true  },
    { "generating",         "generate",               &generate,               true  },
#endif

    /* Raw transactions */
    { "rawtransactions",    "createrawtransaction",   &createrawtransaction,   true  },
    { "rawtransactions",    "decoderawtransaction",   &decoderawtransaction,   true  },
    { "rawtransactions",    "decodescript",           &decodescript,           true  },
    { "rawtransactions",    "getrawtransaction",      &getrawtransaction,      true  },
    { "rawtransactions",    "sendrawtransaction",     &sendrawtransaction,     false },
    { "rawtransactions",    "signrawtransaction",     &signrawtransaction,     false }, /* uses wallet if enabled */
#ifdef ENABLE_WALLET
    { "rawtransactions",    "fundrawtransaction",     &fundrawtransaction,     false },
#endif

    /* Utility functions */
    { "util",               "createmultisig",         &createmultisig,         true  },
    { "util",               "validateaddress",        &validateaddress,        true  }, /* uses wallet if enabled */
    { "util",               "verifymessage",          &verifymessage,          true  },
    { "util",               "estimatefee",            &estimatefee,            true  },
    { "util",               "estimatepriority",       &estimatepriority,       true  },
    { "util",               "z_validateaddress",      &z_validateaddress,      true  }, /* uses wallet if enabled */
    { "util",               "jumblr_deposit",       &jumblr_deposit,       true  },
    { "util",               "jumblr_secret",        &jumblr_secret,       true  },
    { "util",               "jumblr_pause",        &jumblr_pause,       true  },
    { "util",               "jumblr_resume",        &jumblr_resume,       true  },

    /* Not shown in help */
    { "hidden",             "invalidateblock",        &invalidateblock,        true  },
    { "hidden",             "reconsiderblock",        &reconsiderblock,        true  },
    { "hidden",             "setmocktime",            &setmocktime,            true  },
#ifdef ENABLE_WALLET
    { "hidden",             "resendwallettransactions", &resendwallettransactions, true},
#endif

#ifdef ENABLE_WALLET
    /* Wallet */
    { "wallet",             "addmultisigaddress",     &addmultisigaddress,     true  },
    { "wallet",             "backupwallet",           &backupwallet,           true  },
    { "wallet",             "dumpprivkey",            &dumpprivkey,            true  },
    { "wallet",             "dumpwallet",             &dumpwallet,             true  },
    { "wallet",             "encryptwallet",          &encryptwallet,          true  },
    { "wallet",             "getaccountaddress",      &getaccountaddress,      true  },
    { "wallet",             "getaccount",             &getaccount,             true  },
    { "wallet",             "getaddressesbyaccount",  &getaddressesbyaccount,  true  },
    { "wallet",             "getbalance",             &getbalance,             false },
    { "wallet",             "getnewaddress",          &getnewaddress,          true  },
    { "wallet",             "getrawchangeaddress",    &getrawchangeaddress,    true  },
    { "wallet",             "getreceivedbyaccount",   &getreceivedbyaccount,   false },
    { "wallet",             "getreceivedbyaddress",   &getreceivedbyaddress,   false },
    { "wallet",             "gettransaction",         &gettransaction,         false },
    { "wallet",             "getunconfirmedbalance",  &getunconfirmedbalance,  false },
    { "wallet",             "getwalletinfo",          &getwalletinfo,          false },
    { "wallet",             "importprivkey",          &importprivkey,          true  },
    { "wallet",             "importwallet",           &importwallet,           true  },
    { "wallet",             "importaddress",          &importaddress,          true  },
    { "wallet",             "keypoolrefill",          &keypoolrefill,          true  },
    { "wallet",             "listaccounts",           &listaccounts,           false },
    { "wallet",             "listaddressgroupings",   &listaddressgroupings,   false },
    { "wallet",             "listlockunspent",        &listlockunspent,        false },
    { "wallet",             "listreceivedbyaccount",  &listreceivedbyaccount,  false },
    { "wallet",             "listreceivedbyaddress",  &listreceivedbyaddress,  false },
    { "wallet",             "listsinceblock",         &listsinceblock,         false },
    { "wallet",             "listtransactions",       &listtransactions,       false },
    { "wallet",             "listunspent",            &listunspent,            false },
    { "wallet",             "lockunspent",            &lockunspent,            true  },
    { "wallet",             "move",                   &movecmd,                false },
    { "wallet",             "sendfrom",               &sendfrom,               false },
    { "wallet",             "sendmany",               &sendmany,               false },
    { "wallet",             "sendtoaddress",          &sendtoaddress,          false },
    { "wallet",             "setaccount",             &setaccount,             true  },
    { "wallet",             "settxfee",               &settxfee,               true  },
    { "wallet",             "signmessage",            &signmessage,            true  },
    { "wallet",             "walletlock",             &walletlock,             true  },
    { "wallet",             "walletpassphrasechange", &walletpassphrasechange, true  },
    { "wallet",             "walletpassphrase",       &walletpassphrase,       true  },
    { "wallet",             "zcbenchmark",            &zc_benchmark,           true  },
    { "wallet",             "zcrawkeygen",            &zc_raw_keygen,          true  },
    { "wallet",             "zcrawjoinsplit",         &zc_raw_joinsplit,       true  },
    { "wallet",             "zcrawreceive",           &zc_raw_receive,         true  },
    { "wallet",             "zcsamplejoinsplit",      &zc_sample_joinsplit,    true  },
    { "wallet",             "z_listreceivedbyaddress",&z_listreceivedbyaddress,false },
    { "wallet",             "z_getbalance",           &z_getbalance,           false },
    { "wallet",             "z_gettotalbalance",      &z_gettotalbalance,      false },
    { "wallet",             "z_mergetoaddress",       &z_mergetoaddress,       false },
    { "wallet",             "z_sendmany",             &z_sendmany,             false },
    { "wallet",             "z_shieldcoinbase",       &z_shieldcoinbase,       false },
    { "wallet",             "z_getoperationstatus",   &z_getoperationstatus,   true  },
    { "wallet",             "z_getoperationresult",   &z_getoperationresult,   true  },
    { "wallet",             "z_listoperationids",     &z_listoperationids,     true  },
    { "wallet",             "z_getnewaddress",        &z_getnewaddress,        true  },
    { "wallet",             "z_listaddresses",        &z_listaddresses,        true  },
    { "wallet",             "z_exportkey",            &z_exportkey,            true  },
    { "wallet",             "z_importkey",            &z_importkey,            true  },
    { "wallet",             "z_exportviewingkey",     &z_exportviewingkey,     true  },
    { "wallet",             "z_importviewingkey",     &z_importviewingkey,     true  },
    { "wallet",             "z_exportwallet",         &z_exportwallet,         true  },
    { "wallet",             "z_importwallet",         &z_importwallet,         true  },
<<<<<<< HEAD
    
    { "wallet",             "paxdeposit",             &paxdeposit,             true  },
    { "wallet",             "paxwithdraw",            &paxwithdraw,            true  }
=======

    // TODO: rearrange into another category
    { "disclosure",         "z_getpaymentdisclosure", &z_getpaymentdisclosure, true  },
    { "disclosure",         "z_validatepaymentdisclosure", &z_validatepaymentdisclosure, true }
>>>>>>> 4d6498b9
#endif // ENABLE_WALLET
};

CRPCTable::CRPCTable()
{
    unsigned int vcidx;
    for (vcidx = 0; vcidx < (sizeof(vRPCCommands) / sizeof(vRPCCommands[0])); vcidx++)
    {
        const CRPCCommand *pcmd;

        pcmd = &vRPCCommands[vcidx];
        mapCommands[pcmd->name] = pcmd;
    }
}

const CRPCCommand *CRPCTable::operator[](const std::string &name) const
{
    map<string, const CRPCCommand*>::const_iterator it = mapCommands.find(name);
    if (it == mapCommands.end())
        return NULL;
    return (*it).second;
}

bool StartRPC()
{
/*<<<<<<< HEA
    std::string addr;
    int port = defaultPort;
    SplitHostPort(strEndpoint, port, addr);
    return ip::tcp::endpoint(boost::asio::ip::address::from_string(addr), port);
}

void StartRPCThreads()
{
    rpc_allow_subnets.clear();
    rpc_allow_subnets.push_back(CSubNet("127.0.0.0/8")); // always allow IPv4 local subnet
    rpc_allow_subnets.push_back(CSubNet("::1")); // always allow IPv6 localhost
    if (mapMultiArgs.count("-rpcallowip"))
    {
        const vector<string>& vAllow = mapMultiArgs["-rpcallowip"];
        BOOST_FOREACH(string strAllow, vAllow)
        {
            CSubNet subnet(strAllow);
            if(!subnet.IsValid())
            {
                uiInterface.ThreadSafeMessageBox(
                    strprintf("Invalid -rpcallowip subnet specification: %s. Valid are a single IP (e.g. 1.2.3.4), a network/netmask (e.g. 1.2.3.4/255.255.255.0) or a network/CIDR (e.g. 1.2.3.4/24).", strAllow),
                    "", CClientUIInterface::MSG_ERROR);
                StartShutdown();
                return;
            }
            rpc_allow_subnets.push_back(subnet);
        }
    }
    std::string strAllowed;
    BOOST_FOREACH(const CSubNet &subnet, rpc_allow_subnets)
        strAllowed += subnet.ToString() + " ";
    LogPrint("rpc", "Allowing RPC connections from: %s\n", strAllowed);

    if (mapArgs["-rpcpassword"] == "")
    {
        LogPrintf("No rpcpassword set - using random cookie authentication\n");
        if (!GenerateAuthCookie(&strRPCUserColonPass)) {
            uiInterface.ThreadSafeMessageBox(
                _("Error: A fatal internal error occured, see debug.log for details"), // Same message as AbortNode
                "", CClientUIInterface::MSG_ERROR);
            StartShutdown();
            return;
        }
    } else {
        strRPCUserColonPass = mapArgs["-rpcuser"] + ":" + mapArgs["-rpcpassword"];
    }

    assert(rpc_io_service == NULL);
    rpc_io_service = new boost::asio::io_service();
    rpc_ssl_context = new ssl::context(*rpc_io_service, ssl::context::sslv23);

    const bool fUseSSL = GetBoolArg("-rpcssl", false);

    if (fUseSSL)
    {
        rpc_ssl_context->set_options(ssl::context::no_sslv2 | ssl::context::no_sslv3);

        boost::filesystem::path pathCertFile(GetArg("-rpcsslcertificatechainfile", "server.cert"));
        if (!pathCertFile.is_complete()) pathCertFile = boost::filesystem::path(GetDataDir()) / pathCertFile;
        if (boost::filesystem::exists(pathCertFile)) rpc_ssl_context->use_certificate_chain_file(pathCertFile.string());
        else LogPrintf("ThreadRPCServer ERROR: missing server certificate file %s\n", pathCertFile.string());

        boost::filesystem::path pathPKFile(GetArg("-rpcsslprivatekeyfile", "server.pem"));
        if (!pathPKFile.is_complete()) pathPKFile = boost::filesystem::path(GetDataDir()) / pathPKFile;
        if (boost::filesystem::exists(pathPKFile)) rpc_ssl_context->use_private_key_file(pathPKFile.string(), ssl::context::pem);
        else LogPrintf("ThreadRPCServer ERROR: missing server private key file %s\n", pathPKFile.string());

        string strCiphers = GetArg("-rpcsslciphers", "TLSv1.2+HIGH:TLSv1+HIGH:!SSLv2:!aNULL:!eNULL:!3DES:@STRENGTH");
        SSL_CTX_set_cipher_list(rpc_ssl_context->impl(), strCiphers.c_str());
    }

    std::vector<ip::tcp::endpoint> vEndpoints;
    bool bBindAny = false;
    int defaultPort = GetArg("-rpcport", BaseParams().RPCPort());
    if (!mapArgs.count("-rpcallowip")) // Default to loopback if not allowing external IPs
    {
        vEndpoints.push_back(ip::tcp::endpoint(boost::asio::ip::address_v6::loopback(), defaultPort));
        vEndpoints.push_back(ip::tcp::endpoint(boost::asio::ip::address_v4::loopback(), defaultPort));
        if (mapArgs.count("-rpcbind"))
        {
            LogPrintf("WARNING: option -rpcbind was ignored because -rpcallowip was not specified, refusing to allow everyone to connect\n");
        }
    } else if (mapArgs.count("-rpcbind")) // Specific bind address
    {
        BOOST_FOREACH(const std::string &addr, mapMultiArgs["-rpcbind"])
        {
            try {
                vEndpoints.push_back(ParseEndpoint(addr, defaultPort));
            }
            catch (const boost::system::system_error&)
            {
                uiInterface.ThreadSafeMessageBox(
                    strprintf(_("Could not parse -rpcbind value %s as network address"), addr),
                    "", CClientUIInterface::MSG_ERROR);
                StartShutdown();
                return;
            }
        }
    } else { // No specific bind address specified, bind to any
        vEndpoints.push_back(ip::tcp::endpoint(boost::asio::ip::address_v6::any(), defaultPort));
        vEndpoints.push_back(ip::tcp::endpoint(boost::asio::ip::address_v4::any(), defaultPort));
        // Prefer making the socket dual IPv6/IPv4 instead of binding
        // to both addresses separately.
        bBindAny = true;
    }

    bool fListening = false;
    std::string strerr;
    std::string straddress;
    BOOST_FOREACH(const ip::tcp::endpoint &endpoint, vEndpoints)
    {
        try {
            boost::asio::ip::address bindAddress = endpoint.address();
            straddress = bindAddress.to_string();
            LogPrintf("Binding RPC on address %s port %i (IPv4+IPv6 bind any: %i)\n", straddress, endpoint.port(), bBindAny);
            boost::system::error_code v6_only_error;
            boost::shared_ptr<ip::tcp::acceptor> acceptor(new ip::tcp::acceptor(*rpc_io_service));

            acceptor->open(endpoint.protocol());
            acceptor->set_option(boost::asio::ip::tcp::acceptor::reuse_address(true));

            // Try making the socket dual IPv6/IPv4 when listening on the IPv6 "any" address
            acceptor->set_option(boost::asio::ip::v6_only(
                !bBindAny || bindAddress != boost::asio::ip::address_v6::any()), v6_only_error);

            acceptor->bind(endpoint);
            acceptor->listen(socket_base::max_connections);

            RPCListen(acceptor, *rpc_ssl_context, fUseSSL);

            fListening = true;
            rpc_acceptors.push_back(acceptor);
            // If dual IPv6/IPv4 bind successful, skip binding to IPv4 separately
            if(bBindAny && bindAddress == boost::asio::ip::address_v6::any() && !v6_only_error)
                break;
        }
        catch (const boost::system::system_error& e)
        {
            LogPrintf("ERROR: Binding RPC on address %s port %i failed: %s\n", straddress, endpoint.port(), e.what());
            strerr = strprintf(_("An error occurred while setting up the RPC address %s port %u for listening: %s"), straddress, endpoint.port(), e.what());
        }
    }

    if (!fListening) {
        uiInterface.ThreadSafeMessageBox(strerr, "", CClientUIInterface::MSG_ERROR);
        StartShutdown();
        return;
    }

    rpc_worker_group = new boost::thread_group();
    for (int i = 0; i < GetArg("-rpcthreads", 4); i++)
        rpc_worker_group->create_thread(boost::bind(&boost::asio::io_service::run, rpc_io_service));
=======
    LogPrint("rpc", "Starting RPC\n");
>>>>>>> zcash/master*/
    fRPCRunning = true;
    g_rpcSignals.Started();

    // Launch one async rpc worker.  The ability to launch multiple workers is not recommended at present and thus the option is disabled.
<<<<<<< HEAD
    //for (int i=0; i<32; i++)
        getAsyncRPCQueue()->addWorker();
/*   
=======
    getAsyncRPCQueue()->addWorker();
/*
>>>>>>> 4d6498b9
    int n = GetArg("-rpcasyncthreads", 1);
    if (n<1) {
        LogPrintf("ERROR: Invalid value %d for -rpcasyncthreads.  Must be at least 1.\n", n);
        strerr = strprintf(_("An error occurred while setting up the Async RPC threads, invalid parameter value of %d (must be at least 1)."), n);
        uiInterface.ThreadSafeMessageBox(strerr, "", CClientUIInterface::MSG_ERROR);
        StartShutdown();
        return;
    }
    for (int i = 0; i < n; i++)
        getAsyncRPCQueue()->addWorker();
*/
    return true;
}

void InterruptRPC()
{
    LogPrint("rpc", "Interrupting RPC\n");
    // Interrupt e.g. running longpolls
    fRPCRunning = false;
}

void StopRPC()
{
    LogPrint("rpc", "Stopping RPC\n");
    deadlineTimers.clear();
    g_rpcSignals.Stopped();

    // Tells async queue to cancel all operations and shutdown.
    LogPrintf("%s: waiting for async rpc workers to stop\n", __func__);
    getAsyncRPCQueue()->closeAndWait();
}

bool IsRPCRunning()
{
    return fRPCRunning;
}

void SetRPCWarmupStatus(const std::string& newStatus)
{
    LOCK(cs_rpcWarmup);
    rpcWarmupStatus = newStatus;
}

void SetRPCWarmupFinished()
{
    LOCK(cs_rpcWarmup);
    assert(fRPCInWarmup);
    fRPCInWarmup = false;
}

bool RPCIsInWarmup(std::string *outStatus)
{
    LOCK(cs_rpcWarmup);
    if (outStatus)
        *outStatus = rpcWarmupStatus;
    return fRPCInWarmup;
}

void JSONRequest::parse(const UniValue& valRequest)
{
    // Parse request
    if (!valRequest.isObject())
        throw JSONRPCError(RPC_INVALID_REQUEST, "Invalid Request object");
    const UniValue& request = valRequest.get_obj();

    // Parse id now so errors from here on will have the id
    id = find_value(request, "id");

    // Parse method
    UniValue valMethod = find_value(request, "method");
    if (valMethod.isNull())
        throw JSONRPCError(RPC_INVALID_REQUEST, "Missing method");
    if (!valMethod.isStr())
        throw JSONRPCError(RPC_INVALID_REQUEST, "Method must be a string");
    strMethod = valMethod.get_str();
    if (strMethod != "getblocktemplate")
        LogPrint("rpc", "ThreadRPCServer method=%s\n", SanitizeString(strMethod));

    // Parse params
    UniValue valParams = find_value(request, "params");
    if (valParams.isArray())
        params = valParams.get_array();
    else if (valParams.isNull())
        params = UniValue(UniValue::VARR);
    else
        throw JSONRPCError(RPC_INVALID_REQUEST, "Params must be an array");
}

static UniValue JSONRPCExecOne(const UniValue& req)
{
    UniValue rpc_result(UniValue::VOBJ);

    JSONRequest jreq;
    try {
        jreq.parse(req);

        UniValue result = tableRPC.execute(jreq.strMethod, jreq.params);
        rpc_result = JSONRPCReplyObj(result, NullUniValue, jreq.id);
    }
    catch (const UniValue& objError)
    {
        rpc_result = JSONRPCReplyObj(NullUniValue, objError, jreq.id);
    }
    catch (const std::exception& e)
    {
        rpc_result = JSONRPCReplyObj(NullUniValue,
                                     JSONRPCError(RPC_PARSE_ERROR, e.what()), jreq.id);
    }

    return rpc_result;
}

std::string JSONRPCExecBatch(const UniValue& vReq)
{
    UniValue ret(UniValue::VARR);
    for (size_t reqIdx = 0; reqIdx < vReq.size(); reqIdx++)
        ret.push_back(JSONRPCExecOne(vReq[reqIdx]));

    return ret.write() + "\n";
}

UniValue CRPCTable::execute(const std::string &strMethod, const UniValue &params) const
{
    // Return immediately if in warmup
    {
        LOCK(cs_rpcWarmup);
        if (fRPCInWarmup)
            throw JSONRPCError(RPC_IN_WARMUP, rpcWarmupStatus);
    }

/*<<<<<<< HEA
    if (!HTTPAuthorized(mapHeaders))
    {
        LogPrintf("ThreadRPCServer incorrect password attempt from %s\n", conn->peer_address_to_string());
        //Deter brute-forcing  We don't support exposing the RPC port, so this shouldn't result in a DoS.
        MilliSleep(250);

        conn->stream() << HTTPError(HTTP_UNAUTHORIZED, false) << std::flush;
        return false;
    }
    JSONRequest jreq;
    try
    {
        // Parse request
        Value valRequest;
        if (!read_string(strRequest, valRequest))
        {
            fprintf(stderr,"CANTPARSE.(%s)\n",strRequest.c_str());
            throw JSONRPCError(RPC_PARSE_ERROR, "Parse error");
        }
        // Return immediately if in warmup
        {
            LOCK(cs_rpcWarmup);
            if (fRPCInWarmup)
                throw JSONRPCError(RPC_IN_WARMUP, rpcWarmupStatus);
        }

        string strReply;

        // singleton request
        if (valRequest.type() == obj_type) {
            jreq.parse(valRequest);

            Value result = tableRPC.execute(jreq.strMethod, jreq.params);

            // Send reply
            strReply = JSONRPCReply(result, Value::null, jreq.id);

        // array of requests
        } else if (valRequest.type() == array_type)
            strReply = JSONRPCExecBatch(valRequest.get_array());
        else
            throw JSONRPCError(RPC_PARSE_ERROR, "Top-level object parse error");

        conn->stream() << HTTPReplyHeader(HTTP_OK, fRun, strReply.size()) << strReply << std::flush;
    }
    catch (const Object& objError)
    {
        ErrorReply(conn->stream(), objError, jreq.id);
        return false;
    }
    catch (const std::exception& e)
    {
        ErrorReply(conn->stream(), JSONRPCError(RPC_PARSE_ERROR, e.what()), jreq.id);
        return false;
    }
    return true;
}

void ServiceConnection(AcceptedConnection *conn)
{
    bool fRun = true;
    while (fRun && !ShutdownRequested())
    {
        int nProto = 0;
        map<string, string> mapHeaders;
        string strRequest, strMethod, strURI;

        // Read HTTP request line
        if (!ReadHTTPRequestLine(conn->stream(), nProto, strMethod, strURI))
            break;

        // Read HTTP message headers and body
        ReadHTTPMessage(conn->stream(), mapHeaders, strRequest, nProto, MAX_SIZE);

        // TODO #1856: Re-enable support for persistent connections.
        // We have disabled support for HTTP Keep-Alive until resolution of #1680, upstream rpc deadlock.
        // Close connection immediately.
        fRun = false;
 
        // HTTP Keep-Alive is false; close connection immediately
        //if ((mapHeaders["connection"] == "close") || (!GetBoolArg("-rpckeepalive", true)))
        //    fRun = false;
 

        // Process via JSON-RPC API
        if (strURI == "/") {
            if (!HTTPReq_JSONRPC(conn, strRequest, mapHeaders, fRun))
                break;

        // Process via HTTP REST API
        } else if (strURI.substr(0, 6) == "/rest/" && GetBoolArg("-rest", false)) {
            if (!HTTPReq_REST(conn, strURI, strRequest, mapHeaders, fRun))
                break;

        } else {
            conn->stream() << HTTPError(HTTP_NOT_FOUND, false) << std::flush;
            break;
        }
    }
}

json_spirit::Value CRPCTable::execute(const std::string &strMethod, const json_spirit::Array &params) const
{
=======
>>>>>>> zcash/master*/
    // Find method
    const CRPCCommand *pcmd = tableRPC[strMethod];
    if (!pcmd)
        throw JSONRPCError(RPC_METHOD_NOT_FOUND, "Method not found");

    g_rpcSignals.PreCommand(*pcmd);

    try
    {
        // Execute
        return pcmd->actor(params, false);
    }
    catch (const std::exception& e)
    {
        throw JSONRPCError(RPC_MISC_ERROR, e.what());
    }

    g_rpcSignals.PostCommand(*pcmd);
}

std::string HelpExampleCli(const std::string& methodname, const std::string& args)
{
    return "> zcash-cli " + methodname + " " + args + "\n";
}

std::string HelpExampleRpc(const std::string& methodname, const std::string& args)
{
    return "> curl --user myusername --data-binary '{\"jsonrpc\": \"1.0\", \"id\":\"curltest\", "
        "\"method\": \"" + methodname + "\", \"params\": [" + args + "] }' -H 'content-type: text/plain;' http://127.0.0.1:8232/\n";
}

void RPCRegisterTimerInterface(RPCTimerInterface *iface)
{
    timerInterfaces.push_back(iface);
}

void RPCUnregisterTimerInterface(RPCTimerInterface *iface)
{
    std::vector<RPCTimerInterface*>::iterator i = std::find(timerInterfaces.begin(), timerInterfaces.end(), iface);
    assert(i != timerInterfaces.end());
    timerInterfaces.erase(i);
}

void RPCRunLater(const std::string& name, boost::function<void(void)> func, int64_t nSeconds)
{
    if (timerInterfaces.empty())
        throw JSONRPCError(RPC_INTERNAL_ERROR, "No timer handler registered for RPC");
    deadlineTimers.erase(name);
    RPCTimerInterface* timerInterface = timerInterfaces[0];
    LogPrint("rpc", "queue run of timer %s in %i seconds (using %s)\n", name, nSeconds, timerInterface->Name());
    deadlineTimers.insert(std::make_pair(name, boost::shared_ptr<RPCTimerBase>(timerInterface->NewTimer(func, nSeconds*1000))));
}

const CRPCTable tableRPC;

// Return async rpc queue
std::shared_ptr<AsyncRPCQueue> getAsyncRPCQueue()
{
    return AsyncRPCQueue::sharedInstance();
}<|MERGE_RESOLUTION|>--- conflicted
+++ resolved
@@ -245,14 +245,8 @@
     if (fHelp || params.size() > 1)
         throw runtime_error(
             "stop\n"
-<<<<<<< HEAD
             "\nStop Komodo server.");
     // Shutdown will take long enough that the response should get back
-=======
-            "\nStop Zcash server.");
-    // Event loop will exit after current HTTP requests have been handled, so
-    // this reply will get back to the client.
->>>>>>> 4d6498b9
     StartShutdown();
     return "Komodo server stopping";
 }
@@ -418,16 +412,10 @@
     { "wallet",             "z_importviewingkey",     &z_importviewingkey,     true  },
     { "wallet",             "z_exportwallet",         &z_exportwallet,         true  },
     { "wallet",             "z_importwallet",         &z_importwallet,         true  },
-<<<<<<< HEAD
-    
-    { "wallet",             "paxdeposit",             &paxdeposit,             true  },
-    { "wallet",             "paxwithdraw",            &paxwithdraw,            true  }
-=======
 
     // TODO: rearrange into another category
     { "disclosure",         "z_getpaymentdisclosure", &z_getpaymentdisclosure, true  },
     { "disclosure",         "z_validatepaymentdisclosure", &z_validatepaymentdisclosure, true }
->>>>>>> 4d6498b9
 #endif // ENABLE_WALLET
 };
 
@@ -453,174 +441,13 @@
 
 bool StartRPC()
 {
-/*<<<<<<< HEA
-    std::string addr;
-    int port = defaultPort;
-    SplitHostPort(strEndpoint, port, addr);
-    return ip::tcp::endpoint(boost::asio::ip::address::from_string(addr), port);
-}
-
-void StartRPCThreads()
-{
-    rpc_allow_subnets.clear();
-    rpc_allow_subnets.push_back(CSubNet("127.0.0.0/8")); // always allow IPv4 local subnet
-    rpc_allow_subnets.push_back(CSubNet("::1")); // always allow IPv6 localhost
-    if (mapMultiArgs.count("-rpcallowip"))
-    {
-        const vector<string>& vAllow = mapMultiArgs["-rpcallowip"];
-        BOOST_FOREACH(string strAllow, vAllow)
-        {
-            CSubNet subnet(strAllow);
-            if(!subnet.IsValid())
-            {
-                uiInterface.ThreadSafeMessageBox(
-                    strprintf("Invalid -rpcallowip subnet specification: %s. Valid are a single IP (e.g. 1.2.3.4), a network/netmask (e.g. 1.2.3.4/255.255.255.0) or a network/CIDR (e.g. 1.2.3.4/24).", strAllow),
-                    "", CClientUIInterface::MSG_ERROR);
-                StartShutdown();
-                return;
-            }
-            rpc_allow_subnets.push_back(subnet);
-        }
-    }
-    std::string strAllowed;
-    BOOST_FOREACH(const CSubNet &subnet, rpc_allow_subnets)
-        strAllowed += subnet.ToString() + " ";
-    LogPrint("rpc", "Allowing RPC connections from: %s\n", strAllowed);
-
-    if (mapArgs["-rpcpassword"] == "")
-    {
-        LogPrintf("No rpcpassword set - using random cookie authentication\n");
-        if (!GenerateAuthCookie(&strRPCUserColonPass)) {
-            uiInterface.ThreadSafeMessageBox(
-                _("Error: A fatal internal error occured, see debug.log for details"), // Same message as AbortNode
-                "", CClientUIInterface::MSG_ERROR);
-            StartShutdown();
-            return;
-        }
-    } else {
-        strRPCUserColonPass = mapArgs["-rpcuser"] + ":" + mapArgs["-rpcpassword"];
-    }
-
-    assert(rpc_io_service == NULL);
-    rpc_io_service = new boost::asio::io_service();
-    rpc_ssl_context = new ssl::context(*rpc_io_service, ssl::context::sslv23);
-
-    const bool fUseSSL = GetBoolArg("-rpcssl", false);
-
-    if (fUseSSL)
-    {
-        rpc_ssl_context->set_options(ssl::context::no_sslv2 | ssl::context::no_sslv3);
-
-        boost::filesystem::path pathCertFile(GetArg("-rpcsslcertificatechainfile", "server.cert"));
-        if (!pathCertFile.is_complete()) pathCertFile = boost::filesystem::path(GetDataDir()) / pathCertFile;
-        if (boost::filesystem::exists(pathCertFile)) rpc_ssl_context->use_certificate_chain_file(pathCertFile.string());
-        else LogPrintf("ThreadRPCServer ERROR: missing server certificate file %s\n", pathCertFile.string());
-
-        boost::filesystem::path pathPKFile(GetArg("-rpcsslprivatekeyfile", "server.pem"));
-        if (!pathPKFile.is_complete()) pathPKFile = boost::filesystem::path(GetDataDir()) / pathPKFile;
-        if (boost::filesystem::exists(pathPKFile)) rpc_ssl_context->use_private_key_file(pathPKFile.string(), ssl::context::pem);
-        else LogPrintf("ThreadRPCServer ERROR: missing server private key file %s\n", pathPKFile.string());
-
-        string strCiphers = GetArg("-rpcsslciphers", "TLSv1.2+HIGH:TLSv1+HIGH:!SSLv2:!aNULL:!eNULL:!3DES:@STRENGTH");
-        SSL_CTX_set_cipher_list(rpc_ssl_context->impl(), strCiphers.c_str());
-    }
-
-    std::vector<ip::tcp::endpoint> vEndpoints;
-    bool bBindAny = false;
-    int defaultPort = GetArg("-rpcport", BaseParams().RPCPort());
-    if (!mapArgs.count("-rpcallowip")) // Default to loopback if not allowing external IPs
-    {
-        vEndpoints.push_back(ip::tcp::endpoint(boost::asio::ip::address_v6::loopback(), defaultPort));
-        vEndpoints.push_back(ip::tcp::endpoint(boost::asio::ip::address_v4::loopback(), defaultPort));
-        if (mapArgs.count("-rpcbind"))
-        {
-            LogPrintf("WARNING: option -rpcbind was ignored because -rpcallowip was not specified, refusing to allow everyone to connect\n");
-        }
-    } else if (mapArgs.count("-rpcbind")) // Specific bind address
-    {
-        BOOST_FOREACH(const std::string &addr, mapMultiArgs["-rpcbind"])
-        {
-            try {
-                vEndpoints.push_back(ParseEndpoint(addr, defaultPort));
-            }
-            catch (const boost::system::system_error&)
-            {
-                uiInterface.ThreadSafeMessageBox(
-                    strprintf(_("Could not parse -rpcbind value %s as network address"), addr),
-                    "", CClientUIInterface::MSG_ERROR);
-                StartShutdown();
-                return;
-            }
-        }
-    } else { // No specific bind address specified, bind to any
-        vEndpoints.push_back(ip::tcp::endpoint(boost::asio::ip::address_v6::any(), defaultPort));
-        vEndpoints.push_back(ip::tcp::endpoint(boost::asio::ip::address_v4::any(), defaultPort));
-        // Prefer making the socket dual IPv6/IPv4 instead of binding
-        // to both addresses separately.
-        bBindAny = true;
-    }
-
-    bool fListening = false;
-    std::string strerr;
-    std::string straddress;
-    BOOST_FOREACH(const ip::tcp::endpoint &endpoint, vEndpoints)
-    {
-        try {
-            boost::asio::ip::address bindAddress = endpoint.address();
-            straddress = bindAddress.to_string();
-            LogPrintf("Binding RPC on address %s port %i (IPv4+IPv6 bind any: %i)\n", straddress, endpoint.port(), bBindAny);
-            boost::system::error_code v6_only_error;
-            boost::shared_ptr<ip::tcp::acceptor> acceptor(new ip::tcp::acceptor(*rpc_io_service));
-
-            acceptor->open(endpoint.protocol());
-            acceptor->set_option(boost::asio::ip::tcp::acceptor::reuse_address(true));
-
-            // Try making the socket dual IPv6/IPv4 when listening on the IPv6 "any" address
-            acceptor->set_option(boost::asio::ip::v6_only(
-                !bBindAny || bindAddress != boost::asio::ip::address_v6::any()), v6_only_error);
-
-            acceptor->bind(endpoint);
-            acceptor->listen(socket_base::max_connections);
-
-            RPCListen(acceptor, *rpc_ssl_context, fUseSSL);
-
-            fListening = true;
-            rpc_acceptors.push_back(acceptor);
-            // If dual IPv6/IPv4 bind successful, skip binding to IPv4 separately
-            if(bBindAny && bindAddress == boost::asio::ip::address_v6::any() && !v6_only_error)
-                break;
-        }
-        catch (const boost::system::system_error& e)
-        {
-            LogPrintf("ERROR: Binding RPC on address %s port %i failed: %s\n", straddress, endpoint.port(), e.what());
-            strerr = strprintf(_("An error occurred while setting up the RPC address %s port %u for listening: %s"), straddress, endpoint.port(), e.what());
-        }
-    }
-
-    if (!fListening) {
-        uiInterface.ThreadSafeMessageBox(strerr, "", CClientUIInterface::MSG_ERROR);
-        StartShutdown();
-        return;
-    }
-
-    rpc_worker_group = new boost::thread_group();
-    for (int i = 0; i < GetArg("-rpcthreads", 4); i++)
-        rpc_worker_group->create_thread(boost::bind(&boost::asio::io_service::run, rpc_io_service));
-=======
     LogPrint("rpc", "Starting RPC\n");
->>>>>>> zcash/master*/
     fRPCRunning = true;
     g_rpcSignals.Started();
 
     // Launch one async rpc worker.  The ability to launch multiple workers is not recommended at present and thus the option is disabled.
-<<<<<<< HEAD
-    //for (int i=0; i<32; i++)
-        getAsyncRPCQueue()->addWorker();
-/*   
-=======
     getAsyncRPCQueue()->addWorker();
 /*
->>>>>>> 4d6498b9
     int n = GetArg("-rpcasyncthreads", 1);
     if (n<1) {
         LogPrintf("ERROR: Invalid value %d for -rpcasyncthreads.  Must be at least 1.\n", n);
@@ -751,112 +578,6 @@
             throw JSONRPCError(RPC_IN_WARMUP, rpcWarmupStatus);
     }
 
-/*<<<<<<< HEA
-    if (!HTTPAuthorized(mapHeaders))
-    {
-        LogPrintf("ThreadRPCServer incorrect password attempt from %s\n", conn->peer_address_to_string());
-        //Deter brute-forcing  We don't support exposing the RPC port, so this shouldn't result in a DoS.
-        MilliSleep(250);
-
-        conn->stream() << HTTPError(HTTP_UNAUTHORIZED, false) << std::flush;
-        return false;
-    }
-    JSONRequest jreq;
-    try
-    {
-        // Parse request
-        Value valRequest;
-        if (!read_string(strRequest, valRequest))
-        {
-            fprintf(stderr,"CANTPARSE.(%s)\n",strRequest.c_str());
-            throw JSONRPCError(RPC_PARSE_ERROR, "Parse error");
-        }
-        // Return immediately if in warmup
-        {
-            LOCK(cs_rpcWarmup);
-            if (fRPCInWarmup)
-                throw JSONRPCError(RPC_IN_WARMUP, rpcWarmupStatus);
-        }
-
-        string strReply;
-
-        // singleton request
-        if (valRequest.type() == obj_type) {
-            jreq.parse(valRequest);
-
-            Value result = tableRPC.execute(jreq.strMethod, jreq.params);
-
-            // Send reply
-            strReply = JSONRPCReply(result, Value::null, jreq.id);
-
-        // array of requests
-        } else if (valRequest.type() == array_type)
-            strReply = JSONRPCExecBatch(valRequest.get_array());
-        else
-            throw JSONRPCError(RPC_PARSE_ERROR, "Top-level object parse error");
-
-        conn->stream() << HTTPReplyHeader(HTTP_OK, fRun, strReply.size()) << strReply << std::flush;
-    }
-    catch (const Object& objError)
-    {
-        ErrorReply(conn->stream(), objError, jreq.id);
-        return false;
-    }
-    catch (const std::exception& e)
-    {
-        ErrorReply(conn->stream(), JSONRPCError(RPC_PARSE_ERROR, e.what()), jreq.id);
-        return false;
-    }
-    return true;
-}
-
-void ServiceConnection(AcceptedConnection *conn)
-{
-    bool fRun = true;
-    while (fRun && !ShutdownRequested())
-    {
-        int nProto = 0;
-        map<string, string> mapHeaders;
-        string strRequest, strMethod, strURI;
-
-        // Read HTTP request line
-        if (!ReadHTTPRequestLine(conn->stream(), nProto, strMethod, strURI))
-            break;
-
-        // Read HTTP message headers and body
-        ReadHTTPMessage(conn->stream(), mapHeaders, strRequest, nProto, MAX_SIZE);
-
-        // TODO #1856: Re-enable support for persistent connections.
-        // We have disabled support for HTTP Keep-Alive until resolution of #1680, upstream rpc deadlock.
-        // Close connection immediately.
-        fRun = false;
- 
-        // HTTP Keep-Alive is false; close connection immediately
-        //if ((mapHeaders["connection"] == "close") || (!GetBoolArg("-rpckeepalive", true)))
-        //    fRun = false;
- 
-
-        // Process via JSON-RPC API
-        if (strURI == "/") {
-            if (!HTTPReq_JSONRPC(conn, strRequest, mapHeaders, fRun))
-                break;
-
-        // Process via HTTP REST API
-        } else if (strURI.substr(0, 6) == "/rest/" && GetBoolArg("-rest", false)) {
-            if (!HTTPReq_REST(conn, strURI, strRequest, mapHeaders, fRun))
-                break;
-
-        } else {
-            conn->stream() << HTTPError(HTTP_NOT_FOUND, false) << std::flush;
-            break;
-        }
-    }
-}
-
-json_spirit::Value CRPCTable::execute(const std::string &strMethod, const json_spirit::Array &params) const
-{
-=======
->>>>>>> zcash/master*/
     // Find method
     const CRPCCommand *pcmd = tableRPC[strMethod];
     if (!pcmd)
