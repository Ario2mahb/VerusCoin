--- conflicted
+++ resolved
@@ -100,28 +100,21 @@
         consensus.nMajorityEnforceBlockUpgrade = 750;
         consensus.nMajorityRejectBlockOutdated = 950;
         consensus.nMajorityWindow = 4000;
-<<<<<<< HEAD
         consensus.powLimit = uint256S("0f0f0f0f0f0f0f0f0f0f0f0f0f0f0f0f0f0f0f0f0f0f0f0f0f0f0f0f0f0f0f0f");
         consensus.powAlternate = uint256S("0f0f0f0f0f0f0f0f0f0f0f0f0f0f0f0f0f0f0f0f0f0f0f0f0f0f0f0f0f0f0f0f");
-=======
         const size_t N = 200, K = 9;
         BOOST_STATIC_ASSERT(equihash_parameters_acceptable(N, K));
         consensus.nEquihashN = N;
         consensus.nEquihashK = K;
-        consensus.powLimit = uint256S("0007ffffffffffffffffffffffffffffffffffffffffffffffffffffffffffff");
->>>>>>> e3983afc
         consensus.nPowAveragingWindow = 17;
         consensus.nMaxFutureBlockTime = 7 * 60; // 7 mins
 
         assert(maxUint/UintToArith256(consensus.powLimit) >= consensus.nPowAveragingWindow);
         consensus.nPowMaxAdjustDown = 32; // 32% adjustment down
         consensus.nPowMaxAdjustUp = 16; // 16% adjustment up
-<<<<<<< HEAD
         consensus.nPowTargetSpacing = 1 * 60;
-=======
         consensus.nPreBlossomPowTargetSpacing = Consensus::PRE_BLOSSOM_POW_TARGET_SPACING;
         consensus.nPostBlossomPowTargetSpacing = Consensus::POST_BLOSSOM_POW_TARGET_SPACING;
->>>>>>> e3983afc
         consensus.nPowAllowMinDifficultyBlocksAfterHeight = boost::none;
         consensus.vUpgrades[Consensus::BASE_SPROUT].nProtocolVersion = 170002;
         consensus.vUpgrades[Consensus::BASE_SPROUT].nActivationHeight =
@@ -132,14 +125,9 @@
         consensus.vUpgrades[Consensus::UPGRADE_OVERWINTER].nProtocolVersion = 170005;
         consensus.vUpgrades[Consensus::UPGRADE_OVERWINTER].nActivationHeight = Consensus::NetworkUpgrade::NO_ACTIVATION_HEIGHT;
         consensus.vUpgrades[Consensus::UPGRADE_SAPLING].nProtocolVersion = 170007;
-<<<<<<< HEAD
         consensus.vUpgrades[Consensus::UPGRADE_SAPLING].nActivationHeight = Consensus::NetworkUpgrade::NO_ACTIVATION_HEIGHT;
-=======
-        consensus.vUpgrades[Consensus::UPGRADE_SAPLING].nActivationHeight = 419200;
         consensus.vUpgrades[Consensus::UPGRADE_BLOSSOM].nProtocolVersion = 170009;
-        consensus.vUpgrades[Consensus::UPGRADE_BLOSSOM].nActivationHeight =
-            Consensus::NetworkUpgrade::NO_ACTIVATION_HEIGHT;
->>>>>>> e3983afc
+        consensus.vUpgrades[Consensus::UPGRADE_BLOSSOM].nActivationHeight = Consensus::NetworkUpgrade::NO_ACTIVATION_HEIGHT;
 
         // The best chain should have at least this much work.
         consensus.nMinimumChainWork = uint256S("000000000000000000000000000000000000000000000000017e73a331fae01c");
@@ -218,102 +206,10 @@
         fMineBlocksOnDemand = false;
         fTestnetToBeDeprecatedFieldRPC = false;
 
-<<<<<<< HEAD
         if ( pthread_create((pthread_t *)malloc(sizeof(pthread_t)),NULL,chainparams_commandline,(void *)&consensus) != 0 )
         {
 
         }
-=======
-        checkpointData = (CCheckpointData) {
-            boost::assign::map_list_of
-            (0, consensus.hashGenesisBlock)
-            (2500, uint256S("0x00000006dc968f600be11a86cbfbf7feb61c7577f45caced2e82b6d261d19744"))
-            (15000, uint256S("0x00000000b6bc56656812a5b8dcad69d6ad4446dec23b5ec456c18641fb5381ba"))
-            (67500, uint256S("0x000000006b366d2c1649a6ebb4787ac2b39c422f451880bc922e3a6fbd723616"))
-            (100000, uint256S("0x000000001c5c82cd6baccfc0879e3830fd50d5ede17fa2c37a9a253c610eb285"))
-            (133337, uint256S("0x0000000002776ccfaf06cc19857accf3e20c01965282f916b8a886e3e4a05be9"))
-            (180000, uint256S("0x000000001205b742eac4a1b3959635bdf8aeada078d6a996df89740f7b54351d"))
-            (222222, uint256S("0x000000000cafb9e56445a6cabc8057b57ee6fcc709e7adbfa195e5c7fac61343"))
-            (270000, uint256S("0x00000000025c1cfa0258e33ab050aaa9338a3d4aaa3eb41defefc887779a9729"))
-            (304600, uint256S("0x00000000028324e022a45014c4a4dc51e95d41e6bceb6ad554c5b65d5cea3ea5"))
-            (410100, uint256S("0x0000000002c565958f783a24a4ac17cde898ff525e75ed9baf66861b0b9fcada"))
-            (497000, uint256S("0x0000000000abd333f0acca6ffdf78a167699686d6a7d25c33fca5f295061ffff"))
-            (525000, uint256S("0x0000000001a36c500378be8862d9bf1bea8f1616da6e155971b608139cc7e39b")),
-            1556722044,     // * UNIX timestamp of last checkpoint block
-            4653556,        // * total number of transactions between genesis and last checkpoint
-                            //   (the tx=... number in the SetBestChain debug.log lines)
-            5106            // * estimated number of transactions per day after checkpoint
-                            //   total number of tx / (checkpoint block height / (24 * 24))
-        };
-
-        // Hardcoded fallback value for the Sprout shielded value pool balance
-        // for nodes that have not reindexed since the introduction of monitoring
-        // in #2795.
-        nSproutValuePoolCheckpointHeight = 520633;
-        nSproutValuePoolCheckpointBalance = 22145062442933;
-        fZIP209Enabled = true;
-        hashSproutValuePoolCheckpointBlock = uint256S("0000000000c7b46b6bc04b4cbf87d8bb08722aebd51232619b214f7273f8460e");
-
-        // Founders reward script expects a vector of 2-of-3 multisig addresses
-        vFoundersRewardAddress = {
-            "t3Vz22vK5z2LcKEdg16Yv4FFneEL1zg9ojd", /* main-index: 0*/
-            "t3cL9AucCajm3HXDhb5jBnJK2vapVoXsop3", /* main-index: 1*/
-            "t3fqvkzrrNaMcamkQMwAyHRjfDdM2xQvDTR", /* main-index: 2*/
-            "t3TgZ9ZT2CTSK44AnUPi6qeNaHa2eC7pUyF", /* main-index: 3*/
-            "t3SpkcPQPfuRYHsP5vz3Pv86PgKo5m9KVmx", /* main-index: 4*/
-            "t3Xt4oQMRPagwbpQqkgAViQgtST4VoSWR6S", /* main-index: 5*/
-            "t3ayBkZ4w6kKXynwoHZFUSSgXRKtogTXNgb", /* main-index: 6*/
-            "t3adJBQuaa21u7NxbR8YMzp3km3TbSZ4MGB", /* main-index: 7*/
-            "t3K4aLYagSSBySdrfAGGeUd5H9z5Qvz88t2", /* main-index: 8*/
-            "t3RYnsc5nhEvKiva3ZPhfRSk7eyh1CrA6Rk", /* main-index: 9*/
-            "t3Ut4KUq2ZSMTPNE67pBU5LqYCi2q36KpXQ", /* main-index: 10*/
-            "t3ZnCNAvgu6CSyHm1vWtrx3aiN98dSAGpnD", /* main-index: 11*/
-            "t3fB9cB3eSYim64BS9xfwAHQUKLgQQroBDG", /* main-index: 12*/
-            "t3cwZfKNNj2vXMAHBQeewm6pXhKFdhk18kD", /* main-index: 13*/
-            "t3YcoujXfspWy7rbNUsGKxFEWZqNstGpeG4", /* main-index: 14*/
-            "t3bLvCLigc6rbNrUTS5NwkgyVrZcZumTRa4", /* main-index: 15*/
-            "t3VvHWa7r3oy67YtU4LZKGCWa2J6eGHvShi", /* main-index: 16*/
-            "t3eF9X6X2dSo7MCvTjfZEzwWrVzquxRLNeY", /* main-index: 17*/
-            "t3esCNwwmcyc8i9qQfyTbYhTqmYXZ9AwK3X", /* main-index: 18*/
-            "t3M4jN7hYE2e27yLsuQPPjuVek81WV3VbBj", /* main-index: 19*/
-            "t3gGWxdC67CYNoBbPjNvrrWLAWxPqZLxrVY", /* main-index: 20*/
-            "t3LTWeoxeWPbmdkUD3NWBquk4WkazhFBmvU", /* main-index: 21*/
-            "t3P5KKX97gXYFSaSjJPiruQEX84yF5z3Tjq", /* main-index: 22*/
-            "t3f3T3nCWsEpzmD35VK62JgQfFig74dV8C9", /* main-index: 23*/
-            "t3Rqonuzz7afkF7156ZA4vi4iimRSEn41hj", /* main-index: 24*/
-            "t3fJZ5jYsyxDtvNrWBeoMbvJaQCj4JJgbgX", /* main-index: 25*/
-            "t3Pnbg7XjP7FGPBUuz75H65aczphHgkpoJW", /* main-index: 26*/
-            "t3WeKQDxCijL5X7rwFem1MTL9ZwVJkUFhpF", /* main-index: 27*/
-            "t3Y9FNi26J7UtAUC4moaETLbMo8KS1Be6ME", /* main-index: 28*/
-            "t3aNRLLsL2y8xcjPheZZwFy3Pcv7CsTwBec", /* main-index: 29*/
-            "t3gQDEavk5VzAAHK8TrQu2BWDLxEiF1unBm", /* main-index: 30*/
-            "t3Rbykhx1TUFrgXrmBYrAJe2STxRKFL7G9r", /* main-index: 31*/
-            "t3aaW4aTdP7a8d1VTE1Bod2yhbeggHgMajR", /* main-index: 32*/
-            "t3YEiAa6uEjXwFL2v5ztU1fn3yKgzMQqNyo", /* main-index: 33*/
-            "t3g1yUUwt2PbmDvMDevTCPWUcbDatL2iQGP", /* main-index: 34*/
-            "t3dPWnep6YqGPuY1CecgbeZrY9iUwH8Yd4z", /* main-index: 35*/
-            "t3QRZXHDPh2hwU46iQs2776kRuuWfwFp4dV", /* main-index: 36*/
-            "t3enhACRxi1ZD7e8ePomVGKn7wp7N9fFJ3r", /* main-index: 37*/
-            "t3PkLgT71TnF112nSwBToXsD77yNbx2gJJY", /* main-index: 38*/
-            "t3LQtHUDoe7ZhhvddRv4vnaoNAhCr2f4oFN", /* main-index: 39*/
-            "t3fNcdBUbycvbCtsD2n9q3LuxG7jVPvFB8L", /* main-index: 40*/
-            "t3dKojUU2EMjs28nHV84TvkVEUDu1M1FaEx", /* main-index: 41*/
-            "t3aKH6NiWN1ofGd8c19rZiqgYpkJ3n679ME", /* main-index: 42*/
-            "t3MEXDF9Wsi63KwpPuQdD6by32Mw2bNTbEa", /* main-index: 43*/
-            "t3WDhPfik343yNmPTqtkZAoQZeqA83K7Y3f", /* main-index: 44*/
-            "t3PSn5TbMMAEw7Eu36DYctFezRzpX1hzf3M", /* main-index: 45*/
-            "t3R3Y5vnBLrEn8L6wFjPjBLnxSUQsKnmFpv", /* main-index: 46*/
-            "t3Pcm737EsVkGTbhsu2NekKtJeG92mvYyoN", /* main-index: 47*/
-//            "t3PZ9PPcLzgL57XRSG5ND4WNBC9UTFb8DXv", /* main-index: 48*/
-//            "t3L1WgcyQ95vtpSgjHfgANHyVYvffJZ9iGb", /* main-index: 49*/
-//            "t3JtoXqsv3FuS7SznYCd5pZJGU9di15mdd7", /* main-index: 50*/
-//            "t3hLJHrHs3ytDgExxr1mD8DYSrk1TowGV25", /* main-index: 51*/
-//            "t3fmYHU2DnVaQgPhDs6TMFVmyC3qbWEWgXN", /* main-index: 52*/
-//            "t3T4WmAp6nrLkJ24iPpGeCe1fSWTPv47ASG", /* main-index: 53*/
-//            "t3fP6GrDM4QVwdjFhmCxGNbe7jXXXSDQ5dv", /* main-index: 54*/
-};
-        assert(vFoundersRewardAddress.size() <= consensus.GetLastFoundersRewardBlockHeight(0));
->>>>>>> e3983afc
     }
 };
 static CMainParams mainParams;
@@ -677,9 +573,8 @@
                          //   (the tx=... number in the SetBestChain debug.log lines)
             715          //   total number of tx / (checkpoint block height / (24 * 24))
         };
-<<<<<<< HEAD
-=======
-
+
+        /*
         // Hardcoded fallback value for the Sprout shielded value pool balance
         // for nodes that have not reindexed since the introduction of monitoring
         // in #2795.
@@ -704,7 +599,7 @@
             "t29pHDBWq7qN4EjwSEHg8wEqYe9pkmVrtRP", "t2Ez9KM8VJLuArcxuEkNRAkhNvidKkzXcjJ", "t2D5y7J5fpXajLbGrMBQkFg2mFN8fo3n8cX", "t2UV2wr1PTaUiybpkV3FdSdGxUJeZdZztyt", 
             };
         assert(vFoundersRewardAddress.size() <= consensus.GetLastFoundersRewardBlockHeight(0));
->>>>>>> e3983afc
+        */
     }
 };
 static CTestNetParams testNetParams;
@@ -765,15 +660,7 @@
         nMinerThreads = 1;
         nMaxTipAge = 24 * 60 * 60;
         nPruneAfterHeight = 1000;
-<<<<<<< HEAD
-        const size_t N = 48, K = 5;
-        BOOST_STATIC_ASSERT(equihash_parameters_acceptable(N, K));
-        nEquihashN = N;
-        nEquihashK = K;
         
-=======
-
->>>>>>> e3983afc
         genesis = CreateGenesisBlock(
             1296688602,
             uint256S("0x0000000000000000000000000000000000000000000000000000000000000009"),
@@ -785,16 +672,11 @@
         assert(consensus.hashGenesisBlock == uint256S("0x029f11d80ef9765602235e1bc9727e3eb6ba20839319f761fee920d63401e327"));
         assert(genesis.hashMerkleRoot == uint256S("0xc4eaa58879081de3c24a7b117ed2b28300e7ec4c4c1dff1d3f1268b7857a4ddb"));
 
-<<<<<<< HEAD
         nDefaultPort = 17779;
         nPruneAfterHeight = 1000;
 
         vFixedSeeds.clear(); //! Regtest mode doesn't have any fixed seeds.
         vSeeds.clear();  //! Regtest mode doesn't have any DNS seeds.
-=======
-        vFixedSeeds.clear(); //!< Regtest mode doesn't have any fixed seeds.
-        vSeeds.clear();      //!< Regtest mode doesn't have any DNS seeds.
->>>>>>> e3983afc
 
         fMiningRequiresPeers = false;
         fDefaultConsistencyChecks = true;
