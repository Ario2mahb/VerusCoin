--- conflicted
+++ resolved
@@ -119,21 +119,12 @@
         checkpointData = (Checkpoints::CCheckpointData)
         {
             boost::assign::map_list_of
-<<<<<<< HEAD
             (0, consensus.hashGenesisBlock),
             //(2500, uint256S("0x0e6a3d5a46eba97c4e7618d66a39f115729e1176433c98481124c2bf733aa54e"))
             //(15000, uint256S("0x00f0bd236790e903321a2d22f85bd6bf8a505f6ef4eddb20458a65d37e14d142")),
             //(100000, uint256S("0x0f02eb1f3a4b89df9909fec81a4bd7d023e32e24e1f5262d9fc2cc36a715be6f")),
             1481120910,     // * UNIX timestamp of last checkpoint block
             110415,         // * total number of transactions between genesis and last checkpoint
-=======
-            (0, consensus.hashGenesisBlock)
-            (2500, uint256S("0x00000006dc968f600be11a86cbfbf7feb61c7577f45caced2e82b6d261d19744"))
-            (15000, uint256S("0x00000000b6bc56656812a5b8dcad69d6ad4446dec23b5ec456c18641fb5381ba"))
-            (67500, uint256S("0x000000006b366d2c1649a6ebb4787ac2b39c422f451880bc922e3a6fbd723616")),
-            1487767578,     // * UNIX timestamp of last checkpoint block
-            325430,         // * total number of transactions between genesis and last checkpoint
->>>>>>> f630519d
                             //   (the tx=... number in the SetBestChain debug.log lines)
             2777            // * estimated number of transactions per day after checkpoint
                             //   total number of tx / (checkpoint block height / (24 * 24))
@@ -211,12 +202,8 @@
 
         vFixedSeeds = std::vector<SeedSpec6>(pnSeed6_test, pnSeed6_test + ARRAYLEN(pnSeed6_test));
 
-<<<<<<< HEAD
         fRequireRPCPassword = true;
         fMiningRequiresPeers = false;//true;
-=======
-        fMiningRequiresPeers = true;
->>>>>>> f630519d
         fDefaultConsistencyChecks = false;
         fRequireStandard = true;
         fMineBlocksOnDemand = false;
@@ -231,26 +218,6 @@
                          //   (the tx=... number in the SetBestChain debug.log lines)
             715          //   total number of tx / (checkpoint block height / (24 * 24))
         };
-<<<<<<< HEAD
-=======
-
-        // Founders reward script expects a vector of 2-of-3 multisig addresses
-        vFoundersRewardAddress = {
-            "t2UNzUUx8mWBCRYPRezvA363EYXyEpHokyi", "t2N9PH9Wk9xjqYg9iin1Ua3aekJqfAtE543", "t2NGQjYMQhFndDHguvUw4wZdNdsssA6K7x2", "t2ENg7hHVqqs9JwU5cgjvSbxnT2a9USNfhy",
-            "t2BkYdVCHzvTJJUTx4yZB8qeegD8QsPx8bo", "t2J8q1xH1EuigJ52MfExyyjYtN3VgvshKDf", "t2Crq9mydTm37kZokC68HzT6yez3t2FBnFj", "t2EaMPUiQ1kthqcP5UEkF42CAFKJqXCkXC9", 
-            "t2F9dtQc63JDDyrhnfpzvVYTJcr57MkqA12", "t2LPirmnfYSZc481GgZBa6xUGcoovfytBnC", "t26xfxoSw2UV9Pe5o3C8V4YybQD4SESfxtp", "t2D3k4fNdErd66YxtvXEdft9xuLoKD7CcVo", 
-            "t2DWYBkxKNivdmsMiivNJzutaQGqmoRjRnL", "t2C3kFF9iQRxfc4B9zgbWo4dQLLqzqjpuGQ", "t2MnT5tzu9HSKcppRyUNwoTp8MUueuSGNaB", "t2AREsWdoW1F8EQYsScsjkgqobmgrkKeUkK", 
-            "t2Vf4wKcJ3ZFtLj4jezUUKkwYR92BLHn5UT", "t2K3fdViH6R5tRuXLphKyoYXyZhyWGghDNY", "t2VEn3KiKyHSGyzd3nDw6ESWtaCQHwuv9WC", "t2F8XouqdNMq6zzEvxQXHV1TjwZRHwRg8gC", 
-            "t2BS7Mrbaef3fA4xrmkvDisFVXVrRBnZ6Qj", "t2FuSwoLCdBVPwdZuYoHrEzxAb9qy4qjbnL", "t2SX3U8NtrT6gz5Db1AtQCSGjrpptr8JC6h", "t2V51gZNSoJ5kRL74bf9YTtbZuv8Fcqx2FH", 
-            "t2FyTsLjjdm4jeVwir4xzj7FAkUidbr1b4R", "t2EYbGLekmpqHyn8UBF6kqpahrYm7D6N1Le", "t2NQTrStZHtJECNFT3dUBLYA9AErxPCmkka", "t2GSWZZJzoesYxfPTWXkFn5UaxjiYxGBU2a", 
-            "t2RpffkzyLRevGM3w9aWdqMX6bd8uuAK3vn", "t2JzjoQqnuXtTGSN7k7yk5keURBGvYofh1d", "t2AEefc72ieTnsXKmgK2bZNckiwvZe3oPNL", "t2NNs3ZGZFsNj2wvmVd8BSwSfvETgiLrD8J", 
-            "t2ECCQPVcxUCSSQopdNquguEPE14HsVfcUn", "t2JabDUkG8TaqVKYfqDJ3rqkVdHKp6hwXvG", "t2FGzW5Zdc8Cy98ZKmRygsVGi6oKcmYir9n", "t2DUD8a21FtEFn42oVLp5NGbogY13uyjy9t", 
-            "t2UjVSd3zheHPgAkuX8WQW2CiC9xHQ8EvWp", "t2TBUAhELyHUn8i6SXYsXz5Lmy7kDzA1uT5", "t2Tz3uCyhP6eizUWDc3bGH7XUC9GQsEyQNc", "t2NysJSZtLwMLWEJ6MH3BsxRh6h27mNcsSy", 
-            "t2KXJVVyyrjVxxSeazbY9ksGyft4qsXUNm9", "t2J9YYtH31cveiLZzjaE4AcuwVho6qjTNzp", "t2QgvW4sP9zaGpPMH1GRzy7cpydmuRfB4AZ", "t2NDTJP9MosKpyFPHJmfjc5pGCvAU58XGa4", 
-            "t29pHDBWq7qN4EjwSEHg8wEqYe9pkmVrtRP", "t2Ez9KM8VJLuArcxuEkNRAkhNvidKkzXcjJ", "t2D5y7J5fpXajLbGrMBQkFg2mFN8fo3n8cX", "t2UV2wr1PTaUiybpkV3FdSdGxUJeZdZztyt", 
-            };
-        assert(vFoundersRewardAddress.size() <= consensus.GetLastFoundersRewardBlockHeight());
->>>>>>> f630519d
     }
 };
 static CTestNetParams testNetParams;
