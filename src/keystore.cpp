--- conflicted
+++ resolved
@@ -746,9 +746,6 @@
     return false;
 }
 
-<<<<<<< HEAD
-bool CBasicKeyStore::GetSaplingExtendedSpendingKey(const libzcash::SaplingPaymentAddress &addr, 
-=======
 bool CBasicKeyStore::DecryptWithSaplingViewingKey(const CDataDescriptor &dataDescr, CDataDescriptor &decryptedDescr, libzcash::SaplingIncomingViewingKey *pIvkOut) const
 {
     bool decrypted = false;
@@ -769,7 +766,6 @@
 }
 
 bool CBasicKeyStore::GetSaplingExtendedSpendingKey(const libzcash::SaplingPaymentAddress &addr,
->>>>>>> 79edb889
                                     libzcash::SaplingExtendedSpendingKey &extskOut) const {
     libzcash::SaplingIncomingViewingKey ivk;
     libzcash::SaplingExtendedFullViewingKey extfvk;
