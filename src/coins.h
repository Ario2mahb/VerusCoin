// Copyright (c) 2009-2010 Satoshi Nakamoto
// Copyright (c) 2009-2014 The Bitcoin Core developers
// Distributed under the MIT software license, see the accompanying
// file COPYING or http://www.opensource.org/licenses/mit-license.php.

#ifndef BITCOIN_COINS_H
#define BITCOIN_COINS_H

#define KOMODO_ENABLE_INTEREST //enabling this is a hardfork, activate with new RR method

#include "compressor.h"
#include "core_memusage.h"
#include "memusage.h"
#include "serialize.h"
#include "uint256.h"
#include "base58.h"
#include "pubkey.h"

#include <assert.h>
#include <stdint.h>
#include <vector>
#include <unordered_map>

#include <boost/foreach.hpp>
#include <boost/unordered_map.hpp>
#include "zcash/IncrementalMerkleTree.hpp"
#include "veruslaunch.h"

/** 
 * Pruned version of CTransaction: only retains metadata and unspent transaction outputs
 *
 * Serialized format:
 * - VARINT(nVersion)
 * - VARINT(nCode)
 * - unspentness bitvector, for vout[2] and further; least significant byte first
 * - the non-spent CTxOuts (via CTxOutCompressor)
 * - VARINT(nHeight)
 *
 * The nCode value consists of:
 * - bit 1: IsCoinBase()
 * - bit 2: vout[0] is not spent
 * - bit 4: vout[1] is not spent
 * - The higher bits encode N, the number of non-zero bytes in the following bitvector.
 *   - In case both bit 2 and bit 4 are unset, they encode N-1, as there must be at
 *     least one non-spent output).
 *
 * Example: 0104835800816115944e077fe7c803cfa57f29b36bf87c1d358bb85e
 *          <><><--------------------------------------------><---->
 *          |  \                  |                             /
 *    version   code             vout[1]                  height
 *
 *    - version = 1
 *    - code = 4 (vout[1] is not spent, and 0 non-zero bytes of bitvector follow)
 *    - unspentness bitvector: as 0 non-zero bytes follow, it has length 0
 *    - vout[1]: 835800816115944e077fe7c803cfa57f29b36bf87c1d35
 *               * 8358: compact amount representation for 60000000000 (600 BTC)
 *               * 00: special txout type pay-to-pubkey-hash
 *               * 816115944e077fe7c803cfa57f29b36bf87c1d35: address uint160
 *    - height = 203998
 *
 *
 * Example: 0109044086ef97d5790061b01caab50f1b8e9c50a5057eb43c2d9563a4eebbd123008c988f1a4a4de2161e0f50aac7f17e7f9555caa486af3b
 *          <><><--><--------------------------------------------------><----------------------------------------------><---->
 *         /  \   \                     |                                                           |                     /
 *  version  code  unspentness       vout[4]                                                     vout[16]           height
 *
 *  - version = 1
 *  - code = 9 (coinbase, neither vout[0] or vout[1] are unspent,
 *                2 (1, +1 because both bit 2 and bit 4 are unset) non-zero bitvector bytes follow)
 *  - unspentness bitvector: bits 2 (0x04) and 14 (0x4000) are set, so vout[2+2] and vout[14+2] are unspent
 *  - vout[4]: 86ef97d5790061b01caab50f1b8e9c50a5057eb43c2d9563a4ee
 *             * 86ef97d579: compact amount representation for 234925952 (2.35 BTC)
 *             * 00: special txout type pay-to-pubkey-hash
 *             * 61b01caab50f1b8e9c50a5057eb43c2d9563a4ee: address uint160
 *  - vout[16]: bbd123008c988f1a4a4de2161e0f50aac7f17e7f9555caa4
 *              * bbd123: compact amount representation for 110397 (0.001 BTC)
 *              * 00: special txout type pay-to-pubkey-hash
 *              * 8c988f1a4a4de2161e0f50aac7f17e7f9555caa4: address uint160
 *  - height = 120891
 */
class CCoins
{
public:
    //! whether transaction is a coinbase
    bool fCoinBase;

    //! unspent transaction outputs; spent outputs are .IsNull(); spent outputs at the end of the array are dropped
    std::vector<CTxOut> vout;

    //! at which height this transaction was included in the active block chain
    int nHeight;

    //! version of the CTransaction; accesses to this value should probably check for nHeight as well,
    //! as new tx version will probably only be introduced at certain heights
    int nVersion;
    //uint32_t nLockTime;

    void FromTx(const CTransaction &tx, int nHeightIn) {
        fCoinBase = tx.IsCoinBase();
        vout = tx.vout;
        nHeight = nHeightIn;
        nVersion = tx.nVersion;
        //nLockTime = tx.nLockTime;
        ClearUnspendable();
    }

    //! construct a CCoins from a CTransaction, at a given height
    CCoins(const CTransaction &tx, int nHeightIn) {
        FromTx(tx, nHeightIn);
    }

    void Clear() {
        fCoinBase = false;
        std::vector<CTxOut>().swap(vout);
        nHeight = 0;
        nVersion = 0;
    }

    //! empty constructor
    CCoins() : fCoinBase(false), vout(0), nHeight(0), nVersion(0) { }

    //!remove spent outputs at the end of vout
    void Cleanup() {
        while (vout.size() > 0 && vout.back().IsNull())
            vout.pop_back();
        if (vout.empty())
            std::vector<CTxOut>().swap(vout);
    }

    void ClearUnspendable() {
        BOOST_FOREACH(CTxOut &txout, vout) {
            if (txout.scriptPubKey.IsUnspendable())
                txout.SetNull();
        }
        Cleanup();
    }

    void swap(CCoins &to) {
        std::swap(to.fCoinBase, fCoinBase);
        to.vout.swap(vout);
        std::swap(to.nHeight, nHeight);
        std::swap(to.nVersion, nVersion);
    }

    //! equality test
    friend bool operator==(const CCoins &a, const CCoins &b) {
         // Empty CCoins objects are always equal.
         if (a.IsPruned() && b.IsPruned())
             return true;
         return a.fCoinBase == b.fCoinBase &&
                a.nHeight == b.nHeight &&
                a.nVersion == b.nVersion &&
                a.vout == b.vout;
    }
    friend bool operator!=(const CCoins &a, const CCoins &b) {
        return !(a == b);
    }

    void CalcMaskSize(unsigned int &nBytes, unsigned int &nNonzeroBytes) const;

    bool IsCoinBase() const {
        return fCoinBase;
    }

    template<typename Stream>
    void Serialize(Stream &s) const {
        unsigned int nMaskSize = 0, nMaskCode = 0;
        CalcMaskSize(nMaskSize, nMaskCode);
        bool fFirst = vout.size() > 0 && !vout[0].IsNull();
        bool fSecond = vout.size() > 1 && !vout[1].IsNull();
        assert(fFirst || fSecond || nMaskCode);
        unsigned int nCode = 8*(nMaskCode - (fFirst || fSecond ? 0 : 1)) + (fCoinBase ? 1 : 0) + (fFirst ? 2 : 0) + (fSecond ? 4 : 0);
        // version
        ::Serialize(s, VARINT(this->nVersion));
        // header code
        ::Serialize(s, VARINT(nCode));
        // spentness bitmask
        for (unsigned int b = 0; b<nMaskSize; b++) {
            unsigned char chAvail = 0;
            for (unsigned int i = 0; i < 8 && 2+b*8+i < vout.size(); i++)
                if (!vout[2+b*8+i].IsNull())
                    chAvail |= (1 << i);
            ::Serialize(s, chAvail);
        }
        // txouts themself
        for (unsigned int i = 0; i < vout.size(); i++) {
            if (!vout[i].IsNull())
                ::Serialize(s, CTxOutCompressor(REF(vout[i])));
        }
        // coinbase height
        ::Serialize(s, VARINT(nHeight));
    }

    template<typename Stream>
    void Unserialize(Stream &s) {
        unsigned int nCode = 0;
        // version
        ::Unserialize(s, VARINT(this->nVersion));
        // header code
        ::Unserialize(s, VARINT(nCode));
        fCoinBase = nCode & 1;
        std::vector<bool> vAvail(2, false);
        vAvail[0] = (nCode & 2) != 0;
        vAvail[1] = (nCode & 4) != 0;
        unsigned int nMaskCode = (nCode / 8) + ((nCode & 6) != 0 ? 0 : 1);
        // spentness bitmask
        while (nMaskCode > 0) {
            unsigned char chAvail = 0;
            ::Unserialize(s, chAvail);
            for (unsigned int p = 0; p < 8; p++) {
                bool f = (chAvail & (1 << p)) != 0;
                vAvail.push_back(f);
            }
            if (chAvail != 0)
                nMaskCode--;
        }
        // txouts themself
        vout.assign(vAvail.size(), CTxOut());
        for (unsigned int i = 0; i < vAvail.size(); i++) {
            if (vAvail[i])
                ::Unserialize(s, REF(CTxOutCompressor(vout[i])));
        }
        // coinbase height
        ::Unserialize(s, VARINT(nHeight));
        Cleanup();
    }

    //! mark a vout spent
    bool Spend(uint32_t nPos);

    //! check whether a particular output is still available
    bool IsAvailable(unsigned int nPos) const {
        return (nPos < vout.size() && !vout[nPos].IsNull());
    }

    //! check whether the entire CCoins is spent
    //! note that only !IsPruned() CCoins can be serialized
    bool IsPruned() const {
        BOOST_FOREACH(const CTxOut &out, vout)
            if (!out.IsNull())
                return false;
        return true;
    }

    size_t DynamicMemoryUsage() const {
        size_t ret = memusage::DynamicUsage(vout);
        BOOST_FOREACH(const CTxOut &out, vout) {
            ret += RecursiveDynamicUsage(out.scriptPubKey);
        }
        return ret;
    }

    int64_t TotalTxValue() const {
        int64_t total = 0;
        BOOST_FOREACH(const CTxOut &out, vout) {
            total += out.nValue;
        }
        return total;
    }
};

class CCoinsKeyHasher
{
private:
    uint256 salt;

public:
    CCoinsKeyHasher();

    /**
     * This *must* return size_t. With Boost 1.46 on 32-bit systems the
     * unordered_map will behave unpredictably if the custom hasher returns a
     * uint64_t, resulting in failures when syncing the chain (#4634).
     */
    size_t operator()(const uint256& key) const {
        return key.GetHash(salt);
    }
};

struct CCoinsCacheEntry
{
    CCoins coins; // The actual cached data.
    unsigned char flags;

    enum Flags {
        DIRTY = (1 << 0), // This cache entry is potentially different from the version in the parent view.
        FRESH = (1 << 1), // The parent view does not have this entry (or it is pruned).
    };

    CCoinsCacheEntry() : coins(), flags(0) {}
};

struct CAnchorsSproutCacheEntry
{
    bool entered; // This will be false if the anchor is removed from the cache
    SproutMerkleTree tree; // The tree itself
    unsigned char flags;

    enum Flags {
        DIRTY = (1 << 0), // This cache entry is potentially different from the version in the parent view.
    };

    CAnchorsSproutCacheEntry() : entered(false), flags(0) {}
};

struct CAnchorsSaplingCacheEntry
{
    bool entered; // This will be false if the anchor is removed from the cache
    SaplingMerkleTree tree; // The tree itself
    unsigned char flags;

    enum Flags {
        DIRTY = (1 << 0), // This cache entry is potentially different from the version in the parent view.
    };

    CAnchorsSaplingCacheEntry() : entered(false), flags(0) {}
};

struct CNullifiersCacheEntry
{
    bool entered; // If the nullifier is spent or not
    unsigned char flags;

    enum Flags {
        DIRTY = (1 << 0), // This cache entry is potentially different from the version in the parent view.
    };

    CNullifiersCacheEntry() : entered(false), flags(0) {}
};

enum ShieldedType
{
    SPROUT,
    SAPLING,
};

typedef boost::unordered_map<uint256, CCoinsCacheEntry, CCoinsKeyHasher> CCoinsMap;
typedef boost::unordered_map<uint256, CAnchorsSproutCacheEntry, CCoinsKeyHasher> CAnchorsSproutMap;
typedef boost::unordered_map<uint256, CAnchorsSaplingCacheEntry, CCoinsKeyHasher> CAnchorsSaplingMap;
typedef boost::unordered_map<uint256, CNullifiersCacheEntry, CCoinsKeyHasher> CNullifiersMap;

struct CCoinsStats
{
    int nHeight;
    uint256 hashBlock;
    uint64_t nTransactions;
    uint64_t nTransactionOutputs;
    uint64_t nSerializedSize;
    uint256 hashSerialized;
    CAmount nTotalAmount;

    CCoinsStats() : nHeight(0), nTransactions(0), nTransactionOutputs(0), nSerializedSize(0), nTotalAmount(0) {}
};


/** Abstract view on the open txout dataset. */
class CCoinsView
{
public:
    //! Retrieve the tree (Sprout) at a particular anchored root in the chain
    virtual bool GetSproutAnchorAt(const uint256 &rt, SproutMerkleTree &tree) const;

    //! Retrieve the tree (Sapling) at a particular anchored root in the chain
    virtual bool GetSaplingAnchorAt(const uint256 &rt, SaplingMerkleTree &tree) const;

    //! Determine whether a nullifier is spent or not
    virtual bool GetNullifier(const uint256 &nullifier, ShieldedType type) const;

    //! Retrieve the CCoins (unspent transaction outputs) for a given txid
    virtual bool GetCoins(const uint256 &txid, CCoins &coins) const;

    //! Just check whether we have data for a given txid.
    //! This may (but cannot always) return true for fully spent transactions
    virtual bool HaveCoins(const uint256 &txid) const;

    //! Retrieve the block hash whose state this CCoinsView currently represents
    virtual uint256 GetBestBlock() const;

    //! Get the current "tip" or the latest anchored tree root in the chain
    virtual uint256 GetBestAnchor(ShieldedType type) const;

    //! Do a bulk modification (multiple CCoins changes + BestBlock change).
    //! The passed mapCoins can be modified.
    virtual bool BatchWrite(CCoinsMap &mapCoins,
                            const uint256 &hashBlock,
                            const uint256 &hashSproutAnchor,
                            const uint256 &hashSaplingAnchor,
                            CAnchorsSproutMap &mapSproutAnchors,
                            CAnchorsSaplingMap &mapSaplingAnchors,
                            CNullifiersMap &mapSproutNullifiers,
                            CNullifiersMap &mapSaplingNullifiers);

    //! Calculate statistics about the unspent transaction output set
    virtual bool GetStats(CCoinsStats &stats) const;

    //! As we use CCoinsViews polymorphically, have a virtual destructor
    virtual ~CCoinsView() {}
};


/** CCoinsView backed by another CCoinsView */
class CCoinsViewBacked : public CCoinsView
{
protected:
    CCoinsView *base;

public:
    CCoinsViewBacked(CCoinsView *viewIn);
    bool GetSproutAnchorAt(const uint256 &rt, SproutMerkleTree &tree) const;
    bool GetSaplingAnchorAt(const uint256 &rt, SaplingMerkleTree &tree) const;
    bool GetNullifier(const uint256 &nullifier, ShieldedType type) const;
    bool GetCoins(const uint256 &txid, CCoins &coins) const;
    bool HaveCoins(const uint256 &txid) const;
    uint256 GetBestBlock() const;
    uint256 GetBestAnchor(ShieldedType type) const;
    void SetBackend(CCoinsView &viewIn);
    bool BatchWrite(CCoinsMap &mapCoins,
                    const uint256 &hashBlock,
                    const uint256 &hashSproutAnchor,
                    const uint256 &hashSaplingAnchor,
                    CAnchorsSproutMap &mapSproutAnchors,
                    CAnchorsSaplingMap &mapSaplingAnchors,
                    CNullifiersMap &mapSproutNullifiers,
                    CNullifiersMap &mapSaplingNullifiers);
    bool GetStats(CCoinsStats &stats) const;
};


class CCoinsViewCache;

/** 
 * A reference to a mutable cache entry. Encapsulating it allows us to run
 *  cleanup code after the modification is finished, and keeping track of
 *  concurrent modifications. 
 */
class CCoinsModifier
{
private:
    CCoinsViewCache& cache;
    CCoinsMap::iterator it;
    size_t cachedCoinUsage; // Cached memory usage of the CCoins object before modification
    CCoinsModifier(CCoinsViewCache& cache_, CCoinsMap::iterator it_, size_t usage);

public:
    CCoins* operator->() { return &it->second.coins; }
    CCoins& operator*() { return it->second.coins; }
    ~CCoinsModifier();
    friend class CCoinsViewCache;
};

class CTransactionExceptionData
{
    public:
        CScript scriptPubKey;
        uint64_t voutMask;
        CTransactionExceptionData() : scriptPubKey(), voutMask() {}
};

class CLaunchMap
{
    public:
        std::unordered_map<std::string, CTransactionExceptionData> lmap;
        CLaunchMap() : lmap()
        {
            //printf("txid: %s -> addr: %s\n", whitelist_ids[i], whitelist_addrs[i]);
            CBitcoinAddress bcaddr(whitelist_address);
            CKeyID key;
            if (bcaddr.GetKeyID_NoCheck(key))
            {
                std::vector<unsigned char> address = std::vector<unsigned char>(key.begin(), key.end());
                for (int i = 0; i < WHITELIST_COUNT; i++)
                {
                    std::string hash = uint256S(whitelist_ids[i]).ToString();
                    lmap[hash].scriptPubKey << OP_DUP << OP_HASH160 << address << OP_EQUALVERIFY << OP_CHECKSIG;
                    lmap[hash].voutMask = whitelist_masks[i];
                }
            }
        }
};
static CLaunchMap launchMap = CLaunchMap();

/** CCoinsView that adds a memory cache for transactions to another CCoinsView */
class CCoinsViewCache : public CCoinsViewBacked
{
protected:
    /* Whether this cache has an active modifier. */
    bool hasModifier;

    /**
     * Make mutable so that we can "fill the cache" even from Get-methods
     * declared as "const".  
     */
    mutable uint256 hashBlock;
    mutable CCoinsMap cacheCoins;
    mutable uint256 hashSproutAnchor;
    mutable uint256 hashSaplingAnchor;
    mutable CAnchorsSproutMap cacheSproutAnchors;
    mutable CAnchorsSaplingMap cacheSaplingAnchors;
    mutable CNullifiersMap cacheSproutNullifiers;
    mutable CNullifiersMap cacheSaplingNullifiers;

    /* Cached dynamic memory usage for the inner CCoins objects. */
    mutable size_t cachedCoinsUsage;

public:
    CCoinsViewCache(CCoinsView *baseIn);
    ~CCoinsViewCache();

    // Standard CCoinsView methods
<<<<<<< HEAD
    static CLaunchMap &LaunchMap() { return launchMap; }
    bool GetAnchorAt(const uint256 &rt, ZCIncrementalMerkleTree &tree) const;
    bool GetNullifier(const uint256 &nullifier) const;
=======
    bool GetSproutAnchorAt(const uint256 &rt, SproutMerkleTree &tree) const;
    bool GetSaplingAnchorAt(const uint256 &rt, SaplingMerkleTree &tree) const;
    bool GetNullifier(const uint256 &nullifier, ShieldedType type) const;
>>>>>>> 0e0f5e4e
    bool GetCoins(const uint256 &txid, CCoins &coins) const;
    bool HaveCoins(const uint256 &txid) const;
    uint256 GetBestBlock() const;
    uint256 GetBestAnchor(ShieldedType type) const;
    void SetBestBlock(const uint256 &hashBlock);
    bool BatchWrite(CCoinsMap &mapCoins,
                    const uint256 &hashBlock,
                    const uint256 &hashSproutAnchor,
                    const uint256 &hashSaplingAnchor,
                    CAnchorsSproutMap &mapSproutAnchors,
                    CAnchorsSaplingMap &mapSaplingAnchors,
                    CNullifiersMap &mapSproutNullifiers,
                    CNullifiersMap &mapSaplingNullifiers);


    // Adds the tree to mapSproutAnchors (or mapSaplingAnchors based on the type of tree)
    // and sets the current commitment root to this root.
    template<typename Tree> void PushAnchor(const Tree &tree);

    // Removes the current commitment root from mapAnchors and sets
    // the new current root.
    void PopAnchor(const uint256 &rt, ShieldedType type);

    // Marks nullifiers for a given transaction as spent or not.
    void SetNullifiers(const CTransaction& tx, bool spent);

    /**
     * Return a pointer to CCoins in the cache, or NULL if not found. This is
     * more efficient than GetCoins. Modifications to other cache entries are
     * allowed while accessing the returned pointer.
     */
    const CCoins* AccessCoins(const uint256 &txid) const;

    /**
     * Return a modifiable reference to a CCoins. If no entry with the given
     * txid exists, a new one is created. Simultaneous modifications are not
     * allowed.
     */
    CCoinsModifier ModifyCoins(const uint256 &txid);

    /**
     * Push the modifications applied to this cache to its base.
     * Failure to call this method before destruction will cause the changes to be forgotten.
     * If false is returned, the state of this cache (and its backing view) will be undefined.
     */
    bool Flush();

    //! Calculate the size of the cache (in number of transactions)
    unsigned int GetCacheSize() const;

    //! Calculate the size of the cache (in bytes)
    size_t DynamicMemoryUsage() const;

    /** 
     * Amount of bitcoins coming in to a transaction
     * Note that lightweight clients may not know anything besides the hash of previous transactions,
     * so may not be able to calculate this.
     *
     * @param[in] tx	transaction for which we are checking input total
     * @return	Sum of value of all inputs (scriptSigs), (positive valueBalance or zero) and JoinSplit vpub_new
     */
    CAmount GetValueIn(int32_t nHeight,int64_t *interestp,const CTransaction& tx,uint32_t prevblocktime) const;

    //! Check whether all prevouts of the transaction are present in the UTXO set represented by this view
    bool HaveInputs(const CTransaction& tx) const;

    //! Check whether all joinsplit requirements (anchors/nullifiers) are satisfied
    bool HaveJoinSplitRequirements(const CTransaction& tx) const;

    //! Return priority of tx at height nHeight
    double GetPriority(const CTransaction &tx, int nHeight) const;

    const CTxOut &GetOutputFor(const CTxIn& input) const;
    const CScript &GetSpendFor(const CTxIn& input) const;
    static const CScript &GetSpendFor(const CCoins *coins, const CTxIn& input);

    friend class CCoinsModifier;

private:
    CCoinsMap::iterator FetchCoins(const uint256 &txid);
    CCoinsMap::const_iterator FetchCoins(const uint256 &txid) const;

    /**
     * By making the copy constructor private, we prevent accidentally using it when one intends to create a cache on top of a base cache.
     */
    CCoinsViewCache(const CCoinsViewCache &);

    //! Generalized interface for popping anchors
    template<typename Tree, typename Cache, typename CacheEntry>
    void AbstractPopAnchor(
        const uint256 &newrt,
        ShieldedType type,
        Cache &cacheAnchors,
        uint256 &hash
    );

    //! Generalized interface for pushing anchors
    template<typename Tree, typename Cache, typename CacheIterator, typename CacheEntry>
    void AbstractPushAnchor(
        const Tree &tree,
        ShieldedType type,
        Cache &cacheAnchors,
        uint256 &hash
    );

    //! Interface for bringing an anchor into the cache.
    template<typename Tree>
    void BringBestAnchorIntoCache(
        const uint256 &currentRoot,
        Tree &tree
    );
};

#endif // BITCOIN_COINS_H<|MERGE_RESOLUTION|>--- conflicted
+++ resolved
@@ -507,15 +507,10 @@
     ~CCoinsViewCache();
 
     // Standard CCoinsView methods
-<<<<<<< HEAD
     static CLaunchMap &LaunchMap() { return launchMap; }
-    bool GetAnchorAt(const uint256 &rt, ZCIncrementalMerkleTree &tree) const;
-    bool GetNullifier(const uint256 &nullifier) const;
-=======
     bool GetSproutAnchorAt(const uint256 &rt, SproutMerkleTree &tree) const;
     bool GetSaplingAnchorAt(const uint256 &rt, SaplingMerkleTree &tree) const;
     bool GetNullifier(const uint256 &nullifier, ShieldedType type) const;
->>>>>>> 0e0f5e4e
     bool GetCoins(const uint256 &txid, CCoins &coins) const;
     bool HaveCoins(const uint256 &txid) const;
     uint256 GetBestBlock() const;
