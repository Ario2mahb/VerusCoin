--- conflicted
+++ resolved
@@ -137,7 +137,11 @@
     bool success = false;
 
 #ifdef ENABLE_MINING
-    GenerateBitcoins(false, 0, Params());
+#ifdef ENABLE_WALLET
+    GenerateBitcoins(false, NULL, 0);
+#else
+    GenerateBitcoins(false, 0);
+#endif
 #endif
 
     try {
@@ -162,15 +166,11 @@
     }
 
 #ifdef ENABLE_MINING
-<<<<<<< HEAD
 #ifdef ENABLE_WALLET
     GenerateBitcoins(GetBoolArg("-gen", false), pwalletMain, GetArg("-genproclimit", 0));
 #else
     GenerateBitcoins(GetBoolArg("-gen", false), GetArg("-genproclimit", 0));
 #endif
-=======
-    GenerateBitcoins(GetBoolArg("-gen", false), GetArg("-genproclimit", 1), Params());
->>>>>>> e3983afc
 #endif
 
     stop_execution_clock();
