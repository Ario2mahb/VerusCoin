--- conflicted
+++ resolved
@@ -2574,12 +2574,8 @@
             "  \"keypoololdest\": xxxxxx,    (numeric) the timestamp (seconds since GMT epoch) of the oldest pre-generated key in the key pool\n"
             "  \"keypoolsize\": xxxx,        (numeric) how many new keys are pre-generated\n"
             "  \"unlocked_until\": ttt,      (numeric) the timestamp in seconds since epoch (midnight Jan 1 1970 GMT) that the wallet is unlocked for transfers, or 0 if the wallet is locked\n"
-<<<<<<< HEAD
-            "  \"paytxfee\": x.xxxx,         (numeric) the transaction fee configuration, set in KMD/KB\n"
-=======
             "  \"paytxfee\": x.xxxx,         (numeric) the transaction fee configuration, set in " + CURRENCY_UNIT + "/kB\n"
             "  \"seedfp\": \"uint256\",        (string) the BLAKE2b-256 hash of the HD seed\n"
->>>>>>> 36243f41
             "}\n"
             "\nExamples:\n"
             + HelpExampleCli("getwalletinfo", "")
