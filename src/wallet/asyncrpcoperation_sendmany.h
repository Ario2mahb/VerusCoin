--- conflicted
+++ resolved
@@ -107,13 +107,8 @@
 
     TransactionBuilder builder_;
     CTransaction tx_;
-<<<<<<< HEAD
-   
-    void add_taddr_change_output_to_tx(CBitcoinAddress *fromaddress,CAmount amount);
-=======
 
     void add_taddr_change_output_to_tx(CReserveKey& keyChange, CAmount amount);
->>>>>>> e3983afc
     void add_taddr_outputs_to_tx();
     bool find_unspent_notes();
     bool find_utxos(bool fAcceptCoinbase);
@@ -153,15 +148,9 @@
     }
     
     // Delegated methods
-<<<<<<< HEAD
-    
-    void add_taddr_change_output_to_tx(CAmount amount) {
-        delegate->add_taddr_change_output_to_tx(0,amount);
-=======
 
     void add_taddr_change_output_to_tx(CReserveKey& keyChange, CAmount amount) {
         delegate->add_taddr_change_output_to_tx(keyChange, amount);
->>>>>>> e3983afc
     }
     
     void add_taddr_outputs_to_tx() {
