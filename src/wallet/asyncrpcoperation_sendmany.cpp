// Copyright (c) 2016 The Zcash developers
// Distributed under the MIT software license, see the accompanying
// file COPYING or https://www.opensource.org/licenses/mit-license.php .

#include "asyncrpcoperation_sendmany.h"

#include "amount.h"
#include "asyncrpcoperation_common.h"
#include "asyncrpcqueue.h"
#include "consensus/upgrades.h"
#include "core_io.h"
#include "init.h"
#include "key_io.h"
#include "main.h"
#include "net.h"
#include "netbase.h"
#include "rpc/protocol.h"
#include "rpc/server.h"
#include "timedata.h"
#include "util.h"
#include "utilmoneystr.h"
#include "wallet.h"
#include "walletdb.h"
#include "script/interpreter.h"
#include "utiltime.h"
#include "zcash/IncrementalMerkleTree.hpp"
#include "sodium.h"
#include "miner.h"
#include "wallet/paymentdisclosuredb.h"

#include <stdint.h>

#include <array>
#include <iostream>
#include <chrono>
#include <thread>
#include <string>

using namespace libzcash;

<<<<<<< HEAD
extern char ASSETCHAINS_SYMBOL[65];

extern UniValue signrawtransaction(const UniValue& params, bool fHelp);
extern UniValue sendrawtransaction(const UniValue& params, bool fHelp);

=======
>>>>>>> e3983afc
int find_output(UniValue obj, int n) {
    UniValue outputMapValue = find_value(obj, "outputmap");
    if (!outputMapValue.isArray()) {
        throw JSONRPCError(RPC_WALLET_ERROR, "Missing outputmap for JoinSplit operation");
    }

    UniValue outputMap = outputMapValue.get_array();
    assert(outputMap.size() == ZC_NUM_JS_OUTPUTS);
    for (size_t i = 0; i < outputMap.size(); i++) {
        if (outputMap[i].get_int() == n) {
            return i;
        }
    }

    throw std::logic_error("n is not present in outputmap");
}

AsyncRPCOperation_sendmany::AsyncRPCOperation_sendmany(
        boost::optional<TransactionBuilder> builder,
        CMutableTransaction contextualTx,
        std::string fromAddress,
        std::vector<SendManyRecipient> tOutputs,
        std::vector<SendManyRecipient> zOutputs,
        int minDepth,
        CAmount fee,
        UniValue contextInfo) :
        tx_(contextualTx), fromaddress_(fromAddress), t_outputs_(tOutputs), z_outputs_(zOutputs), mindepth_(minDepth), fee_(fee), contextinfo_(contextInfo)
{
    assert(fee_ >= 0);

    if (minDepth < 0) {
        throw JSONRPCError(RPC_INVALID_PARAMETER, "Minconf cannot be negative");
    }

    if (fromAddress.size() == 0) {
        throw JSONRPCError(RPC_INVALID_PARAMETER, "From address parameter missing");
    }

    if (tOutputs.size() == 0 && zOutputs.size() == 0) {
        throw JSONRPCError(RPC_INVALID_PARAMETER, "No recipients");
    }

    isUsingBuilder_ = false;
    if (builder) {
        isUsingBuilder_ = true;
        builder_ = builder.get();
    }

    fromtaddr_ = DecodeDestination(fromAddress);
    isfromtaddr_ = IsValidDestination(fromtaddr_);
    isfromzaddr_ = false;

    if (!isfromtaddr_) {
        auto address = DecodePaymentAddress(fromAddress);
        if (IsValidPaymentAddress(address)) {
            // We don't need to lock on the wallet as spending key related methods are thread-safe
            if (!boost::apply_visitor(HaveSpendingKeyForPaymentAddress(pwalletMain), address)) {
                throw JSONRPCError(RPC_INVALID_ADDRESS_OR_KEY, "Invalid from address, no spending key found for zaddr");
            }

            isfromzaddr_ = true;
            frompaymentaddress_ = address;
            spendingkey_ = boost::apply_visitor(GetSpendingKeyForPaymentAddress(pwalletMain), address).get();
        } else {
            throw JSONRPCError(RPC_INVALID_ADDRESS_OR_KEY, "Invalid from address");
        }
    }

    if (isfromzaddr_ && minDepth==0) {
        throw JSONRPCError(RPC_INVALID_PARAMETER, "Minconf cannot be zero when sending from zaddr");
    }

    // Log the context info i.e. the call parameters to z_sendmany
    if (LogAcceptCategory("zrpcunsafe")) {
        LogPrint("zrpcunsafe", "%s: z_sendmany initialized (params=%s)\n", getId(), contextInfo.write());
    } else {
        LogPrint("zrpc", "%s: z_sendmany initialized\n", getId());
    }


    // Enable payment disclosure if requested
    paymentDisclosureMode = fExperimentalMode && GetBoolArg("-paymentdisclosure", false);
}

AsyncRPCOperation_sendmany::~AsyncRPCOperation_sendmany() {
}

void AsyncRPCOperation_sendmany::main() {
    if (isCancelled())
        return;

    set_state(OperationStatus::EXECUTING);
    start_execution_clock();

    bool success = false;

#ifdef ENABLE_MINING
    GenerateBitcoins(false, 0, Params());
#endif

    try {
        success = main_impl();
    } catch (const UniValue& objError) {
        int code = find_value(objError, "code").get_int();
        std::string message = find_value(objError, "message").get_str();
        set_error_code(code);
        set_error_message(message);
    } catch (const runtime_error& e) {
        set_error_code(-1);
        set_error_message("runtime error: " + string(e.what()));
    } catch (const logic_error& e) {
        set_error_code(-1);
        set_error_message("logic error: " + string(e.what()));
    } catch (const exception& e) {
        set_error_code(-1);
        set_error_message("general exception: " + string(e.what()));
    } catch (...) {
        set_error_code(-2);
        set_error_message("unknown error");
    }

#ifdef ENABLE_MINING
<<<<<<< HEAD
  #ifdef ENABLE_WALLET
    GenerateBitcoins(GetBoolArg("-gen",false), pwalletMain, GetArg("-genproclimit", 0));
  #else
    GenerateBitcoins(GetBoolArg("-gen",false), GetArg("-genproclimit", 0));
  #endif
=======
    GenerateBitcoins(GetBoolArg("-gen", false), GetArg("-genproclimit", 1), Params());
>>>>>>> e3983afc
#endif

    stop_execution_clock();

    if (success) {
        set_state(OperationStatus::SUCCESS);
    } else {
        set_state(OperationStatus::FAILED);
    }

    std::string s = strprintf("%s: z_sendmany finished (status=%s", getId(), getStateAsString());
    if (success) {
        s += strprintf(", txid=%s)\n", tx_.GetHash().ToString());
    } else {
        s += strprintf(", error=%s)\n", getErrorMessage());
    }
    LogPrintf("%s",s);

    // !!! Payment disclosure START
    if (success && paymentDisclosureMode && paymentDisclosureData_.size()>0) {
        uint256 txidhash = tx_.GetHash();
        std::shared_ptr<PaymentDisclosureDB> db = PaymentDisclosureDB::sharedInstance();
        for (PaymentDisclosureKeyInfo p : paymentDisclosureData_) {
            p.first.hash = txidhash;
            if (!db->Put(p.first, p.second)) {
                LogPrint("paymentdisclosure", "%s: Payment Disclosure: Error writing entry to database for key %s\n", getId(), p.first.ToString());
            } else {
                LogPrint("paymentdisclosure", "%s: Payment Disclosure: Successfully added entry to database for key %s\n", getId(), p.first.ToString());
            }
        }
    }
    // !!! Payment disclosure END
}

// Notes:
// 1. #1159 Currently there is no limit set on the number of joinsplits, so size of tx could be invalid.
// 2. #1360 Note selection is not optimal
// 3. #1277 Spendable notes are not locked, so an operation running in parallel could also try to use them
bool AsyncRPCOperation_sendmany::main_impl() {

    assert(isfromtaddr_ != isfromzaddr_);

    bool isSingleZaddrOutput = (t_outputs_.size()==0 && z_outputs_.size()==1);
    bool isMultipleZaddrOutput = (t_outputs_.size()==0 && z_outputs_.size()>=1);
    bool isPureTaddrOnlyTx = (isfromtaddr_ && z_outputs_.size() == 0);
    CAmount minersFee = fee_;

    // When spending coinbase utxos, you can only specify a single zaddr as the change must go somewhere
    // and if there are multiple zaddrs, we don't know where to send it.
    if (isfromtaddr_) {
        if (isSingleZaddrOutput) {
            bool b = find_utxos(true);
            if (!b) {
                throw JSONRPCError(RPC_WALLET_INSUFFICIENT_FUNDS, "Insufficient funds, no UTXOs found for taddr from address.");
            }
        } else {
            bool b = find_utxos(false);
            if (!b) {
                if (isMultipleZaddrOutput) {
                    throw JSONRPCError(RPC_WALLET_INSUFFICIENT_FUNDS, "Could not find any non-coinbase UTXOs to spend. Coinbase UTXOs can only be sent to a single zaddr recipient.");
                } else {
                    throw JSONRPCError(RPC_WALLET_INSUFFICIENT_FUNDS, "Could not find any non-coinbase UTXOs to spend.");
                }
            }
        }
    }

    if (isfromzaddr_ && !find_unspent_notes()) {
        throw JSONRPCError(RPC_WALLET_INSUFFICIENT_FUNDS, "Insufficient funds, no unspent notes found for zaddr from address.");
    }

    // At least one of z_sprout_inputs_ and z_sapling_inputs_ must be empty by design
    assert(z_sprout_inputs_.empty() || z_sapling_inputs_.empty());

    CAmount t_inputs_total = 0;
    for (SendManyInputUTXO & t : t_inputs_) {
        t_inputs_total += std::get<2>(t);
    }

    CAmount z_inputs_total = 0;
    for (SendManyInputJSOP & t : z_sprout_inputs_) {
        z_inputs_total += std::get<2>(t);
    }
    for (auto t : z_sapling_inputs_) {
        z_inputs_total += t.note.value();
    }

    CAmount t_outputs_total = 0;
    for (SendManyRecipient & t : t_outputs_) {
        t_outputs_total += std::get<1>(t);
    }

    CAmount z_outputs_total = 0;
    for (SendManyRecipient & t : z_outputs_) {
        z_outputs_total += std::get<1>(t);
    }

    CAmount sendAmount = z_outputs_total + t_outputs_total;
    CAmount targetAmount = sendAmount + minersFee;

    assert(!isfromtaddr_ || z_inputs_total == 0);
    assert(!isfromzaddr_ || t_inputs_total == 0);

    if (isfromtaddr_ && (t_inputs_total < targetAmount)) {
        throw JSONRPCError(RPC_WALLET_INSUFFICIENT_FUNDS,
            strprintf("Insufficient transparent funds, have %s, need %s",
            FormatMoney(t_inputs_total), FormatMoney(targetAmount)));
    }

    if (isfromzaddr_ && (z_inputs_total < targetAmount)) {
        throw JSONRPCError(RPC_WALLET_INSUFFICIENT_FUNDS,
            strprintf("Insufficient shielded funds, have %s, need %s",
            FormatMoney(z_inputs_total), FormatMoney(targetAmount)));
    }

    // If from address is a taddr, select UTXOs to spend
    CAmount selectedUTXOAmount = 0;
    bool selectedUTXOCoinbase = false;
    if (isfromtaddr_) {
        // Get dust threshold
        CKey secret;
        secret.MakeNewKey(true);
        CScript scriptPubKey = GetScriptForDestination(secret.GetPubKey().GetID());
        CTxOut out(CAmount(1), scriptPubKey);
        CAmount dustThreshold = out.GetDustThreshold(minRelayTxFee);
        CAmount dustChange = -1;

        std::vector<SendManyInputUTXO> selectedTInputs;
        for (SendManyInputUTXO & t : t_inputs_) {
            bool b = std::get<3>(t);
            if (b) {
                selectedUTXOCoinbase = true;
            }
            selectedUTXOAmount += std::get<2>(t);
            selectedTInputs.push_back(t);
            if (selectedUTXOAmount >= targetAmount) {
                // Select another utxo if there is change less than the dust threshold.
                dustChange = selectedUTXOAmount - targetAmount;
                if (dustChange == 0 || dustChange >= dustThreshold) {
                    break;
                }
            }
        }

        // If there is transparent change, is it valid or is it dust?
        if (dustChange < dustThreshold && dustChange != 0) {
            throw JSONRPCError(RPC_WALLET_INSUFFICIENT_FUNDS,
                strprintf("Insufficient transparent funds, have %s, need %s more to avoid creating invalid change output %s (dust threshold is %s)",
                FormatMoney(t_inputs_total), FormatMoney(dustThreshold - dustChange), FormatMoney(dustChange), FormatMoney(dustThreshold)));
        }

        t_inputs_ = selectedTInputs;
        t_inputs_total = selectedUTXOAmount;

        // Check mempooltxinputlimit to avoid creating a transaction which the local mempool rejects
        size_t limit = (size_t)GetArg("-mempooltxinputlimit", 0);
        {
            LOCK(cs_main);
            if (Params().GetConsensus().NetworkUpgradeActive(chainActive.Height() + 1, Consensus::UPGRADE_OVERWINTER)) {
                limit = 0;
            }
        }
        if (limit > 0) {
            size_t n = t_inputs_.size();
            if (n > limit) {
                throw JSONRPCError(RPC_WALLET_ERROR, strprintf("Too many transparent inputs %zu > limit %zu", n, limit));
            }
        }

        // update the transaction with these inputs
        if (isUsingBuilder_) {
            CScript scriptPubKey;
            for (auto t : t_inputs_) {
                scriptPubKey = GetScriptForDestination(std::get<4>(t));
                //printf("Checking new script: %s\n", scriptPubKey.ToString().c_str());
                uint256 txid = std::get<0>(t);
                int vout = std::get<1>(t);
                CAmount amount = std::get<2>(t);
                builder_.AddTransparentInput(COutPoint(txid, vout), scriptPubKey, amount);
            }
            // for Komodo, set lock time to accure interest, for other chains, set
            // locktime to spend time locked coinbases
            if (ASSETCHAINS_SYMBOL[0] == 0)
            {
                builder_.SetLockTime((uint32_t)time(NULL) - 60); // set lock time for Komodo interest
            }
        } else {
            CMutableTransaction rawTx(tx_);
            for (SendManyInputUTXO & t : t_inputs_) {
                uint256 txid = std::get<0>(t);
                int vout = std::get<1>(t);
                CAmount amount = std::get<2>(t);
                CTxIn in(COutPoint(txid, vout));
                rawTx.vin.push_back(in);
            }
            if (ASSETCHAINS_SYMBOL[0] == 0)
            {
                rawTx.nLockTime = (uint32_t)time(NULL) - 60; // jl777
            }
            tx_ = CTransaction(rawTx);
        }
    }

    LogPrint((isfromtaddr_) ? "zrpc" : "zrpcunsafe", "%s: spending %s to send %s with fee %s\n",
            getId(), FormatMoney(targetAmount), FormatMoney(sendAmount), FormatMoney(minersFee));
    LogPrint("zrpc", "%s: transparent input: %s (to choose from)\n", getId(), FormatMoney(t_inputs_total));
    LogPrint("zrpcunsafe", "%s: private input: %s (to choose from)\n", getId(), FormatMoney(z_inputs_total));
    LogPrint("zrpc", "%s: transparent output: %s\n", getId(), FormatMoney(t_outputs_total));
    LogPrint("zrpcunsafe", "%s: private output: %s\n", getId(), FormatMoney(z_outputs_total));
    LogPrint("zrpc", "%s: fee: %s\n", getId(), FormatMoney(minersFee));


    /**
     * SCENARIO #0
     *
     * Sprout not involved, so we just use the TransactionBuilder and we're done.
     * We added the transparent inputs to the builder earlier.
     */
    if (isUsingBuilder_) {
        builder_.SetFee(minersFee);

        // Get various necessary keys
        SaplingExpandedSpendingKey expsk;
        uint256 ovk;
        if (isfromzaddr_) {
            auto sk = boost::get<libzcash::SaplingExtendedSpendingKey>(spendingkey_);
            expsk = sk.expsk;
            ovk = expsk.full_viewing_key().ovk;
        } else {
            // Sending from a t-address, which we don't have an ovk for. Instead,
            // generate a common one from the HD seed. This ensures the data is
            // recoverable, while keeping it logically separate from the ZIP 32
            // Sapling key hierarchy, which the user might not be using.
            HDSeed seed = pwalletMain->GetHDSeedForRPC();
            ovk = ovkForShieldingFromTaddr(seed);
        }

        // Set change address if we are using transparent funds
        // TODO: Should we just use fromtaddr_ as the change address?
        CReserveKey keyChange(pwalletMain);
        if (isfromtaddr_) {
            LOCK2(cs_main, pwalletMain->cs_wallet);

            EnsureWalletIsUnlocked();
            CPubKey vchPubKey;
            bool ret = keyChange.GetReservedKey(vchPubKey);
            if (!ret) {
                // should never fail, as we just unlocked
                throw JSONRPCError(
                    RPC_WALLET_KEYPOOL_RAN_OUT,
                    "Could not generate a taddr to use as a change address");
            }

            CTxDestination changeAddr = vchPubKey.GetID();
            builder_.SendChangeTo(changeAddr);
        }

        // Select Sapling notes
        std::vector<SaplingOutPoint> ops;
        std::vector<SaplingNote> notes;
        CAmount sum = 0;
        for (auto t : z_sapling_inputs_) {
            ops.push_back(t.op);
            notes.push_back(t.note);
            sum += t.note.value();
            if (sum >= targetAmount) {
                break;
            }
        }

        // Fetch Sapling anchor and witnesses
        uint256 anchor;
        std::vector<boost::optional<SaplingWitness>> witnesses;
        {
            LOCK2(cs_main, pwalletMain->cs_wallet);
            pwalletMain->GetSaplingNoteWitnesses(ops, witnesses, anchor);
        }

        // Add Sapling spends
        for (size_t i = 0; i < notes.size(); i++) {
            if (!witnesses[i]) {
                throw JSONRPCError(RPC_WALLET_ERROR, "Missing witness for Sapling note");
            }
            builder_.AddSaplingSpend(expsk, notes[i], anchor, witnesses[i].get());
        }

        // Add Sapling outputs
        for (auto r : z_outputs_) {
            auto address = std::get<0>(r);
            auto value = std::get<1>(r);
            auto hexMemo = std::get<2>(r);

            auto addr = DecodePaymentAddress(address);
            assert(boost::get<libzcash::SaplingPaymentAddress>(&addr) != nullptr);
            auto to = boost::get<libzcash::SaplingPaymentAddress>(addr);

            auto memo = get_memo_from_hex_string(hexMemo);

            builder_.AddSaplingOutput(ovk, to, value, memo);
        }

        // Add transparent outputs
        for (auto r : t_outputs_) {
            auto outputAddress = std::get<0>(r);
            auto amount = std::get<1>(r);

            auto address = DecodeDestination(outputAddress);
            builder_.AddTransparentOutput(address, amount);
        }

        // Build the transaction
        tx_ = builder_.Build().GetTxOrThrow();

        UniValue sendResult = SendTransaction(tx_, keyChange, testmode);
        set_result(sendResult);

        return true;
    }
    /**
     * END SCENARIO #0
     */


    // Grab the current consensus branch ID
    {
        LOCK(cs_main);
        consensusBranchId_ = CurrentEpochBranchId(chainActive.Height() + 1, Params().GetConsensus());
    }

    /**
     * SCENARIO #1
     *
     * taddr -> taddrs
     *
     * There are no zaddrs or joinsplits involved.
     */
    if (isPureTaddrOnlyTx) {
        add_taddr_outputs_to_tx();

        CAmount funds = selectedUTXOAmount;
        CAmount fundsSpent = t_outputs_total + minersFee;
        CAmount change = funds - fundsSpent;

<<<<<<< HEAD
        if (change > 0) {
            add_taddr_change_output_to_tx(0,change);
=======
        CReserveKey keyChange(pwalletMain);
        if (change > 0) {
            add_taddr_change_output_to_tx(keyChange, change);
>>>>>>> e3983afc

            LogPrint("zrpc", "%s: transparent change in transaction output (amount=%s)\n",
                    getId(),
                    FormatMoney(change)
                    );
        }

        UniValue obj(UniValue::VOBJ);
        obj.push_back(Pair("rawtxn", EncodeHexTx(tx_)));
        auto txAndResult = SignSendRawTransaction(obj, keyChange, testmode);
        tx_ = txAndResult.first;
        set_result(txAndResult.second);
        return true;
    }
    /**
     * END SCENARIO #1
     */


    // Prepare raw transaction to handle JoinSplits
    CMutableTransaction mtx(tx_);
    crypto_sign_keypair(joinSplitPubKey_.begin(), joinSplitPrivKey_);
    mtx.joinSplitPubKey = joinSplitPubKey_;
    mtx.nLockTime = (uint32_t)time(NULL) - 60; // jl777
    tx_ = CTransaction(mtx);

    // Copy zinputs and zoutputs to more flexible containers
    std::deque<SendManyInputJSOP> zInputsDeque; // zInputsDeque stores minimum numbers of notes for target amount
    CAmount tmp = 0;
    for (auto o : z_sprout_inputs_) {
        zInputsDeque.push_back(o);
        tmp += std::get<2>(o);
        if (tmp >= targetAmount) {
            break;
        }
    }
    std::deque<SendManyRecipient> zOutputsDeque;
    for (auto o : z_outputs_) {
        zOutputsDeque.push_back(o);
    }

    // When spending notes, take a snapshot of note witnesses and anchors as the treestate will
    // change upon arrival of new blocks which contain joinsplit transactions.  This is likely
    // to happen as creating a chained joinsplit transaction can take longer than the block interval.
    if (z_sprout_inputs_.size() > 0) {
        LOCK2(cs_main, pwalletMain->cs_wallet);
        for (auto t : z_sprout_inputs_) {
            JSOutPoint jso = std::get<0>(t);
            std::vector<JSOutPoint> vOutPoints = { jso };
            uint256 inputAnchor;
            std::vector<boost::optional<SproutWitness>> vInputWitnesses;
            pwalletMain->GetSproutNoteWitnesses(vOutPoints, vInputWitnesses, inputAnchor);
            jsopWitnessAnchorMap[ jso.ToString() ] = WitnessAnchorData{ vInputWitnesses[0], inputAnchor };
        }
    }


    /**
     * SCENARIO #2
     *
     * taddr -> taddrs
     *       -> zaddrs
     *
     * Note: Consensus rule states that coinbase utxos can only be sent to a zaddr.
     *       Local wallet rule does not allow any change when sending coinbase utxos
     *       since there is currently no way to specify a change address and we don't
     *       want users accidentally sending excess funds to a recipient.
     */
    if (isfromtaddr_) {
        add_taddr_outputs_to_tx();

        CAmount funds = selectedUTXOAmount;
        CAmount fundsSpent = t_outputs_total + minersFee + z_outputs_total;
        CAmount change = funds - fundsSpent;

<<<<<<< HEAD
=======
        CReserveKey keyChange(pwalletMain);
>>>>>>> e3983afc
        if (change > 0) {
            if (selectedUTXOCoinbase) {
                assert(isSingleZaddrOutput);
                throw JSONRPCError(RPC_WALLET_ERROR, strprintf(
                    "Change %s not allowed. When shielding coinbase funds, the wallet does not "
                    "allow any change as there is currently no way to specify a change address "
                    "in z_sendmany.", FormatMoney(change)));
            } else {
<<<<<<< HEAD
                CBitcoinAddress ba = CBitcoinAddress(fromtaddr_);
                add_taddr_change_output_to_tx(&ba,change);
=======
                add_taddr_change_output_to_tx(keyChange, change);
>>>>>>> e3983afc
                LogPrint("zrpc", "%s: transparent change in transaction output (amount=%s)\n",
                        getId(),
                        FormatMoney(change)
                        );
            }
        }

        // Create joinsplits, where each output represents a zaddr recipient.
        UniValue obj(UniValue::VOBJ);
        while (zOutputsDeque.size() > 0) {
            AsyncJoinSplitInfo info;
            info.vpub_old = 0;
            info.vpub_new = 0;
            int n = 0;
            while (n++<ZC_NUM_JS_OUTPUTS && zOutputsDeque.size() > 0) {
                SendManyRecipient smr = zOutputsDeque.front();
                std::string address = std::get<0>(smr);
                CAmount value = std::get<1>(smr);
                std::string hexMemo = std::get<2>(smr);
                zOutputsDeque.pop_front();

                PaymentAddress pa = DecodePaymentAddress(address);
                JSOutput jso = JSOutput(boost::get<libzcash::SproutPaymentAddress>(pa), value);
                if (hexMemo.size() > 0) {
                    jso.memo = get_memo_from_hex_string(hexMemo);
                }
                info.vjsout.push_back(jso);

                // Funds are removed from the value pool and enter the private pool
                info.vpub_old += value;
            }
            obj = perform_joinsplit(info);
        }

        auto txAndResult = SignSendRawTransaction(obj, keyChange, testmode);
        tx_ = txAndResult.first;
        set_result(txAndResult.second);
        return true;
    }
    /**
     * END SCENARIO #2
     */



    /**
     * SCENARIO #3
     *
     * zaddr -> taddrs
     *       -> zaddrs
     *
     * Send to zaddrs by chaining JoinSplits together and immediately consuming any change
     * Send to taddrs by creating dummy z outputs and accumulating value in a change note
     * which is used to set vpub_new in the last chained joinsplit.
     */
    UniValue obj(UniValue::VOBJ);
    CAmount jsChange = 0;   // this is updated after each joinsplit
    int changeOutputIndex = -1; // this is updated after each joinsplit if jsChange > 0
    bool vpubNewProcessed = false;  // updated when vpub_new for miner fee and taddr outputs is set in last joinsplit
    CAmount vpubNewTarget = minersFee;
    if (t_outputs_total > 0) {
        add_taddr_outputs_to_tx();
        vpubNewTarget += t_outputs_total;
    }

    // Keep track of treestate within this transaction
    boost::unordered_map<uint256, SproutMerkleTree, CCoinsKeyHasher> intermediates;
    std::vector<uint256> previousCommitments;

    while (!vpubNewProcessed) {
        AsyncJoinSplitInfo info;
        info.vpub_old = 0;
        info.vpub_new = 0;

        CAmount jsInputValue = 0;
        uint256 jsAnchor;
        std::vector<boost::optional<SproutWitness>> witnesses;

        JSDescription prevJoinSplit;

        // Keep track of previous JoinSplit and its commitments
        if (tx_.vJoinSplit.size() > 0) {
            prevJoinSplit = tx_.vJoinSplit.back();
        }

        // If there is no change, the chain has terminated so we can reset the tracked treestate.
        if (jsChange==0 && tx_.vJoinSplit.size() > 0) {
            intermediates.clear();
            previousCommitments.clear();
        }

        //
        // Consume change as the first input of the JoinSplit.
        //
        if (jsChange > 0) {
            LOCK2(cs_main, pwalletMain->cs_wallet);

            // Update tree state with previous joinsplit
            SproutMerkleTree tree;
            auto it = intermediates.find(prevJoinSplit.anchor);
            if (it != intermediates.end()) {
                tree = it->second;
            } else if (!pcoinsTip->GetSproutAnchorAt(prevJoinSplit.anchor, tree)) {
                throw JSONRPCError(RPC_WALLET_ERROR, "Could not find previous JoinSplit anchor");
            }

            assert(changeOutputIndex != -1);
            boost::optional<SproutWitness> changeWitness;
            int n = 0;
            for (const uint256& commitment : prevJoinSplit.commitments) {
                tree.append(commitment);
                previousCommitments.push_back(commitment);
                if (!changeWitness && changeOutputIndex == n++) {
                    changeWitness = tree.witness();
                } else if (changeWitness) {
                    changeWitness.get().append(commitment);
                }
            }
            if (changeWitness) {
                    witnesses.push_back(changeWitness);
            }
            jsAnchor = tree.root();
            intermediates.insert(std::make_pair(tree.root(), tree));    // chained js are interstitial (found in between block boundaries)

            // Decrypt the change note's ciphertext to retrieve some data we need
            ZCNoteDecryption decryptor(boost::get<libzcash::SproutSpendingKey>(spendingkey_).receiving_key());
            auto hSig = prevJoinSplit.h_sig(*pzcashParams, tx_.joinSplitPubKey);
            try {
                SproutNotePlaintext plaintext = SproutNotePlaintext::decrypt(
                        decryptor,
                        prevJoinSplit.ciphertexts[changeOutputIndex],
                        prevJoinSplit.ephemeralKey,
                        hSig,
                        (unsigned char) changeOutputIndex);

                SproutNote note = plaintext.note(boost::get<libzcash::SproutPaymentAddress>(frompaymentaddress_));
                info.notes.push_back(note);

                jsInputValue += plaintext.value();

                LogPrint("zrpcunsafe", "%s: spending change (amount=%s)\n",
                    getId(),
                    FormatMoney(plaintext.value())
                    );

            } catch (const std::exception& e) {
                throw JSONRPCError(RPC_WALLET_ERROR, strprintf("Error decrypting output note of previous JoinSplit: %s", e.what()));
            }
        }


        //
        // Consume spendable non-change notes
        //
        std::vector<SproutNote> vInputNotes;
        std::vector<JSOutPoint> vOutPoints;
        std::vector<boost::optional<SproutWitness>> vInputWitnesses;
        uint256 inputAnchor;
        int numInputsNeeded = (jsChange>0) ? 1 : 0;
        while (numInputsNeeded++ < ZC_NUM_JS_INPUTS && zInputsDeque.size() > 0) {
            SendManyInputJSOP t = zInputsDeque.front();
            JSOutPoint jso = std::get<0>(t);
            SproutNote note = std::get<1>(t);
            CAmount noteFunds = std::get<2>(t);
            zInputsDeque.pop_front();

            WitnessAnchorData wad = jsopWitnessAnchorMap[ jso.ToString() ];
            vInputWitnesses.push_back(wad.witness);
            if (inputAnchor.IsNull()) {
                inputAnchor = wad.anchor;
            } else if (inputAnchor != wad.anchor) {
                throw JSONRPCError(RPC_WALLET_ERROR, "Selected input notes do not share the same anchor");
            }

            vOutPoints.push_back(jso);
            vInputNotes.push_back(note);
            
            jsInputValue += noteFunds;
            
            int wtxHeight = -1;
            int wtxDepth = -1;
            {
                LOCK2(cs_main, pwalletMain->cs_wallet);
                const CWalletTx& wtx = pwalletMain->mapWallet[jso.hash];
                // Zero-confirmation notes belong to transactions which have not yet been mined
                if (mapBlockIndex.find(wtx.hashBlock) == mapBlockIndex.end()) {
                    throw JSONRPCError(RPC_WALLET_ERROR, strprintf("mapBlockIndex does not contain block hash %s", wtx.hashBlock.ToString()));
                }
                wtxHeight = mapBlockIndex[wtx.hashBlock]->GetHeight();
                wtxDepth = wtx.GetDepthInMainChain();
            }
            LogPrint("zrpcunsafe", "%s: spending note (txid=%s, vJoinSplit=%d, jsoutindex=%d, amount=%s, height=%d, confirmations=%d)\n",
                    getId(),
                    jso.hash.ToString().substr(0, 10),
                    jso.js,
                    int(jso.n), // uint8_t
                    FormatMoney(noteFunds),
                    wtxHeight,
                    wtxDepth
                    );
        }
                    
        // Add history of previous commitments to witness
        if (vInputNotes.size() > 0) {

            if (vInputWitnesses.size()==0) {
                throw JSONRPCError(RPC_WALLET_ERROR, "Could not find witness for note commitment");
            }
            
            for (auto & optionalWitness : vInputWitnesses) {
                if (!optionalWitness) {
                    throw JSONRPCError(RPC_WALLET_ERROR, "Witness for note commitment is null");
                }
                SproutWitness w = *optionalWitness; // could use .get();
                if (jsChange > 0) {
                    for (const uint256& commitment : previousCommitments) {
                        w.append(commitment);
                    }
                    if (jsAnchor != w.root()) {
                        throw JSONRPCError(RPC_WALLET_ERROR, "Witness for spendable note does not have same anchor as change input");
                    }
                }
                witnesses.push_back(w);
            }

            // The jsAnchor is null if this JoinSplit is at the start of a new chain
            if (jsAnchor.IsNull()) {
                jsAnchor = inputAnchor;
            }

            // Add spendable notes as inputs
            std::copy(vInputNotes.begin(), vInputNotes.end(), std::back_inserter(info.notes));
        }

        // Find recipient to transfer funds to
        std::string address, hexMemo;
        CAmount value = 0;
        if (zOutputsDeque.size() > 0) {
            SendManyRecipient smr = zOutputsDeque.front();
            address = std::get<0>(smr);
            value = std::get<1>(smr);
            hexMemo = std::get<2>(smr);
            zOutputsDeque.pop_front();
        }

        // Reset change
        jsChange = 0;
        CAmount outAmount = value;

        // Set vpub_new in the last joinsplit (when there are no more notes to spend or zaddr outputs to satisfy)
        if (zOutputsDeque.size() == 0 && zInputsDeque.size() == 0) {
            assert(!vpubNewProcessed);
            if (jsInputValue < vpubNewTarget) {
                throw JSONRPCError(RPC_WALLET_ERROR,
                    strprintf("Insufficient funds for vpub_new %s (miners fee %s, taddr outputs %s)",
                    FormatMoney(vpubNewTarget), FormatMoney(minersFee), FormatMoney(t_outputs_total)));
            }
            outAmount += vpubNewTarget;
            info.vpub_new += vpubNewTarget; // funds flowing back to public pool
            vpubNewProcessed = true;
            jsChange = jsInputValue - outAmount;
            assert(jsChange >= 0);
        }
        else {
            // This is not the last joinsplit, so compute change and any amount still due to the recipient
            if (jsInputValue > outAmount) {
                jsChange = jsInputValue - outAmount;
            } else if (outAmount > jsInputValue) {
                // Any amount due is owed to the recipient.  Let the miners fee get paid first.
                CAmount due = outAmount - jsInputValue;
                SendManyRecipient r = SendManyRecipient(address, due, hexMemo);
                zOutputsDeque.push_front(r);

                // reduce the amount being sent right now to the value of all inputs
                value = jsInputValue;
            }
        }

        // create output for recipient
        if (address.empty()) {
            assert(value==0);
            info.vjsout.push_back(JSOutput());  // dummy output while we accumulate funds into a change note for vpub_new
        } else {
            PaymentAddress pa = DecodePaymentAddress(address);
            // If we are here, we know we have no Sapling outputs.
            JSOutput jso = JSOutput(boost::get<libzcash::SproutPaymentAddress>(pa), value);
            if (hexMemo.size() > 0) {
                jso.memo = get_memo_from_hex_string(hexMemo);
            }
            info.vjsout.push_back(jso);
        }

        // create output for any change
        if (jsChange>0) {
            info.vjsout.push_back(JSOutput(boost::get<libzcash::SproutPaymentAddress>(frompaymentaddress_), jsChange));

            LogPrint("zrpcunsafe", "%s: generating note for change (amount=%s)\n",
                    getId(),
                    FormatMoney(jsChange)
                    );
        }

        obj = perform_joinsplit(info, witnesses, jsAnchor);

        if (jsChange > 0) {
            changeOutputIndex = find_output(obj, 1);
        }
    }

    // Sanity check in case changes to code block above exits loop by invoking 'break'
    assert(zInputsDeque.size() == 0);
    assert(zOutputsDeque.size() == 0);
    assert(vpubNewProcessed);

    auto txAndResult = SignSendRawTransaction(obj, boost::none, testmode);
    tx_ = txAndResult.first;
    set_result(txAndResult.second);
    return true;
}


<<<<<<< HEAD
/**
 * Sign and send a raw transaction.
 * Raw transaction as hex string should be in object field "rawtxn"
 */
void AsyncRPCOperation_sendmany::sign_send_raw_transaction(UniValue obj)
{
    // Sign the raw transaction
    UniValue rawtxnValue = find_value(obj, "rawtxn");
    if (rawtxnValue.isNull()) {
        throw JSONRPCError(RPC_WALLET_ERROR, "Missing hex data for raw transaction");
    }
    std::string rawtxn = rawtxnValue.get_str();

    UniValue params = UniValue(UniValue::VARR);
    params.push_back(rawtxn);
    UniValue signResultValue = signrawtransaction(params, false);
    UniValue signResultObject = signResultValue.get_obj();
    UniValue completeValue = find_value(signResultObject, "complete");
    bool complete = completeValue.get_bool();
    if (!complete) {
        // TODO: #1366 Maybe get "errors" and print array vErrors into a string
        throw JSONRPCError(RPC_WALLET_ENCRYPTION_FAILED, "Failed to sign transaction");
    }

    UniValue hexValue = find_value(signResultObject, "hex");
    if (hexValue.isNull()) {
        throw JSONRPCError(RPC_WALLET_ERROR, "Missing hex data for signed transaction");
    }
    std::string signedtxn = hexValue.get_str();

    // Send the signed transaction
    if (!testmode) {
        params.clear();
        params.setArray();
        params.push_back(signedtxn);
        UniValue sendResultValue = sendrawtransaction(params, false);
        if (sendResultValue.isNull()) {
            throw JSONRPCError(RPC_WALLET_ERROR, "Send raw transaction did not return an error or a txid.");
        }

        std::string txid = sendResultValue.get_str();

        UniValue o(UniValue::VOBJ);
        o.push_back(Pair("txid", txid));
        set_result(o);
    } else {
        // Test mode does not send the transaction to the network.

        CDataStream stream(ParseHex(signedtxn), SER_NETWORK, PROTOCOL_VERSION);
        CTransaction tx;
        stream >> tx;

        UniValue o(UniValue::VOBJ);
        o.push_back(Pair("test", 1));
        o.push_back(Pair("txid", tx.GetHash().ToString()));
        o.push_back(Pair("hex", signedtxn));
        set_result(o);
    }

    // Keep the signed transaction so we can hash to the same txid
    CDataStream stream(ParseHex(signedtxn), SER_NETWORK, PROTOCOL_VERSION);
    CTransaction tx;
    stream >> tx;
    tx_ = tx;
}

=======
>>>>>>> e3983afc
bool AsyncRPCOperation_sendmany::find_utxos(bool fAcceptCoinbase=false) {
    std::set<CTxDestination> destinations;
    destinations.insert(fromtaddr_);

    //printf("Looking for %s\n", boost::apply_visitor(AddressVisitorString(), fromtaddr_).c_str());

    vector<COutput> vecOutputs;

    LOCK2(cs_main, pwalletMain->cs_wallet);
    pwalletMain->AvailableCoins(vecOutputs, false, NULL, true, fAcceptCoinbase);

    BOOST_FOREACH(const COutput& out, vecOutputs) {
        CTxDestination dest;

        if (!out.fSpendable) {
            continue;
        }

        if (out.nDepth < mindepth_) {
            continue;
        }

        const CScript &scriptPubKey = out.tx->vout[out.i].scriptPubKey;

        if (destinations.size()) {
            if (!ExtractDestination(scriptPubKey, dest)) {
                continue;
            }

            //printf("%s\n", boost::apply_visitor(AddressVisitorString(), dest).c_str());
            if (!destinations.count(dest)) {
                continue;
            }
        }

        // By default we ignore coinbase outputs
        // TODO: audit use of fAcceptCoinbase to ensure that when coinbase is not required to be shielded that this is skipped
        bool isCoinbase = out.tx->IsCoinBase();
        if (isCoinbase && fAcceptCoinbase==false) {
            continue;
        }

        if (!ExtractDestination(scriptPubKey, dest, true))
            continue;

        CAmount nValue = out.tx->vout[out.i].nValue;
        
        SendManyInputUTXO utxo(out.tx->GetHash(), out.i, nValue, isCoinbase, dest);
        t_inputs_.push_back(utxo);
    }

    // sort in ascending order, so smaller utxos appear first
    std::sort(t_inputs_.begin(), t_inputs_.end(), [](SendManyInputUTXO i, SendManyInputUTXO j) -> bool {
        return ( std::get<2>(i) < std::get<2>(j));
    });

    return t_inputs_.size() > 0;
}


bool AsyncRPCOperation_sendmany::find_unspent_notes() {
    std::vector<SproutNoteEntry> sproutEntries;
    std::vector<SaplingNoteEntry> saplingEntries;
    {
        LOCK2(cs_main, pwalletMain->cs_wallet);
        pwalletMain->GetFilteredNotes(sproutEntries, saplingEntries, fromaddress_, mindepth_);
    }

    // If using the TransactionBuilder, we only want Sapling notes.
    // If not using it, we only want Sprout notes.
    // TODO: Refactor `GetFilteredNotes()` so we only fetch what we need.
    if (isUsingBuilder_) {
        sproutEntries.clear();
    } else {
        saplingEntries.clear();
    }

    for (SproutNoteEntry & entry : sproutEntries) {
        z_sprout_inputs_.push_back(SendManyInputJSOP(entry.jsop, entry.note, CAmount(entry.note.value())));
        std::string data(entry.memo.begin(), entry.memo.end());
        LogPrint("zrpcunsafe", "%s: found unspent Sprout note (txid=%s, vJoinSplit=%d, jsoutindex=%d, amount=%s, memo=%s)\n",
            getId(),
            entry.jsop.hash.ToString().substr(0, 10),
            entry.jsop.js,
            int(entry.jsop.n),  // uint8_t
            FormatMoney(entry.note.value()),
            HexStr(data).substr(0, 10)
            );
    }

    for (auto entry : saplingEntries) {
        z_sapling_inputs_.push_back(entry);
        std::string data(entry.memo.begin(), entry.memo.end());
        LogPrint("zrpcunsafe", "%s: found unspent Sapling note (txid=%s, vShieldedSpend=%d, amount=%s, memo=%s)\n",
            getId(),
            entry.op.hash.ToString().substr(0, 10),
            entry.op.n,
            FormatMoney(entry.note.value()),
            HexStr(data).substr(0, 10));
    }

    if (z_sprout_inputs_.empty() && z_sapling_inputs_.empty()) {
        return false;
    }

    // sort in descending order, so big notes appear first
    std::sort(z_sprout_inputs_.begin(), z_sprout_inputs_.end(),
        [](SendManyInputJSOP i, SendManyInputJSOP j) -> bool {
            return std::get<2>(i) > std::get<2>(j);
        });
    std::sort(z_sapling_inputs_.begin(), z_sapling_inputs_.end(),
        [](SaplingNoteEntry i, SaplingNoteEntry j) -> bool {
            return i.note.value() > j.note.value();
        });

    return true;
}

UniValue AsyncRPCOperation_sendmany::perform_joinsplit(AsyncJoinSplitInfo & info) {
    std::vector<boost::optional < SproutWitness>> witnesses;
    uint256 anchor;
    {
        LOCK(cs_main);
        anchor = pcoinsTip->GetBestAnchor(SPROUT);    // As there are no inputs, ask the wallet for the best anchor
    }
    return perform_joinsplit(info, witnesses, anchor);
}


UniValue AsyncRPCOperation_sendmany::perform_joinsplit(AsyncJoinSplitInfo & info, std::vector<JSOutPoint> & outPoints) {
    std::vector<boost::optional < SproutWitness>> witnesses;
    uint256 anchor;
    {
        LOCK(cs_main);
        pwalletMain->GetSproutNoteWitnesses(outPoints, witnesses, anchor);
    }
    return perform_joinsplit(info, witnesses, anchor);
}

UniValue AsyncRPCOperation_sendmany::perform_joinsplit(
        AsyncJoinSplitInfo & info,
        std::vector<boost::optional < SproutWitness>> witnesses,
        uint256 anchor)
{
    if (anchor.IsNull()) {
        throw std::runtime_error("anchor is null");
    }

    if (!(witnesses.size() == info.notes.size())) {
        throw runtime_error("number of notes and witnesses do not match");
    }

    for (size_t i = 0; i < witnesses.size(); i++) {
        if (!witnesses[i]) {
            throw runtime_error("joinsplit input could not be found in tree");
        }
        info.vjsin.push_back(JSInput(*witnesses[i], info.notes[i], boost::get<libzcash::SproutSpendingKey>(spendingkey_)));
    }

    // Make sure there are two inputs and two outputs
    while (info.vjsin.size() < ZC_NUM_JS_INPUTS) {
        info.vjsin.push_back(JSInput());
    }

    while (info.vjsout.size() < ZC_NUM_JS_OUTPUTS) {
        info.vjsout.push_back(JSOutput());
    }

    if (info.vjsout.size() != ZC_NUM_JS_INPUTS || info.vjsin.size() != ZC_NUM_JS_OUTPUTS) {
        throw runtime_error("unsupported joinsplit input/output counts");
    }

    CMutableTransaction mtx(tx_);

    LogPrint("zrpcunsafe", "%s: creating joinsplit at index %d (vpub_old=%s, vpub_new=%s, in[0]=%s, in[1]=%s, out[0]=%s, out[1]=%s)\n",
            getId(),
            tx_.vJoinSplit.size(),
            FormatMoney(info.vpub_old), FormatMoney(info.vpub_new),
            FormatMoney(info.vjsin[0].note.value()), FormatMoney(info.vjsin[1].note.value()),
            FormatMoney(info.vjsout[0].value), FormatMoney(info.vjsout[1].value)
            );

    // Generate the proof, this can take over a minute.
    std::array<libzcash::JSInput, ZC_NUM_JS_INPUTS> inputs
            {info.vjsin[0], info.vjsin[1]};
    std::array<libzcash::JSOutput, ZC_NUM_JS_OUTPUTS> outputs
            {info.vjsout[0], info.vjsout[1]};
    std::array<size_t, ZC_NUM_JS_INPUTS> inputMap;
    std::array<size_t, ZC_NUM_JS_OUTPUTS> outputMap;
    uint256 esk; // payment disclosure - secret

    JSDescription jsdesc = JSDescription::Randomized(
            mtx.fOverwintered && (mtx.nVersion >= SAPLING_TX_VERSION),
            *pzcashParams,
            joinSplitPubKey_,
            anchor,
            inputs,
            outputs,
            inputMap,
            outputMap,
            info.vpub_old,
            info.vpub_new,
            !this->testmode,
            &esk); // parameter expects pointer to esk, so pass in address
    {
        auto verifier = libzcash::ProofVerifier::Strict();
        if (!(jsdesc.Verify(*pzcashParams, verifier, joinSplitPubKey_))) {
            throw std::runtime_error("error verifying joinsplit");
        }
    }

    mtx.vJoinSplit.push_back(jsdesc);

    // Empty output script.
    CScript scriptCode;
    CTransaction signTx(mtx);
    uint256 dataToBeSigned = SignatureHash(scriptCode, signTx, NOT_AN_INPUT, SIGHASH_ALL, 0, consensusBranchId_);

    // Add the signature
    if (!(crypto_sign_detached(&mtx.joinSplitSig[0], NULL,
            dataToBeSigned.begin(), 32,
            joinSplitPrivKey_
            ) == 0))
    {
        throw std::runtime_error("crypto_sign_detached failed");
    }

    // Sanity check
    if (!(crypto_sign_verify_detached(&mtx.joinSplitSig[0],
            dataToBeSigned.begin(), 32,
            mtx.joinSplitPubKey.begin()
            ) == 0))
    {
        throw std::runtime_error("crypto_sign_verify_detached failed");
    }

    CTransaction rawTx(mtx);
    tx_ = rawTx;

    CDataStream ss(SER_NETWORK, PROTOCOL_VERSION);
    ss << rawTx;

    std::string encryptedNote1;
    std::string encryptedNote2;
    {
        CDataStream ss2(SER_NETWORK, PROTOCOL_VERSION);
        ss2 << ((unsigned char) 0x00);
        ss2 << jsdesc.ephemeralKey;
        ss2 << jsdesc.ciphertexts[0];
        ss2 << jsdesc.h_sig(*pzcashParams, joinSplitPubKey_);

        encryptedNote1 = HexStr(ss2.begin(), ss2.end());
    }
    {
        CDataStream ss2(SER_NETWORK, PROTOCOL_VERSION);
        ss2 << ((unsigned char) 0x01);
        ss2 << jsdesc.ephemeralKey;
        ss2 << jsdesc.ciphertexts[1];
        ss2 << jsdesc.h_sig(*pzcashParams, joinSplitPubKey_);

        encryptedNote2 = HexStr(ss2.begin(), ss2.end());
    }

    UniValue arrInputMap(UniValue::VARR);
    UniValue arrOutputMap(UniValue::VARR);
    for (size_t i = 0; i < ZC_NUM_JS_INPUTS; i++) {
        arrInputMap.push_back(static_cast<uint64_t>(inputMap[i]));
    }
    for (size_t i = 0; i < ZC_NUM_JS_OUTPUTS; i++) {
        arrOutputMap.push_back(static_cast<uint64_t>(outputMap[i]));
    }


    // !!! Payment disclosure START
    unsigned char buffer[32] = {0};
    memcpy(&buffer[0], &joinSplitPrivKey_[0], 32); // private key in first half of 64 byte buffer
    std::vector<unsigned char> vch(&buffer[0], &buffer[0] + 32);
    uint256 joinSplitPrivKey = uint256(vch);
    size_t js_index = tx_.vJoinSplit.size() - 1;
    uint256 placeholder;
    for (int i = 0; i < ZC_NUM_JS_OUTPUTS; i++) {
        uint8_t mapped_index = outputMap[i];
        // placeholder for txid will be filled in later when tx has been finalized and signed.
        PaymentDisclosureKey pdKey = {placeholder, js_index, mapped_index};
        JSOutput output = outputs[mapped_index];
        libzcash::SproutPaymentAddress zaddr = output.addr;  // randomized output
        PaymentDisclosureInfo pdInfo = {PAYMENT_DISCLOSURE_VERSION_EXPERIMENTAL, esk, joinSplitPrivKey, zaddr};
        paymentDisclosureData_.push_back(PaymentDisclosureKeyInfo(pdKey, pdInfo));

        LogPrint("paymentdisclosure", "%s: Payment Disclosure: js=%d, n=%d, zaddr=%s\n", getId(), js_index, int(mapped_index), EncodePaymentAddress(zaddr));
    }
    // !!! Payment disclosure END

    UniValue obj(UniValue::VOBJ);
    obj.push_back(Pair("encryptednote1", encryptedNote1));
    obj.push_back(Pair("encryptednote2", encryptedNote2));
    obj.push_back(Pair("rawtxn", HexStr(ss.begin(), ss.end())));
    obj.push_back(Pair("inputmap", arrInputMap));
    obj.push_back(Pair("outputmap", arrOutputMap));
    return obj;
}

void AsyncRPCOperation_sendmany::add_taddr_outputs_to_tx() {

    CMutableTransaction rawTx(tx_);

    for (SendManyRecipient & r : t_outputs_) {
        std::string outputAddress = std::get<0>(r);
        CAmount nAmount = std::get<1>(r);

        CTxDestination address = DecodeDestination(outputAddress);
        if (!IsValidDestination(address)) {
            throw JSONRPCError(RPC_INVALID_ADDRESS_OR_KEY, "Invalid output address, not a valid taddr.");
        }

        CScript scriptPubKey = GetScriptForDestination(address);

        CTxOut out(nAmount, scriptPubKey);
        rawTx.vout.push_back(out);
    }
    rawTx.nLockTime = (uint32_t)time(NULL) - 60; // jl777
    tx_ = CTransaction(rawTx);
}

<<<<<<< HEAD
void AsyncRPCOperation_sendmany::add_taddr_change_output_to_tx(CBitcoinAddress *fromaddress,CAmount amount) {
=======
void AsyncRPCOperation_sendmany::add_taddr_change_output_to_tx(CReserveKey& keyChange, CAmount amount) {
>>>>>>> e3983afc

    LOCK2(cs_main, pwalletMain->cs_wallet);

    EnsureWalletIsUnlocked();
<<<<<<< HEAD
    CScript scriptPubKey;
    CReserveKey keyChange(pwalletMain);
=======
>>>>>>> e3983afc
    CPubKey vchPubKey;
    if ( fromaddress != 0 )
        scriptPubKey = GetScriptForDestination(fromaddress->Get());
    else
    {
        bool ret = keyChange.GetReservedKey(vchPubKey);
        if (!ret) {
            throw JSONRPCError(RPC_WALLET_KEYPOOL_RAN_OUT, "Could not generate a taddr to use as a change address"); // should never fail, as we just unlocked
        }
        scriptPubKey = GetScriptForDestination(vchPubKey.GetID());
    }
    CTxOut out(amount, scriptPubKey);

    CMutableTransaction rawTx(tx_);
    rawTx.vout.push_back(out);
    rawTx.nLockTime = (uint32_t)time(NULL) - 60; // jl777
    tx_ = CTransaction(rawTx);
}

std::array<unsigned char, ZC_MEMO_SIZE> AsyncRPCOperation_sendmany::get_memo_from_hex_string(std::string s) {
    // initialize to default memo (no_memo), see section 5.5 of the protocol spec
    std::array<unsigned char, ZC_MEMO_SIZE> memo = {{0xF6}};
    
    std::vector<unsigned char> rawMemo = ParseHex(s.c_str());

    // If ParseHex comes across a non-hex char, it will stop but still return results so far.
    size_t slen = s.length();
    if (slen % 2 !=0 || (slen>0 && rawMemo.size()!=slen/2)) {
        throw JSONRPCError(RPC_INVALID_PARAMETER, "Memo must be in hexadecimal format");
    }

    if (rawMemo.size() > ZC_MEMO_SIZE) {
        throw JSONRPCError(RPC_INVALID_PARAMETER, strprintf("Memo size of %d is too big, maximum allowed is %d", rawMemo.size(), ZC_MEMO_SIZE));
    }

    // copy vector into boost array
    int lenMemo = rawMemo.size();
    for (int i = 0; i < ZC_MEMO_SIZE && i < lenMemo; i++) {
        memo[i] = rawMemo[i];
    }
    return memo;
}

/**
 * Override getStatus() to append the operation's input parameters to the default status object.
 */
UniValue AsyncRPCOperation_sendmany::getStatus() const {
    UniValue v = AsyncRPCOperation::getStatus();
    if (contextinfo_.isNull()) {
        return v;
    }

    UniValue obj = v.get_obj();
    obj.push_back(Pair("method", "z_sendmany"));
    obj.push_back(Pair("params", contextinfo_ ));
    return obj;
}<|MERGE_RESOLUTION|>--- conflicted
+++ resolved
@@ -35,17 +35,15 @@
 #include <chrono>
 #include <thread>
 #include <string>
+#include <set>
 
 using namespace libzcash;
 
-<<<<<<< HEAD
 extern char ASSETCHAINS_SYMBOL[65];
 
 extern UniValue signrawtransaction(const UniValue& params, bool fHelp);
 extern UniValue sendrawtransaction(const UniValue& params, bool fHelp);
 
-=======
->>>>>>> e3983afc
 int find_output(UniValue obj, int n) {
     UniValue outputMapValue = find_value(obj, "outputmap");
     if (!outputMapValue.isArray()) {
@@ -143,7 +141,11 @@
     bool success = false;
 
 #ifdef ENABLE_MINING
-    GenerateBitcoins(false, 0, Params());
+#ifdef ENABLE_WALLET
+    GenerateBitcoins(false, NULL, 0);
+#else
+    GenerateBitcoins(false, 0);
+#endif
 #endif
 
     try {
@@ -168,15 +170,11 @@
     }
 
 #ifdef ENABLE_MINING
-<<<<<<< HEAD
   #ifdef ENABLE_WALLET
     GenerateBitcoins(GetBoolArg("-gen",false), pwalletMain, GetArg("-genproclimit", 0));
   #else
     GenerateBitcoins(GetBoolArg("-gen",false), GetArg("-genproclimit", 0));
   #endif
-=======
-    GenerateBitcoins(GetBoolArg("-gen", false), GetArg("-genproclimit", 1), Params());
->>>>>>> e3983afc
 #endif
 
     stop_execution_clock();
@@ -520,14 +518,9 @@
         CAmount fundsSpent = t_outputs_total + minersFee;
         CAmount change = funds - fundsSpent;
 
-<<<<<<< HEAD
-        if (change > 0) {
-            add_taddr_change_output_to_tx(0,change);
-=======
         CReserveKey keyChange(pwalletMain);
         if (change > 0) {
             add_taddr_change_output_to_tx(keyChange, change);
->>>>>>> e3983afc
 
             LogPrint("zrpc", "%s: transparent change in transaction output (amount=%s)\n",
                     getId(),
@@ -603,10 +596,7 @@
         CAmount fundsSpent = t_outputs_total + minersFee + z_outputs_total;
         CAmount change = funds - fundsSpent;
 
-<<<<<<< HEAD
-=======
         CReserveKey keyChange(pwalletMain);
->>>>>>> e3983afc
         if (change > 0) {
             if (selectedUTXOCoinbase) {
                 assert(isSingleZaddrOutput);
@@ -615,12 +605,7 @@
                     "allow any change as there is currently no way to specify a change address "
                     "in z_sendmany.", FormatMoney(change)));
             } else {
-<<<<<<< HEAD
-                CBitcoinAddress ba = CBitcoinAddress(fromtaddr_);
-                add_taddr_change_output_to_tx(&ba,change);
-=======
                 add_taddr_change_output_to_tx(keyChange, change);
->>>>>>> e3983afc
                 LogPrint("zrpc", "%s: transparent change in transaction output (amount=%s)\n",
                         getId(),
                         FormatMoney(change)
@@ -941,77 +926,8 @@
     return true;
 }
 
-
-<<<<<<< HEAD
-/**
- * Sign and send a raw transaction.
- * Raw transaction as hex string should be in object field "rawtxn"
- */
-void AsyncRPCOperation_sendmany::sign_send_raw_transaction(UniValue obj)
+bool AsyncRPCOperation_sendmany::find_utxos(bool fAcceptCoinbase=false) 
 {
-    // Sign the raw transaction
-    UniValue rawtxnValue = find_value(obj, "rawtxn");
-    if (rawtxnValue.isNull()) {
-        throw JSONRPCError(RPC_WALLET_ERROR, "Missing hex data for raw transaction");
-    }
-    std::string rawtxn = rawtxnValue.get_str();
-
-    UniValue params = UniValue(UniValue::VARR);
-    params.push_back(rawtxn);
-    UniValue signResultValue = signrawtransaction(params, false);
-    UniValue signResultObject = signResultValue.get_obj();
-    UniValue completeValue = find_value(signResultObject, "complete");
-    bool complete = completeValue.get_bool();
-    if (!complete) {
-        // TODO: #1366 Maybe get "errors" and print array vErrors into a string
-        throw JSONRPCError(RPC_WALLET_ENCRYPTION_FAILED, "Failed to sign transaction");
-    }
-
-    UniValue hexValue = find_value(signResultObject, "hex");
-    if (hexValue.isNull()) {
-        throw JSONRPCError(RPC_WALLET_ERROR, "Missing hex data for signed transaction");
-    }
-    std::string signedtxn = hexValue.get_str();
-
-    // Send the signed transaction
-    if (!testmode) {
-        params.clear();
-        params.setArray();
-        params.push_back(signedtxn);
-        UniValue sendResultValue = sendrawtransaction(params, false);
-        if (sendResultValue.isNull()) {
-            throw JSONRPCError(RPC_WALLET_ERROR, "Send raw transaction did not return an error or a txid.");
-        }
-
-        std::string txid = sendResultValue.get_str();
-
-        UniValue o(UniValue::VOBJ);
-        o.push_back(Pair("txid", txid));
-        set_result(o);
-    } else {
-        // Test mode does not send the transaction to the network.
-
-        CDataStream stream(ParseHex(signedtxn), SER_NETWORK, PROTOCOL_VERSION);
-        CTransaction tx;
-        stream >> tx;
-
-        UniValue o(UniValue::VOBJ);
-        o.push_back(Pair("test", 1));
-        o.push_back(Pair("txid", tx.GetHash().ToString()));
-        o.push_back(Pair("hex", signedtxn));
-        set_result(o);
-    }
-
-    // Keep the signed transaction so we can hash to the same txid
-    CDataStream stream(ParseHex(signedtxn), SER_NETWORK, PROTOCOL_VERSION);
-    CTransaction tx;
-    stream >> tx;
-    tx_ = tx;
-}
-
-=======
->>>>>>> e3983afc
-bool AsyncRPCOperation_sendmany::find_utxos(bool fAcceptCoinbase=false) {
     std::set<CTxDestination> destinations;
     destinations.insert(fromtaddr_);
 
@@ -1335,32 +1251,18 @@
     tx_ = CTransaction(rawTx);
 }
 
-<<<<<<< HEAD
-void AsyncRPCOperation_sendmany::add_taddr_change_output_to_tx(CBitcoinAddress *fromaddress,CAmount amount) {
-=======
 void AsyncRPCOperation_sendmany::add_taddr_change_output_to_tx(CReserveKey& keyChange, CAmount amount) {
->>>>>>> e3983afc
 
     LOCK2(cs_main, pwalletMain->cs_wallet);
 
     EnsureWalletIsUnlocked();
-<<<<<<< HEAD
-    CScript scriptPubKey;
-    CReserveKey keyChange(pwalletMain);
-=======
->>>>>>> e3983afc
     CPubKey vchPubKey;
-    if ( fromaddress != 0 )
-        scriptPubKey = GetScriptForDestination(fromaddress->Get());
-    else
-    {
-        bool ret = keyChange.GetReservedKey(vchPubKey);
-        if (!ret) {
-            throw JSONRPCError(RPC_WALLET_KEYPOOL_RAN_OUT, "Could not generate a taddr to use as a change address"); // should never fail, as we just unlocked
-        }
-        scriptPubKey = GetScriptForDestination(vchPubKey.GetID());
-    }
-    CTxOut out(amount, scriptPubKey);
+    bool ret = keyChange.GetReservedKey(vchPubKey);
+    if (!ret) {
+        throw JSONRPCError(RPC_WALLET_KEYPOOL_RAN_OUT, "Could not generate a taddr to use as a change address"); // should never fail, as we just unlocked
+    }
+
+    CTxOut out(amount, GetScriptForDestination(vchPubKey.GetID()));
 
     CMutableTransaction rawTx(tx_);
     rawTx.vout.push_back(out);
