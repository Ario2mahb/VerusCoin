--- conflicted
+++ resolved
@@ -388,12 +388,6 @@
     if (showDebug)  
         strUsage += HelpMessageOpt("-txindex", strprintf(_("Maintain a full transaction index, used by the getrawtransaction rpc call (default: %u)"), 0));
     strUsage += HelpMessageOpt("-spentindex", strprintf(_("Maintain a full spent index, used to query the spending txid and input index for an outpoint (default: %u)"), DEFAULT_SPENTINDEX));
-<<<<<<< HEAD
-
-=======
-    strUsage += HelpMessageOpt("-alwayssubmitnotarizations", strprintf(_("Submit notarizations to notary chain whenevever merge mining/staking and eligible (default = %u, only as needed)"), false));
-    strUsage += HelpMessageOpt("-allowdelayednotarizations", strprintf(_("Do not notarize in order to prevent slower notarizations (default = %u, notarize to prevent slowing down, except to ETH protocol)"), true));
->>>>>>> 7fc92782
     strUsage += HelpMessageGroup(_("Connection options:"));
     strUsage += HelpMessageOpt("-addnode=<ip>", _("Add a node to connect to and attempt to keep the connection open"));
     strUsage += HelpMessageOpt("-banscore=<n>", strprintf(_("Threshold for disconnecting misbehaving peers (default: %u)"), 100));
