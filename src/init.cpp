--- conflicted
+++ resolved
@@ -385,7 +385,8 @@
     strUsage += HelpMessageOpt("-addressindex", strprintf(_("Maintain a full address index, used to query for the balance, txids and unspent outputs for addresses (default: %u)"), DEFAULT_ADDRESSINDEX));
     strUsage += HelpMessageOpt("-idindex", strprintf(_("Maintain a full identity index, enabling queries to select IDs with addresses, revocation or recovery IDs (default: %u)"), 0));
     strUsage += HelpMessageOpt("-timestampindex", strprintf(_("Maintain a timestamp index for block hashes, used to query blocks hashes by a range of timestamps (default: %u)"), DEFAULT_TIMESTAMPINDEX));
-    strUsage += HelpMessageOpt("-txindex", strprintf(_("Maintain a full transaction index, used by the getrawtransaction rpc call (default: %u)"), 0));
+    if (showDebug)  
+        strUsage += HelpMessageOpt("-txindex", strprintf(_("Maintain a full transaction index, used by the getrawtransaction rpc call (default: %u)"), 0));
     strUsage += HelpMessageOpt("-spentindex", strprintf(_("Maintain a full spent index, used to query the spending txid and input index for an outpoint (default: %u)"), DEFAULT_SPENTINDEX));
 
     strUsage += HelpMessageGroup(_("Connection options:"));
@@ -516,28 +517,8 @@
     }
 
     // strUsage += HelpMessageOpt("-shrinkdebugfile", _("Shrink debug.log file on client startup (default: 1 when no -debug)"));
-<<<<<<< HEAD
-=======
-    strUsage += HelpMessageOpt("-mineraddress=<address>", _("Mining rewards will go to this address"));
-    strUsage += HelpMessageOpt("-pubkey=<hexpubkey>", _("If set, mining and staking rewards will go to this address by default"));
-    strUsage += HelpMessageOpt("-defaultid=<i-address>", _("VerusID used for default change out and staking reward recipient"));
-    strUsage += HelpMessageOpt("-notaryid=<i-address>", _("VerusID used for PBaaS and Ethereum cross-chain notarization"));
-    strUsage += HelpMessageOpt("-notificationoracle=<i-address>", _("VerusID monitored for network alerts, triggers, and signals. Current default is the chain ID for VRSC and all PBaaS chains"));
-    strUsage += HelpMessageOpt("-acceptfreeimportsfrom=<i-address>,<i-address>,...", _(" \"%s\" no spaces - accept underpaid imports from these PBaaS chains or networks - default is empty"));
-    strUsage += HelpMessageOpt("-approvecontractupgrade=<0xf09...>", strprintf(_("When validating blocks, vote to agree to upgrade to the specific contract. Default is no upgrade.")));
-    strUsage += HelpMessageOpt("-defaultzaddr=<sapling-address>", _("sapling address to receive fraud proof rewards and if used with \"-privatechange=1\", z-change address for the sendcurrency command"));
-    strUsage += HelpMessageOpt("-cheatcatcher=<sapling-address>", _("same as \"-defaultzaddr\""));
-    strUsage += HelpMessageOpt("-privatechange", _("directs all change from sendcurency or z_sendmany APIs to the defaultzaddr set, if it is a valid sapling address"));
-    strUsage += HelpMessageOpt("-miningdistribution='{\"addressorid\":<n>,...}'", _("destination addresses and relative amounts used as ratios to divide total rewards + fees"));
-    strUsage += HelpMessageOpt("-miningdistributionpassthrough", _("uses the same miningdistribution values and addresses/IDs as Verus when merge mining"));
-    strUsage += HelpMessageOpt("-chain=pbaaschainname", _("loads either mainnet or resolves and loads a PBaaS chain if not vrsc or vrsctest"));
-    strUsage += HelpMessageOpt("-blocktime=<n>", strprintf(_("Set target block time (in seconds) for difficulty adjustment (default: %d)"), CCurrencyDefinition::DEFAULT_BLOCKTIME_TARGET));
-    strUsage += HelpMessageOpt("-powaveragingwindow=<n>", strprintf(_("Set averaging window for PoW difficulty adjustment, in blocks (default: %d)"), CCurrencyDefinition::DEFAULT_AVERAGING_WINDOW));
-    strUsage += HelpMessageOpt("-notarizationperiod=<n>", strprintf(_("Set minimum spacing consensus between cross-chain notarization, in blocks (default: %d, min 10 min)"), CCurrencyDefinition::BLOCK_NOTARIZATION_MODULO));
-    strUsage += HelpMessageOpt("-testnet", _("loads PBaaS network in testmode"));
-
->>>>>>> b9f7e30b
-    strUsage += HelpMessageGroup(_("Node relay options:"));
+
+  strUsage += HelpMessageGroup(_("Node relay options:"));
     strUsage += HelpMessageOpt("-datacarrier", strprintf(_("Relay and mine data carrier transactions (default: %u)"), 1));
     strUsage += HelpMessageOpt("-datacarriersize", strprintf(_("Maximum size of data in data carrier transactions we relay and mine (default: %u)"), MAX_OP_RETURN_RELAY));
 
@@ -568,8 +549,10 @@
 #endif
 
     strUsage += HelpMessageGroup(_("PBaaS options:"));
+    strUsage += HelpMessageOpt("-acceptfreeimportsfrom=<i-address>,<i-address>,...", _(" \"%s\" no spaces - accept underpaid imports from these PBaaS chains or networks - default is empty"));
     strUsage += HelpMessageOpt("-allowdelayednotarizations", strprintf(_("Do not notarize in order to prevent slower notarizations (default = %u, notarize to prevent slowing down)"), DEFAULT_SPENTINDEX));
     strUsage += HelpMessageOpt("-alwayssubmitnotarizations", strprintf(_("Submit notarizations to notary chain whenevever merge mining/staking and eligible (default = %u, only as needed)"), DEFAULT_SPENTINDEX));
+    strUsage += HelpMessageOpt("-approvecontractupgrade=<0xf09...>", strprintf(_("When validating blocks, vote to agree to upgrade to the specific contract. Default is no upgrade.")));
     strUsage += HelpMessageOpt("-blocktime=<n>", strprintf(_("Set target block time (in seconds) for difficulty adjustment (default: %d)"), CCurrencyDefinition::DEFAULT_BLOCKTIME_TARGET));
     strUsage += HelpMessageOpt("-chain=pbaaschainname", _("loads either mainnet or resolves and loads a PBaaS chain if not vrsc or vrsctest"));
     strUsage += HelpMessageOpt("-miningdistributionpassthrough", _("uses the same miningdistribution values and addresses/IDs as Verus when merge mining"));
