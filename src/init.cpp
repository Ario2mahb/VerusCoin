// Copyright (c) 2009-2010 Satoshi Nakamoto
// Copyright (c) 2009-2014 The Bitcoin Core developers
// Distributed under the MIT software license, see the accompanying
// file COPYING or https://www.opensource.org/licenses/mit-license.php .

#if defined(HAVE_CONFIG_H)
#include "config/bitcoin-config.h"
#endif

#include "init.h"
#include "crypto/common.h"
#include "primitives/block.h"
#include "addrman.h"
#include "amount.h"
#include "checkpoints.h"
#include "compat/sanity.h"
#include "consensus/upgrades.h"
#include "consensus/validation.h"
#include "httpserver.h"
#include "httprpc.h"
#include "key.h"
#include "notarisationdb.h"
#ifdef ENABLE_MINING
#include "key_io.h"
#endif
#include "main.h"
#include "metrics.h"
#include "miner.h"
#include "net.h"
#include "rpc/server.h"
#include "rpc/pbaasrpc.h"
#include "rpc/register.h"
#include "script/standard.h"
#include "script/sigcache.h"
#include "scheduler.h"
#include "txdb.h"
#include "torcontrol.h"
#include "ui_interface.h"
#include "util.h"
#include "utilmoneystr.h"
#include "validationinterface.h"
#ifdef ENABLE_WALLET
#include "key_io.h"
#include "wallet/wallet.h"
#include "wallet/walletdb.h"
#endif
#include <stdint.h>
#include <stdio.h>

#ifndef _WIN32
#include <signal.h>
#endif

#include <boost/algorithm/string/classification.hpp>
#include <boost/algorithm/string/predicate.hpp>
#include <boost/algorithm/string/replace.hpp>
#include <boost/algorithm/string/split.hpp>
#include <boost/bind.hpp>
#include <boost/filesystem.hpp>
#include <boost/function.hpp>
#include <boost/interprocess/sync/file_lock.hpp>
#include <boost/thread.hpp>
#include <openssl/crypto.h>

#include <libsnark/common/profiling.hpp>

#if ENABLE_ZMQ
#include "zmq/zmqnotificationinterface.h"
#endif

#if ENABLE_PROTON
#include "amqp/amqpnotificationinterface.h"
#endif

#include "librustzcash.h"

using namespace std;

extern void ThreadSendAlert();
extern int32_t KOMODO_LOADINGBLOCKS;
extern bool VERUS_MINTBLOCKS;
extern std::string VERUS_CHEATCATCHER;

ZCJoinSplit* pzcashParams = NULL;

#ifdef ENABLE_WALLET
CWallet* pwalletMain = NULL;
#endif
bool fFeeEstimatesInitialized = false;

#if ENABLE_ZMQ
static CZMQNotificationInterface* pzmqNotificationInterface = NULL;
#endif

#if ENABLE_PROTON
static AMQPNotificationInterface* pAMQPNotificationInterface = NULL;
#endif

#ifdef WIN32
// Win32 LevelDB doesn't use file descriptors, and the ones used for
// accessing block files don't count towards the fd_set size limit
// anyway.
#define MIN_CORE_FILEDESCRIPTORS 0
#else
#define MIN_CORE_FILEDESCRIPTORS 150
#endif

/** Used to pass flags to the Bind() function */
enum BindFlags {
    BF_NONE         = 0,
    BF_EXPLICIT     = (1U << 0),
    BF_REPORT_ERROR = (1U << 1),
    BF_WHITELIST    = (1U << 2),
};

static const char* FEE_ESTIMATES_FILENAME="fee_estimates.dat";
CClientUIInterface uiInterface; // Declared but not defined in ui_interface.h

//////////////////////////////////////////////////////////////////////////////
//
// Shutdown
//

//
// Thread management and startup/shutdown:
//
// The network-processing threads are all part of a thread group
// created by AppInit().
//
// A clean exit happens when StartShutdown() or the SIGTERM
// signal handler sets fRequestShutdown, which triggers
// the DetectShutdownThread(), which interrupts the main thread group.
// DetectShutdownThread() then exits, which causes AppInit() to
// continue (it .joins the shutdown thread).
// Shutdown() is then
// called to clean up database connections, and stop other
// threads that should only be stopped after the main network-processing
// threads have exited.
//
// Note that if running -daemon the parent process returns from AppInit2
// before adding any threads to the threadGroup, so .join_all() returns
// immediately and the parent exits from main().
//

std::atomic<bool> fRequestShutdown(false);

void StartShutdown()
{
    fRequestShutdown = true;
}
bool ShutdownRequested()
{
    return fRequestShutdown;
}

class CCoinsViewErrorCatcher : public CCoinsViewBacked
{
public:
    CCoinsViewErrorCatcher(CCoinsView* view) : CCoinsViewBacked(view) {}
    bool GetCoins(const uint256 &txid, CCoins &coins) const {
        try {
            return CCoinsViewBacked::GetCoins(txid, coins);
        } catch(const std::runtime_error& e) {
            uiInterface.ThreadSafeMessageBox(_("Error reading from database, shutting down."), "", CClientUIInterface::MSG_ERROR);
            LogPrintf("Error reading from database: %s\n", e.what());
            // Starting the shutdown sequence and returning false to the caller would be
            // interpreted as 'entry not found' (as opposed to unable to read data), and
            // could lead to invalid interpretation. Just exit immediately, as we can't
            // continue anyway, and all writes should be atomic.
            abort();
        }
    }
    // Writes do not need similar protection, as failure to write is handled by the caller.
};

static CCoinsViewDB *pcoinsdbview = NULL;
static CCoinsViewErrorCatcher *pcoinscatcher = NULL;
static boost::scoped_ptr<ECCVerifyHandle> globalVerifyHandle;

void Interrupt(boost::thread_group& threadGroup)
{
    InterruptHTTPServer();
    InterruptHTTPRPC();
    InterruptRPC();
    InterruptREST();
    InterruptTorControl();
    threadGroup.interrupt_all();
}

void Shutdown()
{
    LogPrintf("%s: In progress...\n", __func__);
    static CCriticalSection cs_Shutdown;
    TRY_LOCK(cs_Shutdown, lockShutdown);
    if (!lockShutdown)
        return;

    /// Note: Shutdown() must be able to handle cases in which AppInit2() failed part of the way,
    /// for example if the data directory was found to be locked.
    /// Be sure that anything that writes files or flushes caches only does this if the respective
    /// module was initialized.
    RenameThread("verus-shutoff");
    mempool.AddTransactionsUpdated(1);

    StopHTTPRPC();
    StopREST();
    StopRPC();
    StopHTTPServer();
#ifdef ENABLE_WALLET
    if (pwalletMain)
        pwalletMain->Flush(false);
#endif

#ifdef ENABLE_MINING
    GenerateBitcoins(false, 0, Params());
#endif

    StopNode();
    StopTorControl();
    UnregisterNodeSignals(GetNodeSignals());

    if (fFeeEstimatesInitialized)
    {
        boost::filesystem::path est_path = GetDataDir() / FEE_ESTIMATES_FILENAME;
        CAutoFile est_fileout(fopen(est_path.string().c_str(), "wb"), SER_DISK, CLIENT_VERSION);
        if (!est_fileout.IsNull())
            mempool.WriteFeeEstimates(est_fileout);
        else
            LogPrintf("%s: Failed to write fee estimates to %s\n", __func__, est_path.string());
        fFeeEstimatesInitialized = false;
    }

    {
        LOCK(cs_main);
        if (pcoinsTip != NULL) {
            FlushStateToDisk();
        }
        delete pcoinsTip;
        pcoinsTip = NULL;
        delete pcoinscatcher;
        pcoinscatcher = NULL;
        delete pcoinsdbview;
        pcoinsdbview = NULL;
        delete pblocktree;
        pblocktree = NULL;
    }
#ifdef ENABLE_WALLET
    if (pwalletMain)
        pwalletMain->Flush(true);
#endif

#if ENABLE_ZMQ
    if (pzmqNotificationInterface) {
        UnregisterValidationInterface(pzmqNotificationInterface);
        delete pzmqNotificationInterface;
        pzmqNotificationInterface = NULL;
    }
#endif

#if ENABLE_PROTON
    if (pAMQPNotificationInterface) {
        UnregisterValidationInterface(pAMQPNotificationInterface);
        delete pAMQPNotificationInterface;
        pAMQPNotificationInterface = NULL;
    }
#endif

#ifndef WIN32
    try {
        boost::filesystem::remove(GetPidFile());
    } catch (const boost::filesystem::filesystem_error& e) {
        LogPrintf("%s: Unable to remove pidfile: %s\n", __func__, e.what());
    }
#endif
    UnregisterAllValidationInterfaces();
#ifdef ENABLE_WALLET
    delete pwalletMain;
    pwalletMain = NULL;
#endif
    delete pzcashParams;
    pzcashParams = NULL;
    globalVerifyHandle.reset();
    ECC_Stop();
    LogPrintf("%s: done\n", __func__);
}

/**
 * Signal handlers are very limited in what they are allowed to do, so:
 */
void HandleSIGTERM(int)
{
    fRequestShutdown = true;
}

void HandleSIGHUP(int)
{
    fReopenDebugLog = true;
}

bool static InitError(const std::string &str)
{
    uiInterface.ThreadSafeMessageBox(str, "", CClientUIInterface::MSG_ERROR);
    return false;
}

bool static InitWarning(const std::string &str)
{
    uiInterface.ThreadSafeMessageBox(str, "", CClientUIInterface::MSG_WARNING);
    return true;
}

bool static Bind(const CService &addr, unsigned int flags) {
    if (!(flags & BF_EXPLICIT) && IsLimited(addr))
        return false;
    std::string strError;
    if (!BindListenPort(addr, strError, (flags & BF_WHITELIST) != 0)) {
        if (flags & BF_REPORT_ERROR)
            return InitError(strError);
        return false;
    }
    return true;
}

void OnRPCStopped()
{
    cvBlockChange.notify_all();
    LogPrint("rpc", "RPC stopped.\n");
}

void OnRPCPreCommand(const CRPCCommand& cmd)
{
    // Observe safe mode
    string strWarning = GetWarnings("rpc");
    if (strWarning != "" && !GetBoolArg("-disablesafemode", false) &&
        !cmd.okSafeMode)
        throw JSONRPCError(RPC_FORBIDDEN_BY_SAFE_MODE, string("Safe mode: ") + strWarning);
}

std::string HelpMessage(HelpMessageMode mode)
{
    const bool showDebug = GetBoolArg("-help-debug", false);

    // When adding new options to the categories, please keep and ensure alphabetical ordering.
    // Do not translate _(...) -help-debug options, many technical terms, and only a very small audience, so is unnecessary stress to translators

    string strUsage = HelpMessageGroup(_("Options:"));
    strUsage += HelpMessageOpt("-?", _("This help message"));
    strUsage += HelpMessageOpt("-alerts", strprintf(_("Receive and display P2P network alerts (default: %u)"), DEFAULT_ALERTS));
    strUsage += HelpMessageOpt("-alertnotify=<cmd>", _("Execute command when a relevant alert is received or we see a really long fork (%s in cmd is replaced by message)"));
    strUsage += HelpMessageOpt("-blocknotify=<cmd>", _("Execute command when the best block changes (%s in cmd is replaced by block hash)"));
    strUsage += HelpMessageOpt("-checkblocks=<n>", strprintf(_("How many blocks to check at startup (default: %u, 0 = all)"), 288));
    strUsage += HelpMessageOpt("-checklevel=<n>", strprintf(_("How thorough the block verification of -checkblocks is (0-4, default: %u)"), 3));
    strUsage += HelpMessageOpt("-conf=<file>", strprintf(_("Specify configuration file (default: %s)"), "komodo.conf"));
    if (mode == HMM_BITCOIND)
    {
#if !defined(WIN32)
        strUsage += HelpMessageOpt("-daemon", _("Run in the background as a daemon and accept commands"));
#endif
    }
    strUsage += HelpMessageOpt("-datadir=<dir>", _("Specify data directory"));
    strUsage += HelpMessageOpt("-exportdir=<dir>", _("Specify directory to be used when exporting data"));
    strUsage += HelpMessageOpt("-dbcache=<n>", strprintf(_("Set database cache size in megabytes (%d to %d, default: %d)"), nMinDbCache, nMaxDbCache, nDefaultDbCache));
    strUsage += HelpMessageOpt("-loadblock=<file>", _("Imports blocks from external blk000??.dat file") + " " + _("on startup"));
    strUsage += HelpMessageOpt("-maxorphantx=<n>", strprintf(_("Keep at most <n> unconnectable transactions in memory (default: %u)"), DEFAULT_MAX_ORPHAN_TRANSACTIONS));
    strUsage += HelpMessageOpt("-mempooltxinputlimit=<n>", _("[DEPRECATED FROM OVERWINTER] Set the maximum number of transparent inputs in a transaction that the mempool will accept (default: 0 = no limit applied)"));
    strUsage += HelpMessageOpt("-par=<n>", strprintf(_("Set the number of script verification threads (%u to %d, 0 = auto, <0 = leave that many cores free, default: %d)"),
        -(int)boost::thread::hardware_concurrency(), MAX_SCRIPTCHECK_THREADS, DEFAULT_SCRIPTCHECK_THREADS));
#ifndef _WIN32
    strUsage += HelpMessageOpt("-pid=<file>", strprintf(_("Specify pid file (default: %s)"), "komodod.pid"));
#endif
    strUsage += HelpMessageOpt("-prune=<n>", strprintf(_("Reduce storage requirements by pruning (deleting) old blocks. This mode disables wallet support and is incompatible with -txindex. "
            "Warning: Reverting this setting requires re-downloading the entire blockchain. "
            "(default: 0 = disable pruning blocks, >%u = target size in MiB to use for block files)"), MIN_DISK_SPACE_FOR_BLOCK_FILES / 1024 / 1024));
    strUsage += HelpMessageOpt("-reindex", _("Rebuild block chain index from current blk000??.dat files on startup"));
#if !defined(WIN32)
    strUsage += HelpMessageOpt("-sysperms", _("Create new files with system default permissions, instead of umask 077 (only effective with disabled wallet functionality)"));
#endif
    strUsage += HelpMessageOpt("-txindex", strprintf(_("Maintain a full transaction index, used by the getrawtransaction rpc call (default: %u)"), 0));
    strUsage += HelpMessageOpt("-addressindex", strprintf(_("Maintain a full address index, used to query for the balance, txids and unspent outputs for addresses (default: %u)"), DEFAULT_ADDRESSINDEX));
    strUsage += HelpMessageOpt("-timestampindex", strprintf(_("Maintain a timestamp index for block hashes, used to query blocks hashes by a range of timestamps (default: %u)"), DEFAULT_TIMESTAMPINDEX));
    strUsage += HelpMessageOpt("-spentindex", strprintf(_("Maintain a full spent index, used to query the spending txid and input index for an outpoint (default: %u)"), DEFAULT_SPENTINDEX));
    strUsage += HelpMessageGroup(_("Connection options:"));
    strUsage += HelpMessageOpt("-addnode=<ip>", _("Add a node to connect to and attempt to keep the connection open"));
    strUsage += HelpMessageOpt("-banscore=<n>", strprintf(_("Threshold for disconnecting misbehaving peers (default: %u)"), 100));
    strUsage += HelpMessageOpt("-bantime=<n>", strprintf(_("Number of seconds to keep misbehaving peers from reconnecting (default: %u)"), 86400));
    strUsage += HelpMessageOpt("-bind=<addr>", _("Bind to given address and always listen on it. Use [host]:port notation for IPv6"));
    strUsage += HelpMessageOpt("-connect=<ip>", _("Connect only to the specified node(s)"));
    strUsage += HelpMessageOpt("-discover", _("Discover own IP addresses (default: 1 when listening and no -externalip or -proxy)"));
    strUsage += HelpMessageOpt("-dns", _("Allow DNS lookups for -addnode, -seednode and -connect") + " " + _("(default: 1)"));
    strUsage += HelpMessageOpt("-dnsseed", _("Query for peer addresses via DNS lookup, if low on addresses (default: 1 unless -connect)"));
    strUsage += HelpMessageOpt("-externalip=<ip>", _("Specify your own public address"));
    strUsage += HelpMessageOpt("-forcednsseed", strprintf(_("Always query for peer addresses via DNS lookup (default: %u)"), 0));
    strUsage += HelpMessageOpt("-listen", _("Accept connections from outside (default: 1 if no -proxy or -connect)"));
    strUsage += HelpMessageOpt("-listenonion", strprintf(_("Automatically create Tor hidden service (default: %d)"), DEFAULT_LISTEN_ONION));
    strUsage += HelpMessageOpt("-maxconnections=<n>", strprintf(_("Maintain at most <n> connections to peers (default: %u)"), DEFAULT_MAX_PEER_CONNECTIONS));
    strUsage += HelpMessageOpt("-maxreceivebuffer=<n>", strprintf(_("Maximum per-connection receive buffer, <n>*1000 bytes (default: %u)"), 5000));
    strUsage += HelpMessageOpt("-maxsendbuffer=<n>", strprintf(_("Maximum per-connection send buffer, <n>*1000 bytes (default: %u)"), 1000));
    strUsage += HelpMessageOpt("-onion=<ip:port>", strprintf(_("Use separate SOCKS5 proxy to reach peers via Tor hidden services (default: %s)"), "-proxy"));
    strUsage += HelpMessageOpt("-onlynet=<net>", _("Only connect to nodes in network <net> (ipv4, ipv6 or onion)"));
    strUsage += HelpMessageOpt("-permitbaremultisig", strprintf(_("Relay non-P2SH multisig (default: %u)"), 1));
    strUsage += HelpMessageOpt("-peerbloomfilters", strprintf(_("Support filtering of blocks and transaction with Bloom filters (default: %u)"), 1));
    if (showDebug)
        strUsage += HelpMessageOpt("-enforcenodebloom", strprintf("Enforce minimum protocol version to limit use of Bloom filters (default: %u)", 0));
    strUsage += HelpMessageOpt("-port=<port>", strprintf(_("Listen for connections on <port> (default: %u or testnet: %u)"), 7770, 17770));
    strUsage += HelpMessageOpt("-proxy=<ip:port>", _("Connect through SOCKS5 proxy"));
    strUsage += HelpMessageOpt("-proxyrandomize", strprintf(_("Randomize credentials for every proxy connection. This enables Tor stream isolation (default: %u)"), 1));
    strUsage += HelpMessageOpt("-seednode=<ip>", _("Connect to a node to retrieve peer addresses, and disconnect"));
    strUsage += HelpMessageOpt("-timeout=<n>", strprintf(_("Specify connection timeout in milliseconds (minimum: 1, default: %d)"), DEFAULT_CONNECT_TIMEOUT));
    strUsage += HelpMessageOpt("-torcontrol=<ip>:<port>", strprintf(_("Tor control port to use if onion listening enabled (default: %s)"), DEFAULT_TOR_CONTROL));
    strUsage += HelpMessageOpt("-torpassword=<pass>", _("Tor control port password (default: empty)"));
    strUsage += HelpMessageOpt("-whitebind=<addr>", _("Bind to given address and whitelist peers connecting to it. Use [host]:port notation for IPv6"));
    strUsage += HelpMessageOpt("-whitelist=<netmask>", _("Whitelist peers connecting from the given netmask or IP address. Can be specified multiple times.") +
        " " + _("Whitelisted peers cannot be DoS banned and their transactions are always relayed, even if they are already in the mempool, useful e.g. for a gateway"));

#ifdef ENABLE_WALLET
    strUsage += HelpMessageGroup(_("Wallet options:"));
    strUsage += HelpMessageOpt("-disablewallet", _("Do not load the wallet and disable wallet RPC calls"));
    strUsage += HelpMessageOpt("-keypool=<n>", strprintf(_("Set key pool size to <n> (default: %u)"), 100));
    strUsage += HelpMessageOpt("-migration", _("Enable the Sprout to Sapling migration"));
    strUsage += HelpMessageOpt("-migrationdestaddress=<zaddr>", _("Set the Sapling migration address"));
    if (showDebug)
        strUsage += HelpMessageOpt("-mintxfee=<amt>", strprintf("Fees (in %s/kB) smaller than this are considered zero fee for transaction creation (default: %s)",
            CURRENCY_UNIT, FormatMoney(CWallet::minTxFee.GetFeePerK())));
    strUsage += HelpMessageOpt("-paytxfee=<amt>", strprintf(_("Fee (in %s/kB) to add to transactions you send (default: %s)"),
        CURRENCY_UNIT, FormatMoney(payTxFee.GetFeePerK())));
    strUsage += HelpMessageOpt("-rescan", _("Rescan the block chain for missing wallet transactions") + " " + _("on startup"));
    strUsage += HelpMessageOpt("-salvagewallet", _("Attempt to recover private keys from a corrupt wallet.dat") + " " + _("on startup"));
    strUsage += HelpMessageOpt("-sendfreetransactions", strprintf(_("Send transactions as zero-fee transactions if possible (default: %u)"), 0));
    strUsage += HelpMessageOpt("-spendzeroconfchange", strprintf(_("Spend unconfirmed change when sending transactions (default: %u)"), 1));
    strUsage += HelpMessageOpt("-txconfirmtarget=<n>", strprintf(_("If paytxfee is not set, include enough fee so transactions begin confirmation on average within n blocks (default: %u)"), DEFAULT_TX_CONFIRM_TARGET));
    strUsage += HelpMessageOpt("-txexpirydelta", strprintf(_("Set the number of blocks after which a transaction that has not been mined will become invalid (min: %u, default: %u (pre-Blossom) or %u (post-Blossom))"), TX_EXPIRING_SOON_THRESHOLD + 1, DEFAULT_PRE_BLOSSOM_TX_EXPIRY_DELTA, DEFAULT_POST_BLOSSOM_TX_EXPIRY_DELTA));
    strUsage += HelpMessageOpt("-maxtxfee=<amt>", strprintf(_("Maximum total fees (in %s) to use in a single wallet transaction; setting this too low may abort large transactions (default: %s)"),
        CURRENCY_UNIT, FormatMoney(maxTxFee)));
    strUsage += HelpMessageOpt("-upgradewallet", _("Upgrade wallet to latest format") + " " + _("on startup"));
    strUsage += HelpMessageOpt("-wallet=<file>", _("Specify wallet file (within data directory)") + " " + strprintf(_("(default: %s)"), "wallet.dat"));
    strUsage += HelpMessageOpt("-walletbroadcast", _("Make the wallet broadcast transactions") + " " + strprintf(_("(default: %u)"), true));
    strUsage += HelpMessageOpt("-walletnotify=<cmd>", _("Execute command when a wallet transaction changes (%s in cmd is replaced by TxID)"));
    strUsage += HelpMessageOpt("-zapwallettxes=<mode>", _("Delete all wallet transactions and only recover those parts of the blockchain through -rescan on startup") +
        " " + _("(1 = keep tx meta data e.g. account owner and payment request information, 2 = drop tx meta data)"));
#endif

#if ENABLE_ZMQ
    strUsage += HelpMessageGroup(_("ZeroMQ notification options:"));
    strUsage += HelpMessageOpt("-zmqpubhashblock=<address>", _("Enable publish hash block in <address>"));
    strUsage += HelpMessageOpt("-zmqpubhashtx=<address>", _("Enable publish hash transaction in <address>"));
    strUsage += HelpMessageOpt("-zmqpubrawblock=<address>", _("Enable publish raw block in <address>"));
    strUsage += HelpMessageOpt("-zmqpubrawtx=<address>", _("Enable publish raw transaction in <address>"));
#endif

#if ENABLE_PROTON
    strUsage += HelpMessageGroup(_("AMQP 1.0 notification options:"));
    strUsage += HelpMessageOpt("-amqppubhashblock=<address>", _("Enable publish hash block in <address>"));
    strUsage += HelpMessageOpt("-amqppubhashtx=<address>", _("Enable publish hash transaction in <address>"));
    strUsage += HelpMessageOpt("-amqppubrawblock=<address>", _("Enable publish raw block in <address>"));
    strUsage += HelpMessageOpt("-amqppubrawtx=<address>", _("Enable publish raw transaction in <address>"));
#endif

    strUsage += HelpMessageGroup(_("Debugging/Testing options:"));
    if (showDebug)
    {
        strUsage += HelpMessageOpt("-checkpoints", strprintf("Disable expensive verification for known chain history (default: %u)", 1));
        strUsage += HelpMessageOpt("-dblogsize=<n>", strprintf("Flush database activity from memory pool to disk log every <n> megabytes (default: %u)", 100));
        strUsage += HelpMessageOpt("-disablesafemode", strprintf("Disable safemode, override a real safe mode event (default: %u)", 0));
        strUsage += HelpMessageOpt("-testsafemode", strprintf("Force safe mode (default: %u)", 0));
        strUsage += HelpMessageOpt("-dropmessagestest=<n>", "Randomly drop 1 of every <n> network messages");
        strUsage += HelpMessageOpt("-fuzzmessagestest=<n>", "Randomly fuzz 1 of every <n> network messages");
        strUsage += HelpMessageOpt("-flushwallet", strprintf("Run a thread to flush wallet periodically (default: %u)", 1));
        strUsage += HelpMessageOpt("-stopafterblockimport", strprintf("Stop running after importing blocks from disk (default: %u)", 0));
        strUsage += HelpMessageOpt("-nuparams=hexBranchId:activationHeight", "Use given activation height for specified network upgrade (regtest-only)");
    }
    string debugCategories = "addrman, alert, bench, coindb, db, estimatefee, http, libevent, lock, mempool, net, partitioncheck, pow, proxy, prune, "
                             "rand, reindex, rpc, selectcoins, tor, zmq, zrpc, zrpcunsafe (implies zrpc)"; // Don't translate these
    strUsage += HelpMessageOpt("-debug=<category>", strprintf(_("Output debugging information (default: %u, supplying <category> is optional)"), 0) + ". " +
        _("If <category> is not supplied or if <category> = 1, output all debugging information.") + " " + _("<category> can be:") + " " + debugCategories + ".");
    strUsage += HelpMessageOpt("-experimentalfeatures", _("Enable use of experimental features"));
    strUsage += HelpMessageOpt("-help-debug", _("Show all debugging options (usage: --help -help-debug)"));
    strUsage += HelpMessageOpt("-logips", strprintf(_("Include IP addresses in debug output (default: %u)"), 0));
    strUsage += HelpMessageOpt("-logtimestamps", strprintf(_("Prepend debug output with timestamp (default: %u)"), 1));
    if (showDebug)
    {
        strUsage += HelpMessageOpt("-limitfreerelay=<n>", strprintf("Continuously rate-limit free transactions to <n>*1000 bytes per minute (default: %u)", 15));
        strUsage += HelpMessageOpt("-relaypriority", strprintf("Require high priority for relaying free or low-fee transactions (default: %u)", 0));
        strUsage += HelpMessageOpt("-maxsigcachesize=<n>", strprintf("Limit size of signature cache to <n> MiB (default: %u)", DEFAULT_MAX_SIG_CACHE_SIZE));
        strUsage += HelpMessageOpt("-maxtipage=<n>", strprintf("Maximum tip age in seconds to consider node in initial block download (default: %u)", DEFAULT_MAX_TIP_AGE));
    }
    strUsage += HelpMessageOpt("-minrelaytxfee=<amt>", strprintf(_("Fees (in %s/kB) smaller than this are considered zero fee for relaying (default: %s)"),
        CURRENCY_UNIT, FormatMoney(::minRelayTxFee.GetFeePerK())));
    strUsage += HelpMessageOpt("-printtoconsole", _("Send trace/debug info to console instead of debug.log file"));
    if (showDebug)
    {
        strUsage += HelpMessageOpt("-printpriority", strprintf("Log transaction priority and fee per kB when mining blocks (default: %u)", 0));
        strUsage += HelpMessageOpt("-privdb", strprintf("Sets the DB_PRIVATE flag in the wallet db environment (default: %u)", 1));
        strUsage += HelpMessageOpt("-regtest", "Enter regression test mode, which uses a special chain in which blocks can be solved instantly. "
            "This is intended for regression testing tools and app development.");
    }
    // strUsage += HelpMessageOpt("-shrinkdebugfile", _("Shrink debug.log file on client startup (default: 1 when no -debug)"));
    strUsage += HelpMessageOpt("-testnet", _("Use the test network"));

    strUsage += HelpMessageGroup(_("Node relay options:"));
    strUsage += HelpMessageOpt("-datacarrier", strprintf(_("Relay and mine data carrier transactions (default: %u)"), 1));
    strUsage += HelpMessageOpt("-datacarriersize", strprintf(_("Maximum size of data in data carrier transactions we relay and mine (default: %u)"), MAX_OP_RETURN_RELAY));

    strUsage += HelpMessageGroup(_("Block creation options:"));
    strUsage += HelpMessageOpt("-blockminsize=<n>", strprintf(_("Set minimum block size in bytes (default: %u)"), 0));
    strUsage += HelpMessageOpt("-blockmaxsize=<n>", strprintf(_("Set maximum block size in bytes (default: %d)"), DEFAULT_BLOCK_MAX_SIZE));
    strUsage += HelpMessageOpt("-blockprioritysize=<n>", strprintf(_("Set maximum size of high-priority/low-fee transactions in bytes (default: %d)"), DEFAULT_BLOCK_PRIORITY_SIZE));
    if (GetBoolArg("-help-debug", false))
        strUsage += HelpMessageOpt("-blockversion=<n>", strprintf("Override block version to test forking scenarios (default: %d)", (int)CBlock::CURRENT_VERSION));

#ifdef ENABLE_MINING
    strUsage += HelpMessageGroup(_("Mining options:"));
    strUsage += HelpMessageOpt("-mint", strprintf(_("Mint/stake coins automatically (default: %u)"), 0));
    strUsage += HelpMessageOpt("-gen", strprintf(_("Mine/generate coins (default: %u)"), 0));
    strUsage += HelpMessageOpt("-genproclimit=<n>", strprintf(_("Set the number of threads for coin mining if enabled (-1 = all cores, default: %d)"), 0));
    strUsage += HelpMessageOpt("-equihashsolver=<name>", _("Specify the Equihash solver to be used if enabled (default: \"default\")"));
    strUsage += HelpMessageOpt("-mineraddress=<addr>", _("Send mined coins to a specific single address"));
    strUsage += HelpMessageOpt("-minetolocalwallet", strprintf(
            _("Require that mined blocks use a coinbase address in the local wallet (default: %u)"),
 #ifdef ENABLE_WALLET
            1
 #else
            0
 #endif
            ));
#endif

    strUsage += HelpMessageGroup(_("RPC server options:"));
    strUsage += HelpMessageOpt("-server", _("Accept command line and JSON-RPC commands"));
    strUsage += HelpMessageOpt("-rest", strprintf(_("Accept public REST requests (default: %u)"), 0));
    strUsage += HelpMessageOpt("-rpcbind=<addr>", _("Bind to given address to listen for JSON-RPC connections. Use [host]:port notation for IPv6. This option can be specified multiple times (default: bind to all interfaces)"));
    strUsage += HelpMessageOpt("-rpcuser=<user>", _("Username for JSON-RPC connections"));
    strUsage += HelpMessageOpt("-rpcpassword=<pw>", _("Password for JSON-RPC connections"));
    strUsage += HelpMessageOpt("-rpcport=<port>", strprintf(_("Listen for JSON-RPC connections on <port> (default: %u or testnet: %u)"), 7771, 17771));
    strUsage += HelpMessageOpt("-rpcallowip=<ip>", _("Allow JSON-RPC connections from specified source. Valid for <ip> are a single IP (e.g. 1.2.3.4), a network/netmask (e.g. 1.2.3.4/255.255.255.0) or a network/CIDR (e.g. 1.2.3.4/24). This option can be specified multiple times"));
    strUsage += HelpMessageOpt("-rpcthreads=<n>", strprintf(_("Set the number of threads to service RPC calls (default: %d)"), DEFAULT_HTTP_THREADS));
    if (showDebug) {
        strUsage += HelpMessageOpt("-rpcworkqueue=<n>", strprintf("Set the depth of the work queue to service RPC calls (default: %d)", DEFAULT_HTTP_WORKQUEUE));
        strUsage += HelpMessageOpt("-rpcservertimeout=<n>", strprintf("Timeout during HTTP requests (default: %d)", DEFAULT_HTTP_SERVER_TIMEOUT));
    }

    // Disabled until we can lock notes and also tune performance of libsnark which by default uses multiple threads
    //strUsage += HelpMessageOpt("-rpcasyncthreads=<n>", strprintf(_("Set the number of threads to service Async RPC calls (default: %d)"), 1));

    if (mode == HMM_BITCOIND) {
        strUsage += HelpMessageGroup(_("Metrics Options (only if -daemon and -printtoconsole are not set):"));
        strUsage += HelpMessageOpt("-showmetrics", _("Show metrics on stdout (default: 1 if running in a console, 0 otherwise)"));
        strUsage += HelpMessageOpt("-metricsui", _("Set to 1 for a persistent metrics screen, 0 for sequential metrics output (default: 1 if running in a console, 0 otherwise)"));
        strUsage += HelpMessageOpt("-metricsrefreshtime", strprintf(_("Number of seconds between metrics refreshes (default: %u if running in a console, %u otherwise)"), 1, 600));
    }

    return strUsage;
}

static void BlockNotifyCallback(const uint256& hashNewTip)
{
    std::string strCmd = GetArg("-blocknotify", "");

    boost::replace_all(strCmd, "%s", hashNewTip.GetHex());
    boost::thread t(runCommand, strCmd); // thread runs free
}

struct CImportingNow
{
    CImportingNow() {
        assert(fImporting == false);
        fImporting = true;
    }

    ~CImportingNow() {
        assert(fImporting == true);
        fImporting = false;
    }
};


// If we're using -prune with -reindex, then delete block files that will be ignored by the
// reindex.  Since reindexing works by starting at block file 0 and looping until a blockfile
// is missing, do the same here to delete any later block files after a gap.  Also delete all
// rev files since they'll be rewritten by the reindex anyway.  This ensures that vinfoBlockFile
// is in sync with what's actually on disk by the time we start downloading, so that pruning
// works correctly.
void CleanupBlockRevFiles()
{
    using namespace boost::filesystem;
    map<string, path> mapBlockFiles;

    // Glob all blk?????.dat and rev?????.dat files from the blocks directory.
    // Remove the rev files immediately and insert the blk file paths into an
    // ordered map keyed by block file index.
    LogPrintf("Removing unusable blk?????.dat and rev?????.dat files for -reindex with -prune\n");
    path blocksdir = GetDataDir() / "blocks";
    for (directory_iterator it(blocksdir); it != directory_iterator(); it++) {
        if (is_regular_file(*it) &&
            it->path().filename().string().length() == 12 &&
            it->path().filename().string().substr(8,4) == ".dat")
        {
            if (it->path().filename().string().substr(0,3) == "blk")
                mapBlockFiles[it->path().filename().string().substr(3,5)] = it->path();
            else if (it->path().filename().string().substr(0,3) == "rev")
                remove(it->path());
        }
    }
    path komodostate = GetDataDir() / "komodostate";
    remove(komodostate);
    path minerids = GetDataDir() / "minerids";
    remove(minerids);
    // Remove all block files that aren't part of a contiguous set starting at
    // zero by walking the ordered map (keys are block file indices) by
    // keeping a separate counter.  Once we hit a gap (or if 0 doesn't exist)
    // start removing block files.
    int nContigCounter = 0;
    BOOST_FOREACH(const PAIRTYPE(string, path)& item, mapBlockFiles) {
        if (atoi(item.first) == nContigCounter) {
            nContigCounter++;
            continue;
        }
        remove(item.second);
    }
}

void ThreadImport(std::vector<boost::filesystem::path> vImportFiles)
{
    const CChainParams& chainparams = Params();
    RenameThread("zcash-loadblk");
    // -reindex
    if (fReindex) {
        CImportingNow imp;
        int nFile = 0;
        while (true) {
            CDiskBlockPos pos(nFile, 0);
            if (!boost::filesystem::exists(GetBlockPosFilename(pos, "blk")))
                break; // No block files left to reindex
            FILE *file = OpenBlockFile(pos, true);
            if (!file)
                break; // This error is logged in OpenBlockFile
            LogPrintf("Reindexing block file blk%05u.dat...\n", (unsigned int)nFile);
            LoadExternalBlockFile(chainparams, file, &pos);
            nFile++;
        }
        pblocktree->WriteReindexing(false);
        fReindex = false;
        LogPrintf("Reindexing finished\n");
        // To avoid ending up in a situation without genesis block, re-try initializing (no-op if reindexing worked):
<<<<<<< HEAD
        InitBlockIndex();
        KOMODO_LOADINGBLOCKS = 0;
=======
        InitBlockIndex(chainparams);
>>>>>>> e3983afc
    }

    // hardcoded $DATADIR/bootstrap.dat
    boost::filesystem::path pathBootstrap = GetDataDir() / "bootstrap.dat";
    if (boost::filesystem::exists(pathBootstrap)) {
        FILE *file = fopen(pathBootstrap.string().c_str(), "rb");
        if (file) {
            CImportingNow imp;
            boost::filesystem::path pathBootstrapOld = GetDataDir() / "bootstrap.dat.old";
            LogPrintf("Importing bootstrap.dat...\n");
            LoadExternalBlockFile(chainparams, file);
            RenameOver(pathBootstrap, pathBootstrapOld);
        } else {
            LogPrintf("Warning: Could not open bootstrap file %s\n", pathBootstrap.string());
        }
    }

    // -loadblock=
    BOOST_FOREACH(const boost::filesystem::path& path, vImportFiles) {
        FILE *file = fopen(path.string().c_str(), "rb");
        if (file) {
            CImportingNow imp;
            LogPrintf("Importing blocks file %s...\n", path.string());
            LoadExternalBlockFile(chainparams, file);
        } else {
            LogPrintf("Warning: Could not open blocks file %s\n", path.string());
        }
    }

    if (GetBoolArg("-stopafterblockimport", false)) {
        LogPrintf("Stopping after block import\n");
        StartShutdown();
    }
}

void ThreadNotifyRecentlyAdded()
{
    while (true) {
        // Run the notifier on an integer second in the steady clock.
        auto now = std::chrono::steady_clock::now().time_since_epoch();
        auto nextFire = std::chrono::duration_cast<std::chrono::seconds>(
            now + std::chrono::seconds(1));
        std::this_thread::sleep_until(
            std::chrono::time_point<std::chrono::steady_clock>(nextFire));

        boost::this_thread::interruption_point();

        mempool.NotifyRecentlyAdded();
    }
}

/** Sanity checks
 *  Ensure that Bitcoin is running in a usable environment with all
 *  necessary library support.
 */
bool InitSanityCheck(void)
{
    if(!ECC_InitSanityCheck()) {
        InitError("Elliptic curve cryptography sanity check failure. Aborting.");
        return false;
    }
    if (!glibc_sanity_test() || !glibcxx_sanity_test())
        return false;

    return true;
}


static void ZC_LoadParams(
    const CChainParams& chainparams
)
{
    struct timeval tv_start, tv_end;
    float elapsed;

    boost::filesystem::path pk_path = ZC_GetParamsDir() / "sprout-proving.key";
    boost::filesystem::path vk_path = ZC_GetParamsDir() / "sprout-verifying.key";
    boost::filesystem::path sapling_spend = ZC_GetParamsDir() / "sapling-spend.params";
    boost::filesystem::path sapling_output = ZC_GetParamsDir() / "sapling-output.params";
    boost::filesystem::path sprout_groth16 = ZC_GetParamsDir() / "sprout-groth16.params";

    if (!(
        boost::filesystem::exists(pk_path) &&
        boost::filesystem::exists(vk_path) &&
        boost::filesystem::exists(sapling_spend) &&
        boost::filesystem::exists(sapling_output) &&
        boost::filesystem::exists(sprout_groth16)
    )) {
        uiInterface.ThreadSafeMessageBox(strprintf(
            _("Cannot find the Zcash network parameters in the following directory:\n"
              "%s\n"
              "Please run 'zcash-fetch-params' or './zcutil/fetch-params.sh' and then restart."),
                ZC_GetParamsDir()),
            "", CClientUIInterface::MSG_ERROR);
        StartShutdown();
        return;
    }

    LogPrintf("Loading verifying key from %s\n", vk_path.string().c_str());
    gettimeofday(&tv_start, 0);

    pzcashParams = ZCJoinSplit::Prepared(vk_path.string(), pk_path.string());

    gettimeofday(&tv_end, 0);
    elapsed = float(tv_end.tv_sec-tv_start.tv_sec) + (tv_end.tv_usec-tv_start.tv_usec)/float(1000000);
    LogPrintf("Loaded verifying key in %fs seconds.\n", elapsed);

    static_assert(
        sizeof(boost::filesystem::path::value_type) == sizeof(codeunit),
        "librustzcash not configured correctly");
    auto sapling_spend_str = sapling_spend.native();
    auto sapling_output_str = sapling_output.native();
    auto sprout_groth16_str = sprout_groth16.native();

    LogPrintf("Loading Sapling (Spend) parameters from %s\n", sapling_spend.string().c_str());
    LogPrintf("Loading Sapling (Output) parameters from %s\n", sapling_output.string().c_str());
    LogPrintf("Loading Sapling (Sprout Groth16) parameters from %s\n", sprout_groth16.string().c_str());
    gettimeofday(&tv_start, 0);

    librustzcash_init_zksnark_params(
        reinterpret_cast<const codeunit*>(sapling_spend_str.c_str()),
        sapling_spend_str.length(),
        "8270785a1a0d0bc77196f000ee6d221c9c9894f55307bd9357c3f0105d31ca63991ab91324160d8f53e2bbd3c2633a6eb8bdf5205d822e7f3f73edac51b2b70c",
        reinterpret_cast<const codeunit*>(sapling_output_str.c_str()),
        sapling_output_str.length(),
        "657e3d38dbb5cb5e7dd2970e8b03d69b4787dd907285b5a7f0790dcc8072f60bf593b32cc2d1c030e00ff5ae64bf84c5c3beb84ddc841d48264b4a171744d028",
        reinterpret_cast<const codeunit*>(sprout_groth16_str.c_str()),
        sprout_groth16_str.length(),
        "e9b238411bd6c0ec4791e9d04245ec350c9c5744f5610dfcce4365d5ca49dfefd5054e371842b3f88fa1b9d7e8e075249b3ebabd167fa8b0f3161292d36c180a"
    );

    gettimeofday(&tv_end, 0);
    elapsed = float(tv_end.tv_sec-tv_start.tv_sec) + (tv_end.tv_usec-tv_start.tv_usec)/float(1000000);
    LogPrintf("Loaded Sapling parameters in %fs seconds.\n", elapsed);
}

bool AppInitServers(boost::thread_group& threadGroup)
{
    RPCServer::OnStopped(&OnRPCStopped);
    RPCServer::OnPreCommand(&OnRPCPreCommand);
    if (!InitHTTPServer())
        return false;
    if (!StartRPC())
        return false;
    if (!StartHTTPRPC())
        return false;
    if (GetBoolArg("-rest", false) && !StartREST())
        return false;
    if (!StartHTTPServer())
        return false;
    return true;
}

/** Initialize bitcoin.
 *  @pre Parameters should be parsed and config file should be read.
 */
extern int32_t KOMODO_REWIND;

bool AppInitNetworking()
{
    // ********************************************************* Step 1: setup
#ifdef _MSC_VER
    // Turn off Microsoft heap dump noise
    _CrtSetReportMode(_CRT_WARN, _CRTDBG_MODE_FILE);
    _CrtSetReportFile(_CRT_WARN, CreateFileA("NUL", GENERIC_WRITE, 0, NULL, OPEN_EXISTING, 0, 0));
#endif
#if _MSC_VER >= 1400
    // Disable confusing "helpful" text message on abort, Ctrl-C
    _set_abort_behavior(0, _WRITE_ABORT_MSG | _CALL_REPORTFAULT);
#endif
#ifdef _WIN32
    // Enable Data Execution Prevention (DEP)
    // Minimum supported OS versions: WinXP SP3, WinVista >= SP1, Win Server 2008
    // A failure is non-critical and needs no further attention!
#ifndef PROCESS_DEP_ENABLE
    // We define this here, because GCCs winbase.h limits this to _WIN32_WINNT >= 0x0601 (Windows 7),
    // which is not correct. Can be removed, when GCCs winbase.h is fixed!
#define PROCESS_DEP_ENABLE 0x00000001
#endif
    typedef BOOL (WINAPI *PSETPROCDEPPOL)(DWORD);
    PSETPROCDEPPOL setProcDEPPol = (PSETPROCDEPPOL)GetProcAddress(GetModuleHandleA("Kernel32.dll"), "SetProcessDEPPolicy");
    if (setProcDEPPol != NULL) setProcDEPPol(PROCESS_DEP_ENABLE);
#endif

    if (!SetupNetworking())
        return InitError("Error: Initializing networking failed");
    
    return true;
}

bool AppInit2(boost::thread_group& threadGroup, CScheduler& scheduler)
{
#ifndef _WIN32
    if (GetBoolArg("-sysperms", false)) {
#ifdef ENABLE_WALLET
        if (!GetBoolArg("-disablewallet", false))
            return InitError("Error: -sysperms is not allowed in combination with enabled wallet functionality");
#endif
    } else {
        umask(077);
    }

    // Clean shutdown on SIGTERM
    struct sigaction sa;
    sa.sa_handler = HandleSIGTERM;
    sigemptyset(&sa.sa_mask);
    sa.sa_flags = 0;
    sigaction(SIGTERM, &sa, NULL);
    sigaction(SIGINT, &sa, NULL);

    // Reopen debug.log on SIGHUP
    struct sigaction sa_hup;
    sa_hup.sa_handler = HandleSIGHUP;
    sigemptyset(&sa_hup.sa_mask);
    sa_hup.sa_flags = 0;
    sigaction(SIGHUP, &sa_hup, NULL);

    // Ignore SIGPIPE, otherwise it will bring the daemon down if the client closes unexpectedly
    signal(SIGPIPE, SIG_IGN);
#endif

    std::set_new_handler(new_handler_terminate);

    // ********************************************************* Step 2: parameter interactions
    const CChainParams& chainparams = Params();

    // Set this early so that experimental features are correctly enabled/disabled
    fExperimentalMode = GetBoolArg("-experimentalfeatures", false);

    // Fail early if user has set experimental options without the global flag
    if (!fExperimentalMode) {
        if (mapArgs.count("-developerencryptwallet")) {
            return InitError(_("Wallet encryption requires -experimentalfeatures."));
        } else if (mapArgs.count("-developersetpoolsizezero")) {
            return InitError(_("Setting the size of shielded pools to zero requires -experimentalfeatures."));
        } else if (mapArgs.count("-paymentdisclosure")) {
            return InitError(_("Payment disclosure requires -experimentalfeatures."));
        } else if (mapArgs.count("-zmergetoaddress")) {
            return InitError(_("RPC method z_mergetoaddress requires -experimentalfeatures."));
        } else if (mapArgs.count("-savesproutr1cs")) {
            return InitError(_("Saving the Sprout R1CS requires -experimentalfeatures."));
        } else if (mapArgs.count("-insightexplorer")) {
            return InitError(_("Insight explorer requires -experimentalfeatures."));
        }
    }

    // Set this early so that parameter interactions go to console
    fPrintToConsole = GetBoolArg("-printtoconsole", false);
    fLogTimestamps = GetBoolArg("-logtimestamps", true);
    fLogIPs = GetBoolArg("-logips", false);

    LogPrintf("\n\n\n\n\n\n\n\n\n\n\n\n\n\n\n\n\n\n\n\n");
    LogPrintf("Zcash version %s (%s)\n", FormatFullVersion(), CLIENT_DATE);

    // when specifying an explicit binding address, you want to listen on it
    // even when -connect or -proxy is specified
    if (mapArgs.count("-bind")) {
        if (SoftSetBoolArg("-listen", true))
            LogPrintf("%s: parameter interaction: -bind set -> setting -listen=1\n", __func__);
    }
    if (mapArgs.count("-whitebind")) {
        if (SoftSetBoolArg("-listen", true))
            LogPrintf("%s: parameter interaction: -whitebind set -> setting -listen=1\n", __func__);
    }

    if (mapArgs.count("-connect") && mapMultiArgs["-connect"].size() > 0) {
        // when only connecting to trusted nodes, do not seed via DNS, or listen by default
        if (SoftSetBoolArg("-dnsseed", false))
            LogPrintf("%s: parameter interaction: -connect set -> setting -dnsseed=0\n", __func__);
        if (SoftSetBoolArg("-listen", false))
            LogPrintf("%s: parameter interaction: -connect set -> setting -listen=0\n", __func__);
    }

    if (mapArgs.count("-proxy")) {
        // to protect privacy, do not listen by default if a default proxy server is specified
        if (SoftSetBoolArg("-listen", false))
            LogPrintf("%s: parameter interaction: -proxy set -> setting -listen=0\n", __func__);
        // to protect privacy, do not discover addresses by default
        if (SoftSetBoolArg("-discover", false))
            LogPrintf("%s: parameter interaction: -proxy set -> setting -discover=0\n", __func__);
    }

    if (!GetBoolArg("-listen", DEFAULT_LISTEN)) {
        // do not try to retrieve public IP when not listening (pointless)
        if (SoftSetBoolArg("-discover", false))
            LogPrintf("%s: parameter interaction: -listen=0 -> setting -discover=0\n", __func__);
        if (SoftSetBoolArg("-listenonion", false))
            LogPrintf("%s: parameter interaction: -listen=0 -> setting -listenonion=0\n", __func__);
    }

    if (mapArgs.count("-externalip")) {
        // if an explicit public IP is specified, do not try to find others
        if (SoftSetBoolArg("-discover", false))
            LogPrintf("%s: parameter interaction: -externalip set -> setting -discover=0\n", __func__);
    }

    if (GetBoolArg("-salvagewallet", false)) {
        // Rewrite just private keys: rescan to find transactions
        if (SoftSetBoolArg("-rescan", true))
            LogPrintf("%s: parameter interaction: -salvagewallet=1 -> setting -rescan=1\n", __func__);
    }

    // -zapwallettx implies a rescan
    if (GetBoolArg("-zapwallettxes", false)) {
        if (SoftSetBoolArg("-rescan", true))
            LogPrintf("%s: parameter interaction: -zapwallettxes=<mode> -> setting -rescan=1\n", __func__);
    }

    // Make sure enough file descriptors are available
    int nBind = std::max((int)mapArgs.count("-bind") + (int)mapArgs.count("-whitebind"), 1);
    nMaxConnections = GetArg("-maxconnections", DEFAULT_MAX_PEER_CONNECTIONS);
    nMaxConnections = std::max(std::min(nMaxConnections, (int)(FD_SETSIZE - nBind - MIN_CORE_FILEDESCRIPTORS)), 0);
    int nFD = RaiseFileDescriptorLimit(nMaxConnections + MIN_CORE_FILEDESCRIPTORS);
    if (nFD < MIN_CORE_FILEDESCRIPTORS)
        return InitError(_("Not enough file descriptors available."));
    if (nFD - MIN_CORE_FILEDESCRIPTORS < nMaxConnections)
        nMaxConnections = nFD - MIN_CORE_FILEDESCRIPTORS;

    // if using block pruning, then disable txindex
    // also disable the wallet (for now, until SPV support is implemented in wallet)
    if (GetArg("-prune", 0)) {
        if (GetBoolArg("-txindex", true))
            return InitError(_("Prune mode is incompatible with -txindex."));
#ifdef ENABLE_WALLET
        if (!GetBoolArg("-disablewallet", false)) {
            if (SoftSetBoolArg("-disablewallet", true))
                LogPrintf("%s : parameter interaction: -prune -> setting -disablewallet=1\n", __func__);
            else
                return InitError(_("Can't run with a wallet in prune mode."));
        }
#endif
    }

    // ********************************************************* Step 3: parameter-to-internal-flags

    fDebug = !mapMultiArgs["-debug"].empty();
    // Special-case: if -debug=0/-nodebug is set, turn off debugging messages
    const vector<string>& categories = mapMultiArgs["-debug"];
    if (GetBoolArg("-nodebug", false) || find(categories.begin(), categories.end(), string("0")) != categories.end())
        fDebug = false;

    // Special case: if debug=zrpcunsafe, implies debug=zrpc, so add it to debug categories
    if (find(categories.begin(), categories.end(), string("zrpcunsafe")) != categories.end()) {
        if (find(categories.begin(), categories.end(), string("zrpc")) == categories.end()) {
            LogPrintf("%s: parameter interaction: setting -debug=zrpcunsafe -> -debug=zrpc\n", __func__);
            vector<string>& v = mapMultiArgs["-debug"];
            v.push_back("zrpc");
        }
    }

    // Check for -debugnet
    if (GetBoolArg("-debugnet", false))
        InitWarning(_("Warning: Unsupported argument -debugnet ignored, use -debug=net."));
    // Check for -socks - as this is a privacy risk to continue, exit here
    if (mapArgs.count("-socks"))
        return InitError(_("Error: Unsupported argument -socks found. Setting SOCKS version isn't possible anymore, only SOCKS5 proxies are supported."));
    // Check for -tor - as this is a privacy risk to continue, exit here
    if (GetBoolArg("-tor", false))
        return InitError(_("Error: Unsupported argument -tor found, use -onion."));

    if (GetBoolArg("-benchmark", false))
        InitWarning(_("Warning: Unsupported argument -benchmark ignored, use -debug=bench."));

    // Checkmempool and checkblockindex default to true in regtest mode
    int ratio = std::min<int>(std::max<int>(GetArg("-checkmempool", chainparams.DefaultConsistencyChecks() ? 1 : 0), 0), 1000000);
    if (ratio != 0) {
        mempool.setSanityCheck(1.0 / ratio);
    }
    fCheckBlockIndex = GetBoolArg("-checkblockindex", chainparams.DefaultConsistencyChecks());
    fCheckpointsEnabled = GetBoolArg("-checkpoints", true);

    // -par=0 means autodetect, but nScriptCheckThreads==0 means no concurrency
    nScriptCheckThreads = GetArg("-par", DEFAULT_SCRIPTCHECK_THREADS);
    if (nScriptCheckThreads <= 0)
        nScriptCheckThreads += GetNumCores();
    if (nScriptCheckThreads <= 1)
        nScriptCheckThreads = 0;
    else if (nScriptCheckThreads > MAX_SCRIPTCHECK_THREADS)
        nScriptCheckThreads = MAX_SCRIPTCHECK_THREADS;

    fServer = GetBoolArg("-server", false);

    // block pruning; get the amount of disk space (in MB) to allot for block & undo files
    int64_t nSignedPruneTarget = GetArg("-prune", 0) * 1024 * 1024;
    if (nSignedPruneTarget < 0) {
        return InitError(_("Prune cannot be configured with a negative value."));
    }
    nPruneTarget = (uint64_t) nSignedPruneTarget;
    if (nPruneTarget) {
        if (nPruneTarget < MIN_DISK_SPACE_FOR_BLOCK_FILES) {
            return InitError(strprintf(_("Prune configured below the minimum of %d MB.  Please use a higher number."), MIN_DISK_SPACE_FOR_BLOCK_FILES / 1024 / 1024));
        }
        LogPrintf("Prune configured to target %uMiB on disk for block and undo files.\n", nPruneTarget / 1024 / 1024);
        fPruneMode = true;
    }

    RegisterAllCoreRPCCommands(tableRPC);
#ifdef ENABLE_WALLET
    bool fDisableWallet = GetBoolArg("-disablewallet", false);
    if (!fDisableWallet)
        RegisterWalletRPCCommands(tableRPC);
#endif

    nConnectTimeout = GetArg("-timeout", DEFAULT_CONNECT_TIMEOUT);
    if (nConnectTimeout <= 0)
        nConnectTimeout = DEFAULT_CONNECT_TIMEOUT;

    // Fee-per-kilobyte amount considered the same as "free"
    // If you are mining, be careful setting this:
    // if you set it to zero then
    // a transaction spammer can cheaply fill blocks using
    // 1-satoshi-fee transactions. It should be set above the real
    // cost to you of processing a transaction.
    if (mapArgs.count("-minrelaytxfee"))
    {
        CAmount n = 0;
        if (ParseMoney(mapArgs["-minrelaytxfee"], n) && n > 0)
            ::minRelayTxFee = CFeeRate(n);
        else
            return InitError(strprintf(_("Invalid amount for -minrelaytxfee=<amount>: '%s'"), mapArgs["-minrelaytxfee"]));
    }

#ifdef ENABLE_WALLET
    if (mapArgs.count("-mintxfee"))
    {
        CAmount n = 0;
        if (ParseMoney(mapArgs["-mintxfee"], n) && n > 0)
            CWallet::minTxFee = CFeeRate(n);
        else
            return InitError(strprintf(_("Invalid amount for -mintxfee=<amount>: '%s'"), mapArgs["-mintxfee"]));
    }
    if (mapArgs.count("-paytxfee"))
    {
        CAmount nFeePerK = 0;
        if (!ParseMoney(mapArgs["-paytxfee"], nFeePerK))
            return InitError(strprintf(_("Invalid amount for -paytxfee=<amount>: '%s'"), mapArgs["-paytxfee"]));
        if (nFeePerK > nHighTransactionFeeWarning)
            InitWarning(_("Warning: -paytxfee is set very high! This is the transaction fee you will pay if you send a transaction."));
        payTxFee = CFeeRate(nFeePerK, 1000);
        if (payTxFee < ::minRelayTxFee)
        {
            return InitError(strprintf(_("Invalid amount for -paytxfee=<amount>: '%s' (must be at least %s)"),
                                       mapArgs["-paytxfee"], ::minRelayTxFee.ToString()));
        }
    }
    if (mapArgs.count("-maxtxfee"))
    {
        CAmount nMaxFee = 0;
        if (!ParseMoney(mapArgs["-maxtxfee"], nMaxFee))
            return InitError(strprintf(_("Invalid amount for -maxtxfee=<amount>: '%s'"), mapArgs["-maptxfee"]));
        if (nMaxFee > nHighTransactionMaxFeeWarning)
            InitWarning(_("Warning: -maxtxfee is set very high! Fees this large could be paid on a single transaction."));
        maxTxFee = nMaxFee;
        if (CFeeRate(maxTxFee, 1000) < ::minRelayTxFee)
        {
            return InitError(strprintf(_("Invalid amount for -maxtxfee=<amount>: '%s' (must be at least the minrelay fee of %s to prevent stuck transactions)"),
                                       mapArgs["-maxtxfee"], ::minRelayTxFee.ToString()));
        }
    }
    nTxConfirmTarget = GetArg("-txconfirmtarget", DEFAULT_TX_CONFIRM_TARGET);
    if (mapArgs.count("-txexpirydelta")) {
        int64_t expiryDelta = atoi64(mapArgs["-txexpirydelta"]);
        uint32_t minExpiryDelta = TX_EXPIRING_SOON_THRESHOLD + 1;
        if (expiryDelta < minExpiryDelta) {
            return InitError(strprintf(_("Invalid value for -txexpirydelta='%u' (must be least %u)"), expiryDelta, minExpiryDelta));
        }
        expiryDeltaArg = expiryDelta;
    }
    bSpendZeroConfChange = GetBoolArg("-spendzeroconfchange", true);
    fSendFreeTransactions = GetBoolArg("-sendfreetransactions", false);

    std::string strWalletFile = GetArg("-wallet", "wallet.dat");
    // Check Sapling migration address if set and is a valid Sapling address
    if (mapArgs.count("-migrationdestaddress")) {
        std::string migrationDestAddress = mapArgs["-migrationdestaddress"];
        libzcash::PaymentAddress address = DecodePaymentAddress(migrationDestAddress);
        if (boost::get<libzcash::SaplingPaymentAddress>(&address) == nullptr) {
            return InitError(_("-migrationdestaddress must be a valid Sapling address."));
        }
    }
#endif // ENABLE_WALLET

    fIsBareMultisigStd = GetBoolArg("-permitbaremultisig", true);
    nMaxDatacarrierBytes = GetArg("-datacarriersize", nMaxDatacarrierBytes);

    fAlerts = GetBoolArg("-alerts", DEFAULT_ALERTS);

    // Option to startup with mocktime set (used for regression testing):
    SetMockTime(GetArg("-mocktime", 0)); // SetMockTime(0) is a no-op

    if (GetBoolArg("-peerbloomfilters", true))
        nLocalServices |= NODE_BLOOM;

    nMaxTipAge = GetArg("-maxtipage", DEFAULT_MAX_TIP_AGE);

#ifdef ENABLE_MINING
    if (mapArgs.count("-mineraddress")) {
        CTxDestination addr = DecodeDestination(mapArgs["-mineraddress"]);
        if (!IsValidDestination(addr)) {
            return InitError(strprintf(
                _("Invalid address for -mineraddress=<addr>: '%s' (must be a transparent address)"),
                mapArgs["-mineraddress"]));
        }
    }
#endif

    // Default value of 0 for mempooltxinputlimit means no limit is applied
    if (mapArgs.count("-mempooltxinputlimit")) {
        int64_t limit = GetArg("-mempooltxinputlimit", 0);
        if (limit < 0) {
            return InitError(_("Mempool limit on transparent inputs to a transaction cannot be negative"));
        } else if (limit > 0) {
            LogPrintf("Mempool configured to reject transactions with greater than %lld transparent inputs\n", limit);
        }
    }

    if (!mapMultiArgs["-nuparams"].empty()) {
        // Allow overriding network upgrade parameters for testing
        if (Params().NetworkIDString() != "regtest") {
            return InitError("Network upgrade parameters may only be overridden on regtest.");
        }
        const vector<string>& deployments = mapMultiArgs["-nuparams"];
        for (auto i : deployments) {
            std::vector<std::string> vDeploymentParams;
            boost::split(vDeploymentParams, i, boost::is_any_of(":"));
            if (vDeploymentParams.size() != 2) {
                return InitError("Network upgrade parameters malformed, expecting hexBranchId:activationHeight");
            }
            int nActivationHeight;
            if (!ParseInt32(vDeploymentParams[1], &nActivationHeight)) {
                return InitError(strprintf("Invalid nActivationHeight (%s)", vDeploymentParams[1]));
            }
            bool found = false;
            // Exclude Sprout from upgrades
            for (auto i = Consensus::BASE_SPROUT + 1; i < Consensus::MAX_NETWORK_UPGRADES; ++i)
            {
                if (vDeploymentParams[0].compare(HexInt(NetworkUpgradeInfo[i].nBranchId)) == 0) {
                    UpdateNetworkUpgradeParameters(Consensus::UpgradeIndex(i), nActivationHeight);
                    found = true;
                    LogPrintf("Setting network upgrade activation parameters for %s to height=%d\n", vDeploymentParams[0], nActivationHeight);
                    break;
                }
            }
            if (!found) {
                return InitError(strprintf("Invalid network upgrade (%s)", vDeploymentParams[0]));
            }
        }
    }

    // ********************************************************* Step 4: application initialization: dir lock, daemonize, pidfile, debug log

    // Initialize libsodium
    if (init_and_check_sodium() == -1) {
        return false;
    }

    // Initialize elliptic curve code
    ECC_Start();
    globalVerifyHandle.reset(new ECCVerifyHandle());

    // set the hash algorithm to use for this chain
    extern uint32_t ASSETCHAINS_ALGO, ASSETCHAINS_VERUSHASH;
    if (ASSETCHAINS_ALGO == ASSETCHAINS_VERUSHASH)
    {
        // initialize VerusHash
        CVerusHash::init();
        CVerusHashV2::init();
        CBlockHeader::SetVerusV2Hash();
        if (strcmp(ASSETCHAINS_SYMBOL,"VRSC") == 0)
        {
            CConstVerusSolutionVector::activationHeight.SetActivationHeight(CActivationHeight::SOLUTION_VERUSV2, 310000);
        }
        else
        {
            CConstVerusSolutionVector::activationHeight.SetActivationHeight(CActivationHeight::SOLUTION_VERUSV2, 1);
            CConstVerusSolutionVector::activationHeight.SetActivationHeight(CActivationHeight::SOLUTION_VERUSV3, 1);
        }
    }

    // Sanity check
    if (!InitSanityCheck())
        return InitError(_("Initialization sanity check failed. Komodo is shutting down."));

    std::string strDataDir = GetDataDir().string();
#ifdef ENABLE_WALLET
    // Wallet file must be a plain filename without a directory
    if (strWalletFile != boost::filesystem::basename(strWalletFile) + boost::filesystem::extension(strWalletFile))
        return InitError(strprintf(_("Wallet %s resides outside data directory %s"), strWalletFile, strDataDir));
#endif
    // Make sure only a single Bitcoin process is using the data directory.
    boost::filesystem::path pathLockFile = GetDataDir() / ".lock";
    FILE* file = fopen(pathLockFile.string().c_str(), "a"); // empty lock file; created if it doesn't exist.
    if (file) fclose(file);

    try {
        static boost::interprocess::file_lock lock(pathLockFile.string().c_str());
        if (!lock.try_lock())
            return InitError(strprintf(_("Cannot obtain a lock on data directory %s. Komodo is probably already running."), strDataDir));
    } catch(const boost::interprocess::interprocess_exception& e) {
        return InitError(strprintf(_("Cannot obtain a lock on data directory %s. Komodo is probably already running.") + " %s.", strDataDir, e.what()));
    }

#ifndef _WIN32
    CreatePidFile(GetPidFile(), getpid());
#endif
<<<<<<< HEAD
    if (GetBoolArg("-shrinkdebugfile", !fDebug))
        ShrinkDebugFile();
    LogPrintf("\n\n\n\n\n\n\n\n\n\n\n\n\n\n\n\n\n\n\n\n");
    LogPrintf("Komodo version %s (%s)\n", FormatFullVersion(), CLIENT_DATE);
=======
    // if (GetBoolArg("-shrinkdebugfile", !fDebug))
    //     ShrinkDebugFile();
>>>>>>> e3983afc

    if (fPrintToDebugLog)
        OpenDebugLog();
    LogPrintf("Using OpenSSL version %s\n", SSLeay_version(SSLEAY_VERSION));
#ifdef ENABLE_WALLET
    LogPrintf("Using BerkeleyDB version %s\n", DbEnv::version(0, 0, 0));
#endif
    if (!fLogTimestamps)
        LogPrintf("Startup time: %s\n", DateTimeStrFormat("%Y-%m-%d %H:%M:%S", GetTime()));
    LogPrintf("Default data directory %s\n", GetDefaultDataDir().string());
    LogPrintf("Using data directory %s\n", strDataDir);
    LogPrintf("Using config file %s\n", GetConfigFile().string());
    LogPrintf("Using at most %i connections (%i file descriptors available)\n", nMaxConnections, nFD);
    std::ostringstream strErrors;

    LogPrintf("Using %u threads for script verification\n", nScriptCheckThreads);
    if (nScriptCheckThreads) {
        for (int i=0; i<nScriptCheckThreads-1; i++)
            threadGroup.create_thread(&ThreadScriptCheck);
    }

    // Start the lightweight task scheduler thread
    CScheduler::Function serviceLoop = boost::bind(&CScheduler::serviceQueue, &scheduler);
    threadGroup.create_thread(boost::bind(&TraceThread<CScheduler::Function>, "scheduler", serviceLoop));

    // Count uptime
    MarkStartTime();

    if ((chainparams.NetworkIDString() != "regtest") &&
            GetBoolArg("-showmetrics", 0) &&
            !fPrintToConsole && !GetBoolArg("-daemon", false)) {
        // Start the persistent metrics interface
        ConnectMetricsScreen();
        threadGroup.create_thread(&ThreadShowMetricsScreen);
    }

    // These must be disabled for now, they are buggy and we probably don't
    // want any of libsnark's profiling in production anyway.
    libsnark::inhibit_profiling_info = true;
    libsnark::inhibit_profiling_counters = true;

    // Initialize Zcash circuit parameters
    ZC_LoadParams(chainparams);

    if (GetBoolArg("-savesproutr1cs", false)) {
        boost::filesystem::path r1cs_path = ZC_GetParamsDir() / "r1cs";

        LogPrintf("Saving Sprout R1CS to %s\n", r1cs_path.string());

        pzcashParams->saveR1CS(r1cs_path.string());
    }

    /* Start the RPC server already.  It will be started in "warmup" mode
     * and not really process calls already (but it will signify connections
     * that the server is there and will be ready later).  Warmup mode will
     * be disabled when initialisation is finished.
     */
    if (fServer)
    {
        uiInterface.InitMessage.connect(SetRPCWarmupStatus);
        if (!AppInitServers(threadGroup))
            return InitError(_("Unable to start HTTP server. See debug log for details."));
    }

    int64_t nStart;

    // ********************************************************* Step 5: verify wallet database integrity
#ifdef ENABLE_WALLET
    if (!fDisableWallet) {
        LogPrintf("Using wallet %s\n", strWalletFile);
        uiInterface.InitMessage(_("Verifying wallet..."));

        std::string warningString;
        std::string errorString;

        if (!CWallet::Verify(strWalletFile, warningString, errorString))
            return false;

        if (!warningString.empty())
            InitWarning(warningString);
        if (!errorString.empty())
            return InitError(warningString);

    } // (!fDisableWallet)
#endif // ENABLE_WALLET
    // ********************************************************* Step 6: network initialization

    RegisterNodeSignals(GetNodeSignals());

    // sanitize comments per BIP-0014, format user agent and check total size
    std::vector<string> uacomments;
    BOOST_FOREACH(string cmt, mapMultiArgs["-uacomment"])
    {
        if (cmt != SanitizeString(cmt, SAFE_CHARS_UA_COMMENT))
            return InitError(strprintf("User Agent comment (%s) contains unsafe characters.", cmt));
        uacomments.push_back(SanitizeString(cmt, SAFE_CHARS_UA_COMMENT));
    }
    strSubVersion = FormatSubVersion(CLIENT_NAME, CLIENT_VERSION, uacomments);
    if (strSubVersion.size() > MAX_SUBVERSION_LENGTH) {
        return InitError(strprintf("Total length of network version string %i exceeds maximum of %i characters. Reduce the number and/or size of uacomments.",
            strSubVersion.size(), MAX_SUBVERSION_LENGTH));
    }

    if (mapArgs.count("-onlynet")) {
        std::set<enum Network> nets;
        BOOST_FOREACH(const std::string& snet, mapMultiArgs["-onlynet"]) {
            enum Network net = ParseNetwork(snet);
            if (net == NET_UNROUTABLE)
                return InitError(strprintf(_("Unknown network specified in -onlynet: '%s'"), snet));
            nets.insert(net);
        }
        for (int n = 0; n < NET_MAX; n++) {
            enum Network net = (enum Network)n;
            if (!nets.count(net))
                SetLimited(net);
        }
    }

    if (mapArgs.count("-whitelist")) {
        BOOST_FOREACH(const std::string& net, mapMultiArgs["-whitelist"]) {
            CSubNet subnet(net);
            if (!subnet.IsValid())
                return InitError(strprintf(_("Invalid netmask specified in -whitelist: '%s'"), net));
            CNode::AddWhitelistedRange(subnet);
        }
    }

    bool proxyRandomize = GetBoolArg("-proxyrandomize", true);
    // -proxy sets a proxy for all outgoing network traffic
    // -noproxy (or -proxy=0) as well as the empty string can be used to not set a proxy, this is the default
    std::string proxyArg = GetArg("-proxy", "");
    SetLimited(NET_TOR);
    if (proxyArg != "" && proxyArg != "0") {
        proxyType addrProxy = proxyType(CService(proxyArg, 9050), proxyRandomize);
        if (!addrProxy.IsValid())
            return InitError(strprintf(_("Invalid -proxy address: '%s'"), proxyArg));

        SetProxy(NET_IPV4, addrProxy);
        SetProxy(NET_IPV6, addrProxy);
        SetProxy(NET_TOR, addrProxy);
        SetNameProxy(addrProxy);
        SetLimited(NET_TOR, false); // by default, -proxy sets onion as reachable, unless -noonion later
    }

    // -onion can be used to set only a proxy for .onion, or override normal proxy for .onion addresses
    // -noonion (or -onion=0) disables connecting to .onion entirely
    // An empty string is used to not override the onion proxy (in which case it defaults to -proxy set above, or none)
    std::string onionArg = GetArg("-onion", "");
    if (onionArg != "") {
        if (onionArg == "0") { // Handle -noonion/-onion=0
            SetLimited(NET_TOR); // set onions as unreachable
        } else {
            proxyType addrOnion = proxyType(CService(onionArg, 9050), proxyRandomize);
            if (!addrOnion.IsValid())
                return InitError(strprintf(_("Invalid -onion address: '%s'"), onionArg));
            SetProxy(NET_TOR, addrOnion);
            SetLimited(NET_TOR, false);
        }
    }

    // see Step 2: parameter interactions for more information about these
    fListen = GetBoolArg("-listen", DEFAULT_LISTEN);
    fDiscover = GetBoolArg("-discover", true);
    fNameLookup = GetBoolArg("-dns", true);

    bool fBound = false;
    if (fListen) {
        if (mapArgs.count("-bind") || mapArgs.count("-whitebind")) {
            BOOST_FOREACH(const std::string& strBind, mapMultiArgs["-bind"]) {
                CService addrBind;
                if (!Lookup(strBind.c_str(), addrBind, GetListenPort(), false))
                    return InitError(strprintf(_("Cannot resolve -bind address: '%s'"), strBind));
                fBound |= Bind(addrBind, (BF_EXPLICIT | BF_REPORT_ERROR));
            }
            BOOST_FOREACH(const std::string& strBind, mapMultiArgs["-whitebind"]) {
                CService addrBind;
                if (!Lookup(strBind.c_str(), addrBind, 0, false))
                    return InitError(strprintf(_("Cannot resolve -whitebind address: '%s'"), strBind));
                if (addrBind.GetPort() == 0)
                    return InitError(strprintf(_("Need to specify a port with -whitebind: '%s'"), strBind));
                fBound |= Bind(addrBind, (BF_EXPLICIT | BF_REPORT_ERROR | BF_WHITELIST));
            }
        }
        else {
            struct in_addr inaddr_any;
            inaddr_any.s_addr = INADDR_ANY;
            fBound |= Bind(CService(in6addr_any, GetListenPort()), BF_NONE);
            fBound |= Bind(CService(inaddr_any, GetListenPort()), !fBound ? BF_REPORT_ERROR : BF_NONE);
        }
        if (!fBound)
            return InitError(_("Failed to listen on any port. Use -listen=0 if you want this."));
    }

    if (mapArgs.count("-externalip")) {
        BOOST_FOREACH(const std::string& strAddr, mapMultiArgs["-externalip"]) {
            CService addrLocal(strAddr, GetListenPort(), fNameLookup);
            if (!addrLocal.IsValid())
                return InitError(strprintf(_("Cannot resolve -externalip address: '%s'"), strAddr));
            AddLocal(CService(strAddr, GetListenPort(), fNameLookup), LOCAL_MANUAL);
        }
    }

    BOOST_FOREACH(const std::string& strDest, mapMultiArgs["-seednode"])
        AddOneShot(strDest);

#if ENABLE_ZMQ
    pzmqNotificationInterface = CZMQNotificationInterface::CreateWithArguments(mapArgs);

    if (pzmqNotificationInterface) {
        RegisterValidationInterface(pzmqNotificationInterface);
    }
#endif

#if ENABLE_PROTON
    pAMQPNotificationInterface = AMQPNotificationInterface::CreateWithArguments(mapArgs);

    if (pAMQPNotificationInterface) {

        // AMQP support is currently an experimental feature, so fail if user configured AMQP notifications
        // without enabling experimental features.
        if (!fExperimentalMode) {
            return InitError(_("AMQP support requires -experimentalfeatures."));
        }

        RegisterValidationInterface(pAMQPNotificationInterface);
    }
#endif

    // ********************************************************* Step 7: load block chain

    fReindex = GetBoolArg("-reindex", false);

    // Upgrading to 0.8; hard-link the old blknnnn.dat files into /blocks/
    boost::filesystem::path blocksDir = GetDataDir() / "blocks";
    if (!boost::filesystem::exists(blocksDir))
    {
        boost::filesystem::create_directories(blocksDir);
        bool linked = false;
        for (unsigned int i = 1; i < 10000; i++) {
            boost::filesystem::path source = GetDataDir() / strprintf("blk%04u.dat", i);
            if (!boost::filesystem::exists(source)) break;
            boost::filesystem::path dest = blocksDir / strprintf("blk%05u.dat", i-1);
            try {
                boost::filesystem::create_hard_link(source, dest);
                LogPrintf("Hardlinked %s -> %s\n", source.string(), dest.string());
                linked = true;
            } catch (const boost::filesystem::filesystem_error& e) {
                // Note: hardlink creation failing is not a disaster, it just means
                // blocks will get re-downloaded from peers.
                LogPrintf("Error hardlinking blk%04u.dat: %s\n", i, e.what());
                break;
            }
        }
        if (linked)
        {
            fReindex = true;
        }
    }

    // block tree db settings
    int dbMaxOpenFiles = GetArg("-dbmaxopenfiles", DEFAULT_DB_MAX_OPEN_FILES);
    bool dbCompression = GetBoolArg("-dbcompression", DEFAULT_DB_COMPRESSION);

    LogPrintf("Block index database configuration:\n");
    LogPrintf("* Using %d max open files\n", dbMaxOpenFiles);
    LogPrintf("* Compression is %s\n", dbCompression ? "enabled" : "disabled");

    // cache size calculations
    int64_t nTotalCache = (GetArg("-dbcache", nDefaultDbCache) << 20);
    nTotalCache = std::max(nTotalCache, nMinDbCache << 20); // total cache cannot be less than nMinDbCache
    nTotalCache = std::min(nTotalCache, nMaxDbCache << 20); // total cache cannot be greated than nMaxDbcache
    int64_t nBlockTreeDBCache = nTotalCache / 8;
<<<<<<< HEAD

    if (GetBoolArg("-addressindex", DEFAULT_ADDRESSINDEX) || GetBoolArg("-spentindex", DEFAULT_SPENTINDEX)) {
        // enable 3/4 of the cache if addressindex and/or spentindex is enabled
        nBlockTreeDBCache = nTotalCache * 3 / 4;
    } else {
        if (nBlockTreeDBCache > (1 << 21) && !GetBoolArg("-txindex", false)) {
            nBlockTreeDBCache = (1 << 21); // block tree db cache shouldn't be larger than 2 MiB
        }
=======
    if (nBlockTreeDBCache > (1 << 21) && !GetBoolArg("-txindex", false))
        nBlockTreeDBCache = (1 << 21); // block tree db cache shouldn't be larger than 2 MiB

    // https://github.com/bitpay/bitcoin/commit/c91d78b578a8700a45be936cb5bb0931df8f4b87#diff-c865a8939105e6350a50af02766291b7R1233
    if (GetBoolArg("-insightexplorer", false)) {
        if (!GetBoolArg("-txindex", false)) {
            return InitError(_("-insightexplorer requires -txindex."));
        }
        // increase cache if additional indices are needed
        nBlockTreeDBCache = nTotalCache * 3 / 4;
>>>>>>> e3983afc
    }
    nTotalCache -= nBlockTreeDBCache;
    int64_t nCoinDBCache = std::min(nTotalCache / 2, (nTotalCache / 4) + (1 << 23)); // use 25%-50% of the remainder for disk cache
    nTotalCache -= nCoinDBCache;
    nCoinCacheUsage = nTotalCache; // the rest goes to in-memory cache
    LogPrintf("Cache configuration:\n");
    LogPrintf("* Max cache setting possible %.1fMiB\n", nMaxDbCache);
    LogPrintf("* Using %.1fMiB for block index database\n", nBlockTreeDBCache * (1.0 / 1024 / 1024));
    LogPrintf("* Using %.1fMiB for chain state database\n", nCoinDBCache * (1.0 / 1024 / 1024));
    LogPrintf("* Using %.1fMiB for in-memory UTXO set\n", nCoinCacheUsage * (1.0 / 1024 / 1024));

    if ( fReindex == 0 )
    {
        bool checkval,fAddressIndex,fSpentIndex;
        pblocktree = new CBlockTreeDB(nBlockTreeDBCache, false, fReindex, dbCompression, dbMaxOpenFiles);
        fAddressIndex = GetBoolArg("-addressindex", DEFAULT_ADDRESSINDEX);
        pblocktree->ReadFlag("addressindex", checkval);
        if ( checkval != fAddressIndex  )
        {
            pblocktree->WriteFlag("addressindex", fAddressIndex);
            fprintf(stderr,"set addressindex, will reindex. sorry will take a while.\n");
            fReindex = true;
        }
        fSpentIndex = GetBoolArg("-spentindex", DEFAULT_SPENTINDEX);
        pblocktree->ReadFlag("spentindex", checkval);
        if ( checkval != fSpentIndex )
        {
            pblocktree->WriteFlag("spentindex", fSpentIndex);
            fprintf(stderr,"set spentindex, will reindex. sorry will take a while.\n");
            fReindex = true;
        }
    }
    
    bool clearWitnessCaches = false;

    bool fLoaded = false;
    while (!fLoaded) {
        bool fReset = fReindex;
        std::string strLoadError;

        uiInterface.InitMessage(_("Loading block index..."));

        nStart = GetTimeMillis();
        do {
            try {
                UnloadBlockIndex();
                delete pcoinsTip;
                delete pcoinsdbview;
                delete pcoinscatcher;
                delete pblocktree;
                delete pnotarisations;

                pblocktree = new CBlockTreeDB(nBlockTreeDBCache, false, fReindex, dbCompression, dbMaxOpenFiles);
                pcoinsdbview = new CCoinsViewDB(nCoinDBCache, false, fReindex);
                pcoinscatcher = new CCoinsViewErrorCatcher(pcoinsdbview);
                pcoinsTip = new CCoinsViewCache(pcoinscatcher);
                pnotarisations = new NotarisationDB(100*1024*1024, false, fReindex);


                if (fReindex) {
                    pblocktree->WriteReindexing(true);
                    //If we're reindexing in prune mode, wipe away unusable block files and all undo data files
                    if (fPruneMode)
                        CleanupBlockRevFiles();
                }

                if (!LoadBlockIndex()) {
                    strLoadError = _("Error loading block database");
                    break;
                }

                // If the loaded chain has a wrong genesis, bail out immediately
                // (we're likely using a testnet datadir, or the other way around).
                if (!mapBlockIndex.empty() && mapBlockIndex.count(chainparams.GetConsensus().hashGenesisBlock) == 0)
                    return InitError(_("Incorrect or no genesis block found. Wrong datadir for network?"));

                // Initialize the block index (no-op if non-empty database was already loaded)
                if (!InitBlockIndex(chainparams)) {
                    strLoadError = _("Error initializing block database");
                    break;
                }
                KOMODO_LOADINGBLOCKS = 0;
                // Check for changed -txindex state
                if (fTxIndex != GetBoolArg("-txindex", true)) {
                    strLoadError = _("You need to rebuild the database using -reindex to change -txindex");
                    break;
                }

                // Check for changed -insightexplorer state
                if (fInsightExplorer != GetBoolArg("-insightexplorer", false)) {
                    strLoadError = _("You need to rebuild the database using -reindex to change -insightexplorer");
                    break;
                }

                // Check for changed -prune state.  What we are concerned about is a user who has pruned blocks
                // in the past, but is now trying to run unpruned.
                if (fHavePruned && !fPruneMode) {
                    strLoadError = _("You need to rebuild the database using -reindex to go back to unpruned mode.  This will redownload the entire blockchain");
                    break;
                }

                if (!fReindex) {
                    uiInterface.InitMessage(_("Rewinding blocks if needed..."));
                    if (!RewindBlockIndex(chainparams, clearWitnessCaches)) {
                        strLoadError = _("Unable to rewind the database to a pre-upgrade state. You will need to redownload the blockchain");
                        break;
                    }
                }

                uiInterface.InitMessage(_("Verifying blocks..."));
                if (fHavePruned && GetArg("-checkblocks", 288) > MIN_BLOCKS_TO_KEEP) {
                    LogPrintf("Prune: pruned datadir may not have more than %d blocks; -checkblocks=%d may fail\n",
                        MIN_BLOCKS_TO_KEEP, GetArg("-checkblocks", 288));
                }
<<<<<<< HEAD
                if ( KOMODO_REWIND == 0 )
                {
                    if (!CVerifyDB().VerifyDB(pcoinsdbview, GetArg("-checklevel", 3),
                                              GetArg("-checkblocks", 288))) {
                        strLoadError = _("Corrupted block database detected");
                        break;
                    }
=======
                if (!CVerifyDB().VerifyDB(chainparams, pcoinsdbview, GetArg("-checklevel", 3),
                              GetArg("-checkblocks", 288))) {
                    strLoadError = _("Corrupted block database detected");
                    break;
>>>>>>> e3983afc
                }
            } catch (const std::exception& e) {
                if (fDebug) LogPrintf("%s\n", e.what());
                strLoadError = _("Error opening block database");
                break;
            }

            fLoaded = true;
        } while(false);

        if (!fLoaded) {
            // first suggest a reindex
            if (!fReset) {
                bool fRet = uiInterface.ThreadSafeMessageBox(
                    strLoadError + ".\n\n" + _("error in HDD data, might just need to update to latest, if that doesnt work, then you need to resync"),
                    "", CClientUIInterface::MSG_ERROR | CClientUIInterface::BTN_ABORT);
                if (fRet) {
                    fReindex = true;
                    fRequestShutdown = false;
                } else {
                    LogPrintf("Aborted block database rebuild. Exiting.\n");
                    return false;
                }
            } else {
                return InitError(strLoadError);
            }
        }
    }
    KOMODO_LOADINGBLOCKS = 0;

    // As LoadBlockIndex can take several minutes, it's possible the user
    // requested to kill the GUI during the last operation. If so, exit.
    // As the program has not fully started yet, Shutdown() is possibly overkill.
    if (fRequestShutdown)
    {
        LogPrintf("Shutdown requested. Exiting.\n");
        return false;
    }
    LogPrintf(" block index %15dms\n", GetTimeMillis() - nStart);

    boost::filesystem::path est_path = GetDataDir() / FEE_ESTIMATES_FILENAME;
    CAutoFile est_filein(fopen(est_path.string().c_str(), "rb"), SER_DISK, CLIENT_VERSION);
    // Allowed to fail as this file IS missing on first startup.
    if (!est_filein.IsNull())
        mempool.ReadFeeEstimates(est_filein);
    fFeeEstimatesInitialized = true;


    // ********************************************************* Step 8: load wallet
#ifdef ENABLE_WALLET
    if (fDisableWallet) {
        pwalletMain = NULL;
        LogPrintf("Wallet disabled!\n");
    } else {

        // needed to restore wallet transaction meta data after -zapwallettxes
        std::vector<CWalletTx> vWtx;

        if (GetBoolArg("-zapwallettxes", false)) {
            uiInterface.InitMessage(_("Zapping all transactions from wallet..."));

            pwalletMain = new CWallet(strWalletFile);
            DBErrors nZapWalletRet = pwalletMain->ZapWalletTx(vWtx);
            if (nZapWalletRet != DB_LOAD_OK) {
                uiInterface.InitMessage(_("Error loading wallet.dat: Wallet corrupted"));
                return false;
            }

            delete pwalletMain;
            pwalletMain = NULL;
        }

        uiInterface.InitMessage(_("Loading wallet..."));

        nStart = GetTimeMillis();
        bool fFirstRun = true;
        pwalletMain = new CWallet(strWalletFile);
        DBErrors nLoadWalletRet = pwalletMain->LoadWallet(fFirstRun);
        if (nLoadWalletRet != DB_LOAD_OK)
        {
            if (nLoadWalletRet == DB_CORRUPT)
                strErrors << _("Error loading wallet.dat: Wallet corrupted") << "\n";
            else if (nLoadWalletRet == DB_NONCRITICAL_ERROR)
            {
                string msg(_("Warning: error reading wallet.dat! All keys read correctly, but transaction data"
                             " or address book entries might be missing or incorrect."));
                InitWarning(msg);
            }
            else if (nLoadWalletRet == DB_TOO_NEW)
                strErrors << _("Error loading wallet.dat: Wallet requires newer version of Komodo") << "\n";
            else if (nLoadWalletRet == DB_NEED_REWRITE)
            {
                strErrors << _("Wallet needed to be rewritten: restart Zcash to complete") << "\n";
                LogPrintf("%s", strErrors.str());
                return InitError(strErrors.str());
            }
            else
                strErrors << _("Error loading wallet.dat") << "\n";
        }

        if (GetBoolArg("-upgradewallet", fFirstRun))
        {
            int nMaxVersion = GetArg("-upgradewallet", 0);
            if (nMaxVersion == 0) // the -upgradewallet without argument case
            {
                LogPrintf("Performing wallet upgrade to %i\n", FEATURE_LATEST);
                nMaxVersion = CLIENT_VERSION;
                pwalletMain->SetMinVersion(FEATURE_LATEST); // permanently upgrade the wallet immediately
            }
            else
                LogPrintf("Allowing wallet upgrade up to %i\n", nMaxVersion);
            if (nMaxVersion < pwalletMain->GetVersion())
                strErrors << _("Cannot downgrade wallet") << "\n";
            pwalletMain->SetMaxVersion(nMaxVersion);
        }

        if (!pwalletMain->HaveHDSeed())
        {
            // We can't set the new HD seed until the wallet is decrypted.
            // https://github.com/zcash/zcash/issues/3607
            if (!pwalletMain->IsCrypted()) {
                // generate a new HD seed
                pwalletMain->GenerateNewSeed();
            }
        }

        // Set sapling migration status
        pwalletMain->fSaplingMigrationEnabled = GetBoolArg("-migration", false);

        if (fFirstRun)
        {
            // Create new keyUser and set as default key
            CPubKey newDefaultKey;
            if (pwalletMain->GetKeyFromPool(newDefaultKey)) {
                pwalletMain->SetDefaultKey(newDefaultKey);
                if (!pwalletMain->SetAddressBook(pwalletMain->vchDefaultKey.GetID(), "", "receive"))
                    strErrors << _("Cannot write default address") << "\n";
            }

            pwalletMain->SetBestChain(chainActive.GetLocator());
        }

        LogPrintf("%s", strErrors.str());
        LogPrintf(" wallet      %15dms\n", GetTimeMillis() - nStart);

        RegisterValidationInterface(pwalletMain);

        CBlockIndex *pindexRescan = chainActive.Tip();
        if (clearWitnessCaches || GetBoolArg("-rescan", false))
        {
            pwalletMain->ClearNoteWitnessCache();
            pindexRescan = chainActive.Genesis();
        }
        else
        {
            CWalletDB walletdb(strWalletFile);
            CBlockLocator locator;
            if (walletdb.ReadBestBlock(locator))
                pindexRescan = FindForkInGlobalIndex(chainActive, locator);
            else
                pindexRescan = chainActive.Genesis();
        }
        if (chainActive.Tip() && chainActive.Tip() != pindexRescan)
        {
            uiInterface.InitMessage(_("Rescanning..."));
            LogPrintf("Rescanning last %i blocks (from block %i)...\n", chainActive.Height() - pindexRescan->GetHeight(), pindexRescan->GetHeight());
            nStart = GetTimeMillis();
            pwalletMain->ScanForWalletTransactions(pindexRescan, true);
            LogPrintf(" rescan      %15dms\n", GetTimeMillis() - nStart);
            pwalletMain->SetBestChain(chainActive.GetLocator());
            nWalletDBUpdated++;

            // Restore wallet transaction metadata after -zapwallettxes=1
            if (GetBoolArg("-zapwallettxes", false) && GetArg("-zapwallettxes", "1") != "2")
            {
                CWalletDB walletdb(strWalletFile);

                BOOST_FOREACH(const CWalletTx& wtxOld, vWtx)
                {
                    uint256 hash = wtxOld.GetHash();
                    std::map<uint256, CWalletTx>::iterator mi = pwalletMain->mapWallet.find(hash);
                    if (mi != pwalletMain->mapWallet.end())
                    {
                        const CWalletTx* copyFrom = &wtxOld;
                        CWalletTx* copyTo = &mi->second;
                        copyTo->mapValue = copyFrom->mapValue;
                        copyTo->vOrderForm = copyFrom->vOrderForm;
                        copyTo->nTimeReceived = copyFrom->nTimeReceived;
                        copyTo->nTimeSmart = copyFrom->nTimeSmart;
                        copyTo->fFromMe = copyFrom->fFromMe;
                        copyTo->strFromAccount = copyFrom->strFromAccount;
                        copyTo->nOrderPos = copyFrom->nOrderPos;
                        copyTo->WriteToDisk(&walletdb);
                    }
                }
            }
        }
        pwalletMain->SetBroadcastTransactions(GetBoolArg("-walletbroadcast", true));
    } // (!fDisableWallet)
#else // ENABLE_WALLET
    LogPrintf("No wallet support compiled in!\n");
#endif // !ENABLE_WALLET

#ifdef ENABLE_MINING
 #ifndef ENABLE_WALLET
    if (GetBoolArg("-minetolocalwallet", false)) {
        return InitError(_("Zcash was not built with wallet support. Set -minetolocalwallet=0 to use -mineraddress, or rebuild Zcash with wallet support."));
    }
    if (GetArg("-mineraddress", "").empty() && GetBoolArg("-gen", false)) {
        return InitError(_("Zcash was not built with wallet support. Set -mineraddress, or rebuild Zcash with wallet support."));
    }
 #endif // !ENABLE_WALLET

    if (mapArgs.count("-mineraddress")) {
 #ifdef ENABLE_WALLET
        bool minerAddressInLocalWallet = false;
        if (pwalletMain) {
            // Address has already been validated
            CTxDestination addr = DecodeDestination(mapArgs["-mineraddress"]);
            CKeyID keyID = boost::get<CKeyID>(addr);
            minerAddressInLocalWallet = pwalletMain->HaveKey(keyID);
        }
        if (GetBoolArg("-minetolocalwallet", true) && !minerAddressInLocalWallet) {
            return InitError(_("-mineraddress is not in the local wallet. Either use a local address, or set -minetolocalwallet=0"));
        }
 #endif // ENABLE_WALLET

        // This is leveraging the fact that boost::signals2 executes connected
        // handlers in-order. Further up, the wallet is connected to this signal
        // if the wallet is enabled. The wallet's ScriptForMining handler does
        // nothing if -mineraddress is set, and GetScriptForMinerAddress() does
        // nothing if -mineraddress is not set (or set to an invalid address).
        //
        // The upshot is that when ScriptForMining(script) is called:
        // - If -mineraddress is set (whether or not the wallet is enabled), the
        //   CScript argument is set to -mineraddress.
        // - If the wallet is enabled and -mineraddress is not set, the CScript
        //   argument is set to a wallet address.
        // - If the wallet is disabled and -mineraddress is not set, the CScript
        //   argument is not modified; in practice this means it is empty, and
        //   GenerateBitcoins() returns an error.
        GetMainSignals().ScriptForMining.connect(GetScriptForMinerAddress);
    }
#endif // ENABLE_MINING

    // ********************************************************* Step 9: data directory maintenance

    // if pruning, unset the service bit and perform the initial blockstore prune
    // after any wallet rescanning has taken place.
    if (fPruneMode) {
        LogPrintf("Unsetting NODE_NETWORK on prune mode\n");
        nLocalServices &= ~NODE_NETWORK;
        if (!fReindex) {
            uiInterface.InitMessage(_("Pruning blockstore..."));
            PruneAndFlush();
        }
    }

    // ********************************************************* Step 10: import blocks

    if (mapArgs.count("-blocknotify"))
        uiInterface.NotifyBlockTip.connect(BlockNotifyCallback);
<<<<<<< HEAD
    if ( KOMODO_REWIND >= 0 )
    {
        uiInterface.InitMessage(_("Activating best chain..."));
        // scan for better chains in the block chain database, that are not yet connected in the active best chain
        CValidationState state;
        if ( !ActivateBestChain(state))
            strErrors << "Failed to connect best block";
    }
=======

    uiInterface.InitMessage(_("Activating best chain..."));
    // scan for better chains in the block chain database, that are not yet connected in the active best chain
    CValidationState state;
    if (!ActivateBestChain(state, chainparams))
        strErrors << "Failed to connect best block";

>>>>>>> e3983afc
    std::vector<boost::filesystem::path> vImportFiles;
    if (mapArgs.count("-loadblock"))
    {
        BOOST_FOREACH(const std::string& strFile, mapMultiArgs["-loadblock"])
            vImportFiles.push_back(strFile);
    }
    threadGroup.create_thread(boost::bind(&ThreadImport, vImportFiles));
    if (chainActive.Tip() == NULL) {
        LogPrintf("Waiting for genesis block to be imported...\n");
        while (!fRequestShutdown && chainActive.Tip() == NULL)
            MilliSleep(10);
    }

    // ********************************************************* Step 11: start node

    if (!CheckDiskSpace())
        return false;

    if (!strErrors.str().empty())
        return InitError(strErrors.str());

    //// debug print
    LogPrintf("mapBlockIndex.size() = %u\n",   mapBlockIndex.size());
    LogPrintf("nBestHeight = %d\n",                   chainActive.Height());
#ifdef ENABLE_WALLET
    RescanWallets();

    LogPrintf("setKeyPool.size() = %u\n",      pwalletMain ? pwalletMain->setKeyPool.size() : 0);
    LogPrintf("mapWallet.size() = %u\n",       pwalletMain ? pwalletMain->mapWallet.size() : 0);
    LogPrintf("mapAddressBook.size() = %u\n",  pwalletMain ? pwalletMain->mapAddressBook.size() : 0);
#endif

    // Start the thread that notifies listeners of transactions that have been
    // recently added to the mempool.
    threadGroup.create_thread(boost::bind(&TraceThread<void (*)()>, "txnotify", &ThreadNotifyRecentlyAdded));

    if (GetBoolArg("-listenonion", DEFAULT_LISTEN_ONION))
        StartTorControl(threadGroup, scheduler);

    StartNode(threadGroup, scheduler);

<<<<<<< HEAD
    VERUS_CHEATCATCHER = GetArg("-cheatcatcher", "");
    bool gen = GetBoolArg("-gen", false);

#ifdef ENABLE_MINING
    // Generate coins in the background
 #ifdef ENABLE_WALLET
    VERUS_MINTBLOCKS = GetBoolArg("-mint", false);
    mapArgs["-gen"] = gen || VERUS_MINTBLOCKS ? "1" : "0";
    mapArgs["-genproclimit"] = itostr(GetArg("-genproclimit", gen ? -1 : 0));

    if (pwalletMain || !GetArg("-mineraddress", "").empty())
        GenerateBitcoins(gen || VERUS_MINTBLOCKS, pwalletMain, GetArg("-genproclimit", gen ? -1 : 0));
 #else
    GenerateBitcoins(gen, GetArg("-genproclimit", -1));
 #endif
=======
    // Monitor the chain every minute, and alert if we get blocks much quicker or slower than expected.
    CScheduler::Function f = boost::bind(&PartitionCheck, &IsInitialBlockDownload,
                                         boost::ref(cs_main), boost::cref(pindexBestHeader));
    scheduler.scheduleEvery(f, 60);

#ifdef ENABLE_MINING
    // Generate coins in the background
    GenerateBitcoins(GetBoolArg("-gen", false), GetArg("-genproclimit", 1), chainparams);
>>>>>>> e3983afc
#endif

    // ********************************************************* Step 11: finished

    SetRPCWarmupFinished();
    uiInterface.InitMessage(_("Done loading"));

#ifdef ENABLE_WALLET
    if (pwalletMain) {
        // Add wallet transactions that aren't already in a block to mapTransactions
        pwalletMain->ReacceptWalletTransactions();

        // Run a thread to flush wallet periodically
        threadGroup.create_thread(boost::bind(&ThreadFlushWalletDB, boost::ref(pwalletMain->strWalletFile)));
    }
#endif

    // SENDALERT
    threadGroup.create_thread(boost::bind(ThreadSendAlert));

    return !fRequestShutdown;
}<|MERGE_RESOLUTION|>--- conflicted
+++ resolved
@@ -212,7 +212,11 @@
 #endif
 
 #ifdef ENABLE_MINING
-    GenerateBitcoins(false, 0, Params());
+#ifdef ENABLE_WALLET
+    GenerateBitcoins(false, NULL, 0);
+#else
+    GenerateBitcoins(false, 0);
+#endif
 #endif
 
     StopNode();
@@ -641,12 +645,8 @@
         fReindex = false;
         LogPrintf("Reindexing finished\n");
         // To avoid ending up in a situation without genesis block, re-try initializing (no-op if reindexing worked):
-<<<<<<< HEAD
-        InitBlockIndex();
+        InitBlockIndex(chainparams);
         KOMODO_LOADINGBLOCKS = 0;
-=======
-        InitBlockIndex(chainparams);
->>>>>>> e3983afc
     }
 
     // hardcoded $DATADIR/bootstrap.dat
@@ -888,8 +888,6 @@
             return InitError(_("RPC method z_mergetoaddress requires -experimentalfeatures."));
         } else if (mapArgs.count("-savesproutr1cs")) {
             return InitError(_("Saving the Sprout R1CS requires -experimentalfeatures."));
-        } else if (mapArgs.count("-insightexplorer")) {
-            return InitError(_("Insight explorer requires -experimentalfeatures."));
         }
     }
 
@@ -1252,15 +1250,10 @@
 #ifndef _WIN32
     CreatePidFile(GetPidFile(), getpid());
 #endif
-<<<<<<< HEAD
     if (GetBoolArg("-shrinkdebugfile", !fDebug))
         ShrinkDebugFile();
     LogPrintf("\n\n\n\n\n\n\n\n\n\n\n\n\n\n\n\n\n\n\n\n");
     LogPrintf("Komodo version %s (%s)\n", FormatFullVersion(), CLIENT_DATE);
-=======
-    // if (GetBoolArg("-shrinkdebugfile", !fDebug))
-    //     ShrinkDebugFile();
->>>>>>> e3983afc
 
     if (fPrintToDebugLog)
         OpenDebugLog();
@@ -1533,7 +1526,6 @@
     nTotalCache = std::max(nTotalCache, nMinDbCache << 20); // total cache cannot be less than nMinDbCache
     nTotalCache = std::min(nTotalCache, nMaxDbCache << 20); // total cache cannot be greated than nMaxDbcache
     int64_t nBlockTreeDBCache = nTotalCache / 8;
-<<<<<<< HEAD
 
     if (GetBoolArg("-addressindex", DEFAULT_ADDRESSINDEX) || GetBoolArg("-spentindex", DEFAULT_SPENTINDEX)) {
         // enable 3/4 of the cache if addressindex and/or spentindex is enabled
@@ -1542,18 +1534,6 @@
         if (nBlockTreeDBCache > (1 << 21) && !GetBoolArg("-txindex", false)) {
             nBlockTreeDBCache = (1 << 21); // block tree db cache shouldn't be larger than 2 MiB
         }
-=======
-    if (nBlockTreeDBCache > (1 << 21) && !GetBoolArg("-txindex", false))
-        nBlockTreeDBCache = (1 << 21); // block tree db cache shouldn't be larger than 2 MiB
-
-    // https://github.com/bitpay/bitcoin/commit/c91d78b578a8700a45be936cb5bb0931df8f4b87#diff-c865a8939105e6350a50af02766291b7R1233
-    if (GetBoolArg("-insightexplorer", false)) {
-        if (!GetBoolArg("-txindex", false)) {
-            return InitError(_("-insightexplorer requires -txindex."));
-        }
-        // increase cache if additional indices are needed
-        nBlockTreeDBCache = nTotalCache * 3 / 4;
->>>>>>> e3983afc
     }
     nTotalCache -= nBlockTreeDBCache;
     int64_t nCoinDBCache = std::min(nTotalCache / 2, (nTotalCache / 4) + (1 << 23)); // use 25%-50% of the remainder for disk cache
@@ -1567,8 +1547,9 @@
 
     if ( fReindex == 0 )
     {
-        bool checkval,fAddressIndex,fSpentIndex;
+        bool checkval,fAddressIndex,fSpentIndex,fTimeStampIndex;
         pblocktree = new CBlockTreeDB(nBlockTreeDBCache, false, fReindex, dbCompression, dbMaxOpenFiles);
+
         fAddressIndex = GetBoolArg("-addressindex", DEFAULT_ADDRESSINDEX);
         pblocktree->ReadFlag("addressindex", checkval);
         if ( checkval != fAddressIndex  )
@@ -1577,12 +1558,31 @@
             fprintf(stderr,"set addressindex, will reindex. sorry will take a while.\n");
             fReindex = true;
         }
+
         fSpentIndex = GetBoolArg("-spentindex", DEFAULT_SPENTINDEX);
         pblocktree->ReadFlag("spentindex", checkval);
         if ( checkval != fSpentIndex )
         {
             pblocktree->WriteFlag("spentindex", fSpentIndex);
             fprintf(stderr,"set spentindex, will reindex. sorry will take a while.\n");
+            fReindex = true;
+        }
+
+        fTimeStampIndex = GetBoolArg("-timestampindex", DEFAULT_TIMESTAMPINDEX);
+        pblocktree->ReadFlag("timestampindex", checkval);
+        if (checkval != fTimeStampIndex)
+        {
+            pblocktree->WriteFlag("timestampindex", fInsightExplorer);
+            fprintf(stderr,"set timestamp index, will reindex. sorry will take a while.\n");
+            fReindex = true;
+        }
+
+        fInsightExplorer = GetBoolArg("-insightexplorer", DEFAULT_INSIGHTEXPLORER);
+        pblocktree->ReadFlag("insightexplorer", checkval);
+        if (checkval != fInsightExplorer)
+        {
+            pblocktree->WriteFlag("insightexplorer", fInsightExplorer);
+            fprintf(stderr,"set main indexes, will reindex. sorry will take a while.\n");
             fReindex = true;
         }
     }
@@ -1668,20 +1668,13 @@
                     LogPrintf("Prune: pruned datadir may not have more than %d blocks; -checkblocks=%d may fail\n",
                         MIN_BLOCKS_TO_KEEP, GetArg("-checkblocks", 288));
                 }
-<<<<<<< HEAD
                 if ( KOMODO_REWIND == 0 )
                 {
-                    if (!CVerifyDB().VerifyDB(pcoinsdbview, GetArg("-checklevel", 3),
+                    if (!CVerifyDB().VerifyDB(Params(), pcoinsdbview, GetArg("-checklevel", 3),
                                               GetArg("-checkblocks", 288))) {
                         strLoadError = _("Corrupted block database detected");
                         break;
                     }
-=======
-                if (!CVerifyDB().VerifyDB(chainparams, pcoinsdbview, GetArg("-checklevel", 3),
-                              GetArg("-checkblocks", 288))) {
-                    strLoadError = _("Corrupted block database detected");
-                    break;
->>>>>>> e3983afc
                 }
             } catch (const std::exception& e) {
                 if (fDebug) LogPrintf("%s\n", e.what());
@@ -1944,24 +1937,14 @@
 
     if (mapArgs.count("-blocknotify"))
         uiInterface.NotifyBlockTip.connect(BlockNotifyCallback);
-<<<<<<< HEAD
     if ( KOMODO_REWIND >= 0 )
     {
         uiInterface.InitMessage(_("Activating best chain..."));
         // scan for better chains in the block chain database, that are not yet connected in the active best chain
         CValidationState state;
-        if ( !ActivateBestChain(state))
+        if ( !ActivateBestChain(state, Params()))
             strErrors << "Failed to connect best block";
     }
-=======
-
-    uiInterface.InitMessage(_("Activating best chain..."));
-    // scan for better chains in the block chain database, that are not yet connected in the active best chain
-    CValidationState state;
-    if (!ActivateBestChain(state, chainparams))
-        strErrors << "Failed to connect best block";
-
->>>>>>> e3983afc
     std::vector<boost::filesystem::path> vImportFiles;
     if (mapArgs.count("-loadblock"))
     {
@@ -2003,7 +1986,6 @@
 
     StartNode(threadGroup, scheduler);
 
-<<<<<<< HEAD
     VERUS_CHEATCATCHER = GetArg("-cheatcatcher", "");
     bool gen = GetBoolArg("-gen", false);
 
@@ -2019,18 +2001,13 @@
  #else
     GenerateBitcoins(gen, GetArg("-genproclimit", -1));
  #endif
-=======
+#endif
+ 
     // Monitor the chain every minute, and alert if we get blocks much quicker or slower than expected.
     CScheduler::Function f = boost::bind(&PartitionCheck, &IsInitialBlockDownload,
                                          boost::ref(cs_main), boost::cref(pindexBestHeader));
     scheduler.scheduleEvery(f, 60);
 
-#ifdef ENABLE_MINING
-    // Generate coins in the background
-    GenerateBitcoins(GetBoolArg("-gen", false), GetArg("-genproclimit", 1), chainparams);
->>>>>>> e3983afc
-#endif
-
     // ********************************************************* Step 11: finished
 
     SetRPCWarmupFinished();
