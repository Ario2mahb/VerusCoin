--- conflicted
+++ resolved
@@ -15,13 +15,8 @@
     std::vector<CBlockIndex> blocks(lastBlk+1);
     for (int i = 0; i <= lastBlk; i++) {
         blocks[i].pprev = i ? &blocks[i - 1] : nullptr;
-<<<<<<< HEAD
         blocks[i].SetHeight(i);
         blocks[i].nTime = 1269211443 + i * params.nPowTargetSpacing;
-=======
-        blocks[i].nHeight = i;
-        blocks[i].nTime = i ? blocks[i - 1].nTime + params.PoWTargetSpacing(i) : 1269211443;
->>>>>>> e3983afc
         blocks[i].nBits = 0x1e7fffff; /* target 0x007fffff000... */
         blocks[i].chainPower = i ? (CChainPower(&blocks[i]) + blocks[i - 1].chainPower) + GetBlockProof(blocks[i - 1]) : CChainPower(&blocks[i]);
     }
