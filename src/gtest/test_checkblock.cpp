--- conflicted
+++ resolved
@@ -32,11 +32,7 @@
 
     MockCValidationState state;
     EXPECT_CALL(state, DoS(100, false, REJECT_INVALID, "version-too-low", false)).Times(1);
-<<<<<<< HEAD
-    EXPECT_FALSE(CheckBlock(&futureblock,0,0,block, state, verifier, false, false));
-=======
-    EXPECT_FALSE(CheckBlock(block, state, Params(), verifier, false, false));
->>>>>>> e3983afc
+    EXPECT_FALSE(CheckBlock(&futureblock, 0, 0, block, state, Params(), verifier, false, false));
 }
 
 
