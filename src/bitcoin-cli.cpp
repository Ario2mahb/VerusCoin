// Copyright (c) 2009-2010 Satoshi Nakamoto
// Copyright (c) 2009-2013 The Bitcoin Core developers
// Distributed under the MIT software license, see the accompanying
// file COPYING or http://www.opensource.org/licenses/mit-license.php.

#include "chainparamsbase.h"
#include "clientversion.h"
#include "rpcclient.h"
#include "rpcprotocol.h"
#include "util.h"
#include "utilstrencodings.h"

#include <boost/filesystem/operations.hpp>
#include <stdio.h>

#include <event2/buffer.h>
#include <event2/keyvalq_struct.h>
#include "support/events.h"

#include <univalue.h>

using namespace std;
<<<<<<< HEAD
using namespace json_spirit;
int64_t MAX_MONEY = 200000000 * 100000000LL;
uint64_t komodo_maxallowed(int32_t baseid) { return(100000000LL * 1000000); } // stub
=======

static const int DEFAULT_HTTP_CLIENT_TIMEOUT=900;
>>>>>>> f630519d

std::string HelpMessageCli()
{
    string strUsage;
    strUsage += HelpMessageGroup(_("Options:"));
    strUsage += HelpMessageOpt("-?", _("This help message"));
    strUsage += HelpMessageOpt("-conf=<file>", strprintf(_("Specify configuration file (default: %s)"), "komodo.conf"));
    strUsage += HelpMessageOpt("-datadir=<dir>", _("Specify data directory"));
    strUsage += HelpMessageOpt("-testnet", _("Use the test network"));
    strUsage += HelpMessageOpt("-regtest", _("Enter regression test mode, which uses a special chain in which blocks can be "
                                             "solved instantly. This is intended for regression testing tools and app development."));
    strUsage += HelpMessageOpt("-rpcconnect=<ip>", strprintf(_("Send commands to node running on <ip> (default: %s)"), "127.0.0.1"));
    strUsage += HelpMessageOpt("-rpcport=<port>", strprintf(_("Connect to JSON-RPC on <port> (default: %u or testnet: %u)"), 8232, 18232));
    strUsage += HelpMessageOpt("-rpcwait", _("Wait for RPC server to start"));
    strUsage += HelpMessageOpt("-rpcuser=<user>", _("Username for JSON-RPC connections"));
    strUsage += HelpMessageOpt("-rpcpassword=<pw>", _("Password for JSON-RPC connections"));
    strUsage += HelpMessageOpt("-rpcclienttimeout=<n>", strprintf(_("Timeout in seconds during HTTP requests, or 0 for no timeout. (default: %d)"), DEFAULT_HTTP_CLIENT_TIMEOUT));

    return strUsage;
}

//////////////////////////////////////////////////////////////////////////////
//
// Start
//

//
// Exception thrown on connection error.  This error is used to determine
// when to wait if -rpcwait is given.
//
class CConnectionFailed : public std::runtime_error
{
public:

    explicit inline CConnectionFailed(const std::string& msg) :
        std::runtime_error(msg)
    {}

};

#include "uint256.h"
#include "arith_uint256.h"

#include "komodo_structs.h"

#include "komodo_globals.h"
#include "komodo_utils.h"
#include "cJSON.c"
#include "komodo_notary.h"

void komodo_stateupdate(int32_t height,uint8_t notarypubs[][33],uint8_t numnotaries,uint8_t notaryid,uint256 txhash,uint64_t voutmask,uint8_t numvouts,uint32_t *pvals,uint8_t numpvals,int32_t KMDheight,uint32_t KMDtimestamp,uint64_t opretvalue,uint8_t *opretbuf,uint16_t opretlen,uint16_t vout)
{
    
}

static bool AppInitRPC(int argc, char* argv[])
{
    //
    // Parameters
    //
    ParseParameters(argc, argv);
    komodo_args();
    if (argc<2 || mapArgs.count("-?") || mapArgs.count("-h") || mapArgs.count("-help") || mapArgs.count("-version")) {
<<<<<<< HEAD
        std::string strUsage = _("Komodo RPC client version") + " " + FormatFullVersion() + "\n";
=======
        std::string strUsage = _("Zcash RPC client version") + " " + FormatFullVersion() + "\n" + PrivacyInfo();
>>>>>>> f630519d
        if (!mapArgs.count("-version")) {
            strUsage += "\n" + _("Usage:") + "\n" +
                  "  komodo-cli [options] <command> [params]  " + _("Send command to Komodo") + "\n" +
                  "  komodo-cli [options] help                " + _("List commands") + "\n" +
                  "  komodo-cli [options] help <command>      " + _("Get help for a command") + "\n";

            strUsage += "\n" + HelpMessageCli();
        } else {
            strUsage += LicenseInfo();
        }

        fprintf(stdout, "%s", strUsage.c_str());
        return false;
    }
    if (!boost::filesystem::is_directory(GetDataDir(false))) {
        fprintf(stderr, "Error: Specified data directory \"%s\" does not exist.\n", mapArgs["-datadir"].c_str());
        return false;
    }
    try {
        ReadConfigFile(mapArgs, mapMultiArgs);
    } catch (const std::exception& e) {
        fprintf(stderr,"Error reading configuration file: %s\n", e.what());
        return false;
    }
    // Check for -testnet or -regtest parameter (BaseParams() calls are only valid after this clause)
    if (!SelectBaseParamsFromCommandLine()) {
        fprintf(stderr, "Error: Invalid combination of -regtest and -testnet.\n");
        return false;
    }
    if (GetBoolArg("-rpcssl", false))
    {
        fprintf(stderr, "Error: SSL mode for RPC (-rpcssl) is no longer supported.\n");
        return false;
    }
    return true;
}


/** Reply structure for request_done to fill in */
struct HTTPReply
{
    HTTPReply(): status(0), error(-1) {}

    int status;
    int error;
    std::string body;
};

const char *http_errorstring(int code)
{
    switch(code) {
#if LIBEVENT_VERSION_NUMBER >= 0x02010300
    case EVREQ_HTTP_TIMEOUT:
        return "timeout reached";
    case EVREQ_HTTP_EOF:
        return "EOF reached";
    case EVREQ_HTTP_INVALID_HEADER:
        return "error while reading header, or invalid header";
    case EVREQ_HTTP_BUFFER_ERROR:
        return "error encountered while reading or writing";
    case EVREQ_HTTP_REQUEST_CANCEL:
        return "request was canceled";
    case EVREQ_HTTP_DATA_TOO_LONG:
        return "response body is larger than allowed";
#endif
    default:
        return "unknown";
    }
}

static void http_request_done(struct evhttp_request *req, void *ctx)
{
    HTTPReply *reply = static_cast<HTTPReply*>(ctx);

    if (req == NULL) {
        /* If req is NULL, it means an error occurred while connecting: the
         * error code will have been passed to http_error_cb.
         */
        reply->status = 0;
        return;
    }

    reply->status = evhttp_request_get_response_code(req);

    struct evbuffer *buf = evhttp_request_get_input_buffer(req);
    if (buf)
    {
        size_t size = evbuffer_get_length(buf);
        const char *data = (const char*)evbuffer_pullup(buf, size);
        if (data)
            reply->body = std::string(data, size);
        evbuffer_drain(buf, size);
    }
}

#if LIBEVENT_VERSION_NUMBER >= 0x02010300
static void http_error_cb(enum evhttp_request_error err, void *ctx)
{
    HTTPReply *reply = static_cast<HTTPReply*>(ctx);
    reply->error = err;
}
#endif

UniValue CallRPC(const string& strMethod, const UniValue& params)
{
    std::string host = GetArg("-rpcconnect", "127.0.0.1");
    int port = GetArg("-rpcport", BaseParams().RPCPort());

    // Obtain event base
    raii_event_base base = obtain_event_base();

    // Synchronously look up hostname
    raii_evhttp_connection evcon = obtain_evhttp_connection_base(base.get(), host, port);
    evhttp_connection_set_timeout(evcon.get(), GetArg("-rpcclienttimeout", DEFAULT_HTTP_CLIENT_TIMEOUT));

    HTTPReply response;
    raii_evhttp_request req = obtain_evhttp_request(http_request_done, (void*)&response);
    if (req == NULL)
        throw runtime_error("create http request failed");
#if LIBEVENT_VERSION_NUMBER >= 0x02010300
    evhttp_request_set_error_cb(req.get(), http_error_cb);
#endif

    // Get credentials
    std::string strRPCUserColonPass;
    if (mapArgs["-rpcpassword"] == "") {
        // Try fall back to cookie-based authentication if no password is provided
        if (!GetAuthCookie(&strRPCUserColonPass)) {
            throw runtime_error(strprintf(
                _("Could not locate RPC credentials. No authentication cookie could be found,\n"
                  "and no rpcpassword is set in the configuration file (%s)."),
                    GetConfigFile().string().c_str()));

        }
    } else {
        strRPCUserColonPass = mapArgs["-rpcuser"] + ":" + mapArgs["-rpcpassword"];
    }

    struct evkeyvalq* output_headers = evhttp_request_get_output_headers(req.get());
    assert(output_headers);
    evhttp_add_header(output_headers, "Host", host.c_str());
    evhttp_add_header(output_headers, "Connection", "close");
    evhttp_add_header(output_headers, "Authorization", (std::string("Basic ") + EncodeBase64(strRPCUserColonPass)).c_str());

    // Attach request data
    std::string strRequest = JSONRPCRequest(strMethod, params, 1);
    struct evbuffer* output_buffer = evhttp_request_get_output_buffer(req.get());
    assert(output_buffer);
    evbuffer_add(output_buffer, strRequest.data(), strRequest.size());

    int r = evhttp_make_request(evcon.get(), req.get(), EVHTTP_REQ_POST, "/");
    req.release(); // ownership moved to evcon in above call
    if (r != 0) {
        throw CConnectionFailed("send http request failed");
    }

    event_base_dispatch(base.get());

    if (response.status == 0)
        throw CConnectionFailed(strprintf("couldn't connect to server: %s (code %d)\n(make sure server is running and you are connecting to the correct RPC port)", http_errorstring(response.error), response.error));
    else if (response.status == HTTP_UNAUTHORIZED)
        throw runtime_error("incorrect rpcuser or rpcpassword (authorization failed)");
    else if (response.status >= 400 && response.status != HTTP_BAD_REQUEST && response.status != HTTP_NOT_FOUND && response.status != HTTP_INTERNAL_SERVER_ERROR)
        throw runtime_error(strprintf("server returned HTTP error %d", response.status));
    else if (response.body.empty())
        throw runtime_error("no response from server");

    // Parse reply
    UniValue valReply(UniValue::VSTR);
    if (!valReply.read(response.body))
        throw runtime_error("couldn't parse reply from server");
    const UniValue& reply = valReply.get_obj();
    if (reply.empty())
        throw runtime_error("expected reply to have result, error and id properties");

    return reply;
}

int CommandLineRPC(int argc, char *argv[])
{
    string strPrint;
    int nRet = 0;
    try {
        // Skip switches
        while (argc > 1 && IsSwitchChar(argv[1][0])) {
            argc--;
            argv++;
        }

        // Method
        if (argc < 2)
            throw runtime_error("too few parameters");
        string strMethod = argv[1];

        // Parameters default to strings
        std::vector<std::string> strParams(&argv[2], &argv[argc]);
        UniValue params = RPCConvertValues(strMethod, strParams);

        // Execute and handle connection failures with -rpcwait
        const bool fWait = GetBoolArg("-rpcwait", false);
        do {
            try {
                const UniValue reply = CallRPC(strMethod, params);

                // Parse reply
                const UniValue& result = find_value(reply, "result");
                const UniValue& error  = find_value(reply, "error");

                if (!error.isNull()) {
                    // Error
                    int code = error["code"].get_int();
                    if (fWait && code == RPC_IN_WARMUP)
                        throw CConnectionFailed("server in warmup");
                    strPrint = "error: " + error.write();
                    nRet = abs(code);
                    if (error.isObject())
                    {
                        UniValue errCode = find_value(error, "code");
                        UniValue errMsg  = find_value(error, "message");
                        strPrint = errCode.isNull() ? "" : "error code: "+errCode.getValStr()+"\n";

                        if (errMsg.isStr())
                            strPrint += "error message:\n"+errMsg.get_str();
                    }
                } else {
                    // Result
                    if (result.isNull())
                        strPrint = "";
                    else if (result.isStr())
                        strPrint = result.get_str();
                    else
                        strPrint = result.write(2);
                }
                // Connection succeeded, no need to retry.
                break;
            }
            catch (const CConnectionFailed&) {
                if (fWait)
                    MilliSleep(1000);
                else
                    throw;
            }
        } while (fWait);
    }
    catch (const boost::thread_interrupted&) {
        throw;
    }
    catch (const std::exception& e) {
        strPrint = string("error: ") + e.what();
        nRet = EXIT_FAILURE;
    }
    catch (...) {
        PrintExceptionContinue(NULL, "CommandLineRPC()");
        throw;
    }

    if (strPrint != "") {
        fprintf((nRet == 0 ? stdout : stderr), "%s\n", strPrint.c_str());
    }
    return nRet;
}

int main(int argc, char* argv[])
{
    SetupEnvironment();
    if (!SetupNetworking()) {
        fprintf(stderr, "Error: Initializing networking failed\n");
        exit(1);
    }

    try {
        if(!AppInitRPC(argc, argv))
            return EXIT_FAILURE;
    }
    catch (const std::exception& e) {
        PrintExceptionContinue(&e, "AppInitRPC()");
        return EXIT_FAILURE;
    } catch (...) {
        PrintExceptionContinue(NULL, "AppInitRPC()");
        return EXIT_FAILURE;
    }

    int ret = EXIT_FAILURE;
    try {
        ret = CommandLineRPC(argc, argv);
    }
    catch (const std::exception& e) {
        PrintExceptionContinue(&e, "CommandLineRPC()");
    } catch (...) {
        PrintExceptionContinue(NULL, "CommandLineRPC()");
    }
    return ret;
}<|MERGE_RESOLUTION|>--- conflicted
+++ resolved
@@ -20,14 +20,11 @@
 #include <univalue.h>
 
 using namespace std;
-<<<<<<< HEAD
 using namespace json_spirit;
 int64_t MAX_MONEY = 200000000 * 100000000LL;
 uint64_t komodo_maxallowed(int32_t baseid) { return(100000000LL * 1000000); } // stub
-=======
 
 static const int DEFAULT_HTTP_CLIENT_TIMEOUT=900;
->>>>>>> f630519d
 
 std::string HelpMessageCli()
 {
@@ -91,11 +88,7 @@
     ParseParameters(argc, argv);
     komodo_args();
     if (argc<2 || mapArgs.count("-?") || mapArgs.count("-h") || mapArgs.count("-help") || mapArgs.count("-version")) {
-<<<<<<< HEAD
-        std::string strUsage = _("Komodo RPC client version") + " " + FormatFullVersion() + "\n";
-=======
-        std::string strUsage = _("Zcash RPC client version") + " " + FormatFullVersion() + "\n" + PrivacyInfo();
->>>>>>> f630519d
+        std::string strUsage = _("Komodo RPC client version") + " " + FormatFullVersion() + "\n" + PrivacyInfo();
         if (!mapArgs.count("-version")) {
             strUsage += "\n" + _("Usage:") + "\n" +
                   "  komodo-cli [options] <command> [params]  " + _("Send command to Komodo") + "\n" +
