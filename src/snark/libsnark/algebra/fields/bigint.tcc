--- conflicted
+++ resolved
@@ -18,11 +18,7 @@
 namespace libsnark {
 
 template<mp_size_t n>
-<<<<<<< HEAD
-bigint<n>::bigint(const uint64_t x) /// Initalize from a small integer
-=======
 bigint<n>::bigint(const uint64_t x) /// Initialize from a small integer
->>>>>>> 0e0f5e4e
 {
     static_assert(UINT64_MAX <= GMP_NUMB_MAX, "uint64_t does not fit in a GMP limb");
     this->data[0] = x;
@@ -129,10 +125,7 @@
         }
         else
         {
-<<<<<<< HEAD
-=======
             static_assert(GMP_NUMB_MAX <= ULLONG_MAX, "coercing limb to unsigned long long might truncate");
->>>>>>> 0e0f5e4e
             return ((i+1) * GMP_NUMB_BITS) - __builtin_clzll(x);
         }
     }
@@ -140,11 +133,7 @@
 }
 
 template<mp_size_t n>
-<<<<<<< HEAD
-uint64_t bigint<n>::as_ulong() const
-=======
 uint64_t bigint<n>::as_uint64() const
->>>>>>> 0e0f5e4e
 {
     return this->data[0];
 }
