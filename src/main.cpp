// Copyright (c) 2009-2010 Satoshi Nakamoto
// Copyright (c) 2009-2014 The Bitcoin Core developers
// Distributed under the MIT software license, see the accompanying
// file COPYING or http://www.opensource.org/licenses/mit-license.php.

#include "main.h"

#include "sodium.h"

#include "addrman.h"
#include "alert.h"
#include "arith_uint256.h"
#include "chainparams.h"
#include "checkpoints.h"
#include "checkqueue.h"
#include "consensus/upgrades.h"
#include "consensus/validation.h"
#include "deprecation.h"
#include "init.h"
#include "merkleblock.h"
#include "metrics.h"
#include "net.h"
#include "pow.h"
#include "txdb.h"
#include "txmempool.h"
#include "ui_interface.h"
#include "undo.h"
#include "util.h"
#include "utilmoneystr.h"
#include "validationinterface.h"
#include "wallet/asyncrpcoperation_sendmany.h"
#include "wallet/asyncrpcoperation_shieldcoinbase.h"

#include <sstream>

#include <boost/algorithm/string/replace.hpp>
#include <boost/filesystem.hpp>
#include <boost/filesystem/fstream.hpp>
#include <boost/math/distributions/poisson.hpp>
#include <boost/thread.hpp>
#include <boost/static_assert.hpp>

using namespace std;

#if defined(NDEBUG)
# error "Zcash cannot be compiled without assertions."
#endif


/**
 * Global state
 */

CCriticalSection cs_main;
extern uint8_t NOTARY_PUBKEY33[33];
extern int32_t KOMODO_LOADINGBLOCKS,KOMODO_LONGESTCHAIN;
int32_t KOMODO_NEWBLOCKS;
void komodo_block2pubkey33(uint8_t *pubkey33,CBlock *block);

BlockMap mapBlockIndex;
CChain chainActive;
CBlockIndex *pindexBestHeader = NULL;
int64_t nTimeBestReceived = 0;
CWaitableCriticalSection csBestBlock;
CConditionVariable cvBlockChange;
int nScriptCheckThreads = 0;
bool fExperimentalMode = false;
bool fImporting = false;
bool fReindex = false;
bool fTxIndex = false;
bool fAddressIndex = false;
bool fTimestampIndex = false;
bool fSpentIndex = false;
bool fHavePruned = false;
bool fPruneMode = false;
bool fIsBareMultisigStd = true;
bool fCheckBlockIndex = false;
bool fCheckpointsEnabled = true;
bool fCoinbaseEnforcedProtectionEnabled = true;
size_t nCoinCacheUsage = 5000 * 300;
uint64_t nPruneTarget = 0;
bool fAlerts = DEFAULT_ALERTS;

unsigned int expiryDelta = DEFAULT_TX_EXPIRY_DELTA;

/** Fees smaller than this (in satoshi) are considered zero fee (for relaying and mining) */
CFeeRate minRelayTxFee = CFeeRate(DEFAULT_MIN_RELAY_TX_FEE);

CTxMemPool mempool(::minRelayTxFee);

struct COrphanTx {
    CTransaction tx;
    NodeId fromPeer;
};
map<uint256, COrphanTx> mapOrphanTransactions GUARDED_BY(cs_main);;
map<uint256, set<uint256> > mapOrphanTransactionsByPrev GUARDED_BY(cs_main);;
void EraseOrphansFor(NodeId peer) EXCLUSIVE_LOCKS_REQUIRED(cs_main);

/**
 * Returns true if there are nRequired or more blocks of minVersion or above
 * in the last Consensus::Params::nMajorityWindow blocks, starting at pstart and going backwards.
 */
static bool IsSuperMajority(int minVersion, const CBlockIndex* pstart, unsigned nRequired, const Consensus::Params& consensusParams);
static void CheckBlockIndex();

/** Constant stuff for coinbase transactions we create: */
CScript COINBASE_FLAGS;

const string strMessageMagic = "Komodo Signed Message:\n";

// Internal stuff
namespace {
    
    struct CBlockIndexWorkComparator
    {
        bool operator()(CBlockIndex *pa, CBlockIndex *pb) const {
            // First sort by most total work, ...
            if (pa->nChainWork > pb->nChainWork) return false;
            if (pa->nChainWork < pb->nChainWork) return true;
            
            // ... then by earliest time received, ...
            if (pa->nSequenceId < pb->nSequenceId) return false;
            if (pa->nSequenceId > pb->nSequenceId) return true;
            
            // Use pointer address as tie breaker (should only happen with blocks
            // loaded from disk, as those all have id 0).
            if (pa < pb) return false;
            if (pa > pb) return true;
            
            // Identical blocks.
            return false;
        }
    };
    
    CBlockIndex *pindexBestInvalid;
    
    /**
     * The set of all CBlockIndex entries with BLOCK_VALID_TRANSACTIONS (for itself and all ancestors) and
     * as good as our current tip or better. Entries may be failed, though, and pruning nodes may be
     * missing the data for the block.
     */
    set<CBlockIndex*, CBlockIndexWorkComparator> setBlockIndexCandidates;
    /** Number of nodes with fSyncStarted. */
    int nSyncStarted = 0;
    /** All pairs A->B, where A (or one if its ancestors) misses transactions, but B has transactions.
     * Pruned nodes may have entries where B is missing data.
     */
    multimap<CBlockIndex*, CBlockIndex*> mapBlocksUnlinked;
    
    CCriticalSection cs_LastBlockFile;
    std::vector<CBlockFileInfo> vinfoBlockFile;
    int nLastBlockFile = 0;
    /** Global flag to indicate we should check to see if there are
     *  block/undo files that should be deleted.  Set on startup
     *  or if we allocate more file space when we're in prune mode
     */
    bool fCheckForPruning = false;
    
    /**
     * Every received block is assigned a unique and increasing identifier, so we
     * know which one to give priority in case of a fork.
     */
    CCriticalSection cs_nBlockSequenceId;
    /** Blocks loaded from disk are assigned id 0, so start the counter at 1. */
    uint32_t nBlockSequenceId = 1;
    
    /**
     * Sources of received blocks, saved to be able to send them reject
     * messages or ban them when processing happens afterwards. Protected by
     * cs_main.
     */
    map<uint256, NodeId> mapBlockSource;
    
    /**
     * Filter for transactions that were recently rejected by
     * AcceptToMemoryPool. These are not rerequested until the chain tip
     * changes, at which point the entire filter is reset. Protected by
     * cs_main.
     *
     * Without this filter we'd be re-requesting txs from each of our peers,
     * increasing bandwidth consumption considerably. For instance, with 100
     * peers, half of which relay a tx we don't accept, that might be a 50x
     * bandwidth increase. A flooding attacker attempting to roll-over the
     * filter using minimum-sized, 60byte, transactions might manage to send
     * 1000/sec if we have fast peers, so we pick 120,000 to give our peers a
     * two minute window to send invs to us.
     *
     * Decreasing the false positive rate is fairly cheap, so we pick one in a
     * million to make it highly unlikely for users to have issues with this
     * filter.
     *
     * Memory used: 1.7MB
     */
    boost::scoped_ptr<CRollingBloomFilter> recentRejects;
    uint256 hashRecentRejectsChainTip;
    
    /** Blocks that are in flight, and that are in the queue to be downloaded. Protected by cs_main. */
    struct QueuedBlock {
        uint256 hash;
        CBlockIndex *pindex;  //! Optional.
        int64_t nTime;  //! Time of "getdata" request in microseconds.
        bool fValidatedHeaders;  //! Whether this block has validated headers at the time of request.
        int64_t nTimeDisconnect; //! The timeout for this block request (for disconnecting a slow peer)
    };
    map<uint256, pair<NodeId, list<QueuedBlock>::iterator> > mapBlocksInFlight;
    
    /** Number of blocks in flight with validated headers. */
    int nQueuedValidatedHeaders = 0;
    
    /** Number of preferable block download peers. */
    int nPreferredDownload = 0;
    
    /** Dirty block index entries. */
    set<CBlockIndex*> setDirtyBlockIndex;
    
    /** Dirty block file entries. */
    set<int> setDirtyFileInfo;
} // anon namespace

//////////////////////////////////////////////////////////////////////////////
//
// Registration of network node signals.
//

namespace {
    
    struct CBlockReject {
        unsigned char chRejectCode;
        string strRejectReason;
        uint256 hashBlock;
    };
    
    /**
     * Maintain validation-specific state about nodes, protected by cs_main, instead
     * by CNode's own locks. This simplifies asynchronous operation, where
     * processing of incoming data is done after the ProcessMessage call returns,
     * and we're no longer holding the node's locks.
     */
    struct CNodeState {
        //! The peer's address
        CService address;
        //! Whether we have a fully established connection.
        bool fCurrentlyConnected;
        //! Accumulated misbehaviour score for this peer.
        int nMisbehavior;
        //! Whether this peer should be disconnected and banned (unless whitelisted).
        bool fShouldBan;
        //! String name of this peer (debugging/logging purposes).
        std::string name;
        //! List of asynchronously-determined block rejections to notify this peer about.
        std::vector<CBlockReject> rejects;
        //! The best known block we know this peer has announced.
        CBlockIndex *pindexBestKnownBlock;
        //! The hash of the last unknown block this peer has announced.
        uint256 hashLastUnknownBlock;
        //! The last full block we both have.
        CBlockIndex *pindexLastCommonBlock;
        //! Whether we've started headers synchronization with this peer.
        bool fSyncStarted;
        //! Since when we're stalling block download progress (in microseconds), or 0.
        int64_t nStallingSince;
        list<QueuedBlock> vBlocksInFlight;
        int nBlocksInFlight;
        int nBlocksInFlightValidHeaders;
        //! Whether we consider this a preferred download peer.
        bool fPreferredDownload;
        
        CNodeState() {
            fCurrentlyConnected = false;
            nMisbehavior = 0;
            fShouldBan = false;
            pindexBestKnownBlock = NULL;
            hashLastUnknownBlock.SetNull();
            pindexLastCommonBlock = NULL;
            fSyncStarted = false;
            nStallingSince = 0;
            nBlocksInFlight = 0;
            nBlocksInFlightValidHeaders = 0;
            fPreferredDownload = false;
        }
    };
    
    /** Map maintaining per-node state. Requires cs_main. */
    map<NodeId, CNodeState> mapNodeState;
    
    // Requires cs_main.
    CNodeState *State(NodeId pnode) {
        map<NodeId, CNodeState>::iterator it = mapNodeState.find(pnode);
        if (it == mapNodeState.end())
            return NULL;
        return &it->second;
    }
    
    int GetHeight()
    {
        LOCK(cs_main);
        return chainActive.Height();
    }
    
    void UpdatePreferredDownload(CNode* node, CNodeState* state)
    {
        nPreferredDownload -= state->fPreferredDownload;
        
        // Whether this node should be marked as a preferred download node.
        state->fPreferredDownload = (!node->fInbound || node->fWhitelisted) && !node->fOneShot && !node->fClient;
        
        nPreferredDownload += state->fPreferredDownload;
    }
    
    // Returns time at which to timeout block request (nTime in microseconds)
    int64_t GetBlockTimeout(int64_t nTime, int nValidatedQueuedBefore, const Consensus::Params &consensusParams)
    {
        return nTime + 500000 * consensusParams.nPowTargetSpacing * (4 + nValidatedQueuedBefore);
    }
    
    void InitializeNode(NodeId nodeid, const CNode *pnode) {
        LOCK(cs_main);
        CNodeState &state = mapNodeState.insert(std::make_pair(nodeid, CNodeState())).first->second;
        state.name = pnode->addrName;
        state.address = pnode->addr;
    }
    
    void FinalizeNode(NodeId nodeid) {
        LOCK(cs_main);
        CNodeState *state = State(nodeid);
        
        if (state->fSyncStarted)
            nSyncStarted--;
        
        if (state->nMisbehavior == 0 && state->fCurrentlyConnected) {
            AddressCurrentlyConnected(state->address);
        }
        
        BOOST_FOREACH(const QueuedBlock& entry, state->vBlocksInFlight)
        mapBlocksInFlight.erase(entry.hash);
        EraseOrphansFor(nodeid);
        nPreferredDownload -= state->fPreferredDownload;
        
        mapNodeState.erase(nodeid);
    }
    
    void LimitMempoolSize(CTxMemPool& pool, size_t limit, unsigned long age)
    {
        /*    int expired = pool.Expire(GetTime() - age);
         if (expired != 0)
         LogPrint("mempool", "Expired %i transactions from the memory pool\n", expired);
         
         std::vector<uint256> vNoSpendsRemaining;
         pool.TrimToSize(limit, &vNoSpendsRemaining);
         BOOST_FOREACH(const uint256& removed, vNoSpendsRemaining)
         pcoinsTip->Uncache(removed);*/
    }
    
    // Requires cs_main.
    // Returns a bool indicating whether we requested this block.
    bool MarkBlockAsReceived(const uint256& hash) {
        map<uint256, pair<NodeId, list<QueuedBlock>::iterator> >::iterator itInFlight = mapBlocksInFlight.find(hash);
        if (itInFlight != mapBlocksInFlight.end()) {
            CNodeState *state = State(itInFlight->second.first);
            nQueuedValidatedHeaders -= itInFlight->second.second->fValidatedHeaders;
            state->nBlocksInFlightValidHeaders -= itInFlight->second.second->fValidatedHeaders;
            state->vBlocksInFlight.erase(itInFlight->second.second);
            state->nBlocksInFlight--;
            state->nStallingSince = 0;
            mapBlocksInFlight.erase(itInFlight);
            return true;
        }
        return false;
    }
    
    // Requires cs_main.
    void MarkBlockAsInFlight(NodeId nodeid, const uint256& hash, const Consensus::Params& consensusParams, CBlockIndex *pindex = NULL) {
        CNodeState *state = State(nodeid);
        assert(state != NULL);
        
        // Make sure it's not listed somewhere already.
        MarkBlockAsReceived(hash);
        
        int64_t nNow = GetTimeMicros();
        QueuedBlock newentry = {hash, pindex, nNow, pindex != NULL, GetBlockTimeout(nNow, nQueuedValidatedHeaders, consensusParams)};
        nQueuedValidatedHeaders += newentry.fValidatedHeaders;
        list<QueuedBlock>::iterator it = state->vBlocksInFlight.insert(state->vBlocksInFlight.end(), newentry);
        state->nBlocksInFlight++;
        state->nBlocksInFlightValidHeaders += newentry.fValidatedHeaders;
        mapBlocksInFlight[hash] = std::make_pair(nodeid, it);
    }
    
    /** Check whether the last unknown block a peer advertized is not yet known. */
    void ProcessBlockAvailability(NodeId nodeid) {
        CNodeState *state = State(nodeid);
        assert(state != NULL);
        
        if (!state->hashLastUnknownBlock.IsNull()) {
            BlockMap::iterator itOld = mapBlockIndex.find(state->hashLastUnknownBlock);
            if (itOld != mapBlockIndex.end() && itOld->second->nChainWork > 0)
            {
                if (state->pindexBestKnownBlock == NULL || itOld->second->nChainWork >= state->pindexBestKnownBlock->nChainWork)
                    state->pindexBestKnownBlock = itOld->second;
                state->hashLastUnknownBlock.SetNull();
            }
        }
    }
    
    /** Update tracking information about which blocks a peer is assumed to have. */
    void UpdateBlockAvailability(NodeId nodeid, const uint256 &hash) {
        CNodeState *state = State(nodeid);
        assert(state != NULL);
        
        /*ProcessBlockAvailability(nodeid);
         
         BlockMap::iterator it = mapBlockIndex.find(hash);
         if (it != mapBlockIndex.end() && it->second->nChainWork > 0) {
         // An actually better block was announced.
         if (state->pindexBestKnownBlock == NULL || it->second->nChainWork >= state->pindexBestKnownBlock->nChainWork)
         state->pindexBestKnownBlock = it->second;
         } else*/
        {
            // An unknown block was announced; just assume that the latest one is the best one.
            state->hashLastUnknownBlock = hash;
        }
    }
    
    /** Find the last common ancestor two blocks have.
     *  Both pa and pb must be non-NULL. */
    CBlockIndex* LastCommonAncestor(CBlockIndex* pa, CBlockIndex* pb) {
        if (pa->nHeight > pb->nHeight) {
            pa = pa->GetAncestor(pb->nHeight);
        } else if (pb->nHeight > pa->nHeight) {
            pb = pb->GetAncestor(pa->nHeight);
        }
        
        while (pa != pb && pa && pb) {
            pa = pa->pprev;
            pb = pb->pprev;
        }
        
        // Eventually all chain branches meet at the genesis block.
        assert(pa == pb);
        return pa;
    }
    
    /** Update pindexLastCommonBlock and add not-in-flight missing successors to vBlocks, until it has
     *  at most count entries. */
    void FindNextBlocksToDownload(NodeId nodeid, unsigned int count, std::vector<CBlockIndex*>& vBlocks, NodeId& nodeStaller) {
        if (count == 0)
            return;
        
        vBlocks.reserve(vBlocks.size() + count);
        CNodeState *state = State(nodeid);
        assert(state != NULL);
        
        // Make sure pindexBestKnownBlock is up to date, we'll need it.
        ProcessBlockAvailability(nodeid);
        
        if (state->pindexBestKnownBlock == NULL || state->pindexBestKnownBlock->nChainWork < chainActive.Tip()->nChainWork) {
            // This peer has nothing interesting.
            return;
        }
        
        if (state->pindexLastCommonBlock == NULL) {
            // Bootstrap quickly by guessing a parent of our best tip is the forking point.
            // Guessing wrong in either direction is not a problem.
            state->pindexLastCommonBlock = chainActive[std::min(state->pindexBestKnownBlock->nHeight, chainActive.Height())];
        }
        
        // If the peer reorganized, our previous pindexLastCommonBlock may not be an ancestor
        // of its current tip anymore. Go back enough to fix that.
        state->pindexLastCommonBlock = LastCommonAncestor(state->pindexLastCommonBlock, state->pindexBestKnownBlock);
        if (state->pindexLastCommonBlock == state->pindexBestKnownBlock)
            return;
        
        std::vector<CBlockIndex*> vToFetch;
        CBlockIndex *pindexWalk = state->pindexLastCommonBlock;
        // Never fetch further than the best block we know the peer has, or more than BLOCK_DOWNLOAD_WINDOW + 1 beyond the last
        // linked block we have in common with this peer. The +1 is so we can detect stalling, namely if we would be able to
        // download that next block if the window were 1 larger.
        int nWindowEnd = state->pindexLastCommonBlock->nHeight + BLOCK_DOWNLOAD_WINDOW;
        int nMaxHeight = std::min<int>(state->pindexBestKnownBlock->nHeight, nWindowEnd + 1);
        NodeId waitingfor = -1;
        while (pindexWalk->nHeight < nMaxHeight) {
            // Read up to 128 (or more, if more blocks than that are needed) successors of pindexWalk (towards
            // pindexBestKnownBlock) into vToFetch. We fetch 128, because CBlockIndex::GetAncestor may be as expensive
            // as iterating over ~100 CBlockIndex* entries anyway.
            int nToFetch = std::min(nMaxHeight - pindexWalk->nHeight, std::max<int>(count - vBlocks.size(), 128));
            vToFetch.resize(nToFetch);
            pindexWalk = state->pindexBestKnownBlock->GetAncestor(pindexWalk->nHeight + nToFetch);
            vToFetch[nToFetch - 1] = pindexWalk;
            for (unsigned int i = nToFetch - 1; i > 0; i--) {
                vToFetch[i - 1] = vToFetch[i]->pprev;
            }
            
            // Iterate over those blocks in vToFetch (in forward direction), adding the ones that
            // are not yet downloaded and not in flight to vBlocks. In the meantime, update
            // pindexLastCommonBlock as long as all ancestors are already downloaded, or if it's
            // already part of our chain (and therefore don't need it even if pruned).
            BOOST_FOREACH(CBlockIndex* pindex, vToFetch) {
                if (!pindex->IsValid(BLOCK_VALID_TREE)) {
                    // We consider the chain that this peer is on invalid.
                    return;
                }
                if (pindex->nStatus & BLOCK_HAVE_DATA || chainActive.Contains(pindex)) {
                    if (pindex->nChainTx)
                        state->pindexLastCommonBlock = pindex;
                } else if (mapBlocksInFlight.count(pindex->GetBlockHash()) == 0) {
                    // The block is not already downloaded, and not yet in flight.
                    if (pindex->nHeight > nWindowEnd) {
                        // We reached the end of the window.
                        if (vBlocks.size() == 0 && waitingfor != nodeid) {
                            // We aren't able to fetch anything, but we would be if the download window was one larger.
                            nodeStaller = waitingfor;
                        }
                        return;
                    }
                    vBlocks.push_back(pindex);
                    if (vBlocks.size() == count) {
                        return;
                    }
                } else if (waitingfor == -1) {
                    // This is the first already-in-flight block.
                    waitingfor = mapBlocksInFlight[pindex->GetBlockHash()].first;
                }
            }
        }
    }
    
} // anon namespace

bool GetNodeStateStats(NodeId nodeid, CNodeStateStats &stats) {
    LOCK(cs_main);
    CNodeState *state = State(nodeid);
    if (state == NULL)
        return false;
    stats.nMisbehavior = state->nMisbehavior;
    stats.nSyncHeight = state->pindexBestKnownBlock ? state->pindexBestKnownBlock->nHeight : -1;
    stats.nCommonHeight = state->pindexLastCommonBlock ? state->pindexLastCommonBlock->nHeight : -1;
    BOOST_FOREACH(const QueuedBlock& queue, state->vBlocksInFlight) {
        if (queue.pindex)
            stats.vHeightInFlight.push_back(queue.pindex->nHeight);
    }
    return true;
}

void RegisterNodeSignals(CNodeSignals& nodeSignals)
{
    nodeSignals.GetHeight.connect(&GetHeight);
    nodeSignals.ProcessMessages.connect(&ProcessMessages);
    nodeSignals.SendMessages.connect(&SendMessages);
    nodeSignals.InitializeNode.connect(&InitializeNode);
    nodeSignals.FinalizeNode.connect(&FinalizeNode);
}

void UnregisterNodeSignals(CNodeSignals& nodeSignals)
{
    nodeSignals.GetHeight.disconnect(&GetHeight);
    nodeSignals.ProcessMessages.disconnect(&ProcessMessages);
    nodeSignals.SendMessages.disconnect(&SendMessages);
    nodeSignals.InitializeNode.disconnect(&InitializeNode);
    nodeSignals.FinalizeNode.disconnect(&FinalizeNode);
}

CBlockIndex* FindForkInGlobalIndex(const CChain& chain, const CBlockLocator& locator)
{
    // Find the first block the caller has in the main chain
    BOOST_FOREACH(const uint256& hash, locator.vHave) {
        BlockMap::iterator mi = mapBlockIndex.find(hash);
        if (mi != mapBlockIndex.end())
        {
            CBlockIndex* pindex = (*mi).second;
            if (pindex != 0 && chain.Contains(pindex))
                return pindex;
            if (pindex != 0 && pindex->GetAncestor(chain.Height()) == chain.Tip()) {
                return chain.Tip();
            }
        }
    }
    return chain.Genesis();
}

CCoinsViewCache *pcoinsTip = NULL;
CBlockTreeDB *pblocktree = NULL;

// Komodo globals

#define KOMODO_ZCASH
#include "komodo.h"

//////////////////////////////////////////////////////////////////////////////
//
// mapOrphanTransactions
//

bool AddOrphanTx(const CTransaction& tx, NodeId peer) EXCLUSIVE_LOCKS_REQUIRED(cs_main)
{
    uint256 hash = tx.GetHash();
    if (mapOrphanTransactions.count(hash))
        return false;
    
    // Ignore big transactions, to avoid a
    // send-big-orphans memory exhaustion attack. If a peer has a legitimate
    // large transaction with a missing parent then we assume
    // it will rebroadcast it later, after the parent transaction(s)
    // have been mined or received.
    // 10,000 orphans, each of which is at most 5,000 bytes big is
    // at most 500 megabytes of orphans:
    unsigned int sz = tx.GetSerializeSize(SER_NETWORK, tx.nVersion);
    if (sz > 5000)
    {
        LogPrint("mempool", "ignoring large orphan tx (size: %u, hash: %s)\n", sz, hash.ToString());
        return false;
    }
    
    mapOrphanTransactions[hash].tx = tx;
    mapOrphanTransactions[hash].fromPeer = peer;
    BOOST_FOREACH(const CTxIn& txin, tx.vin)
    mapOrphanTransactionsByPrev[txin.prevout.hash].insert(hash);
    
    LogPrint("mempool", "stored orphan tx %s (mapsz %u prevsz %u)\n", hash.ToString(),
             mapOrphanTransactions.size(), mapOrphanTransactionsByPrev.size());
    return true;
}

void static EraseOrphanTx(uint256 hash) EXCLUSIVE_LOCKS_REQUIRED(cs_main)
{
    map<uint256, COrphanTx>::iterator it = mapOrphanTransactions.find(hash);
    if (it == mapOrphanTransactions.end())
        return;
    BOOST_FOREACH(const CTxIn& txin, it->second.tx.vin)
    {
        map<uint256, set<uint256> >::iterator itPrev = mapOrphanTransactionsByPrev.find(txin.prevout.hash);
        if (itPrev == mapOrphanTransactionsByPrev.end())
            continue;
        itPrev->second.erase(hash);
        if (itPrev->second.empty())
            mapOrphanTransactionsByPrev.erase(itPrev);
    }
    mapOrphanTransactions.erase(it);
}

void EraseOrphansFor(NodeId peer)
{
    int nErased = 0;
    map<uint256, COrphanTx>::iterator iter = mapOrphanTransactions.begin();
    while (iter != mapOrphanTransactions.end())
    {
        map<uint256, COrphanTx>::iterator maybeErase = iter++; // increment to avoid iterator becoming invalid
        if (maybeErase->second.fromPeer == peer)
        {
            EraseOrphanTx(maybeErase->second.tx.GetHash());
            ++nErased;
        }
    }
    if (nErased > 0) LogPrint("mempool", "Erased %d orphan tx from peer %d\n", nErased, peer);
}


unsigned int LimitOrphanTxSize(unsigned int nMaxOrphans) EXCLUSIVE_LOCKS_REQUIRED(cs_main)
{
    unsigned int nEvicted = 0;
    while (mapOrphanTransactions.size() > nMaxOrphans)
    {
        // Evict a random orphan:
        uint256 randomhash = GetRandHash();
        map<uint256, COrphanTx>::iterator it = mapOrphanTransactions.lower_bound(randomhash);
        if (it == mapOrphanTransactions.end())
            it = mapOrphanTransactions.begin();
            EraseOrphanTx(it->first);
            ++nEvicted;
    }
    return nEvicted;
}


bool IsStandardTx(const CTransaction& tx, string& reason, const int nHeight)
{
    bool isOverwinter = NetworkUpgradeActive(nHeight, Params().GetConsensus(), Consensus::UPGRADE_OVERWINTER);
    
    if (isOverwinter) {
        // Overwinter standard rules apply
        if (tx.nVersion > CTransaction::OVERWINTER_MAX_CURRENT_VERSION || tx.nVersion < CTransaction::OVERWINTER_MIN_CURRENT_VERSION) {
            reason = "overwinter-version";
            return false;
        }
    } else {
        // Sprout standard rules apply
        if (tx.nVersion > CTransaction::SPROUT_MAX_CURRENT_VERSION || tx.nVersion < CTransaction::SPROUT_MIN_CURRENT_VERSION) {
            reason = "version";
            return false;
        }
    }
    
    BOOST_FOREACH(const CTxIn& txin, tx.vin)
    {
        // Biggest 'standard' txin is a 15-of-15 P2SH multisig with compressed
        // keys. (remember the 520 byte limit on redeemScript size) That works
        // out to a (15*(33+1))+3=513 byte redeemScript, 513+1+15*(73+1)+3=1627
        // bytes of scriptSig, which we round off to 1650 bytes for some minor
        // future-proofing. That's also enough to spend a 20-of-20
        // CHECKMULTISIG scriptPubKey, though such a scriptPubKey is not
        // considered standard)
        if (txin.scriptSig.size() > 1650) {
            reason = "scriptsig-size";
            return false;
        }
        if (!txin.scriptSig.IsPushOnly()) {
            reason = "scriptsig-not-pushonly";
            return false;
        }
    }
    
    unsigned int v=0,nDataOut = 0;
    txnouttype whichType;
    BOOST_FOREACH(const CTxOut& txout, tx.vout)
    {
        if (!::IsStandard(txout.scriptPubKey, whichType))
        {
            reason = "scriptpubkey";
            fprintf(stderr,">>>>>>>>>>>>>>> vout.%d nDataout.%d\n",v,nDataOut);
            return false;
        }
        
        if (whichType == TX_NULL_DATA)
        {
            nDataOut++;
            //fprintf(stderr,"is OP_RETURN\n");
        }
        else if ((whichType == TX_MULTISIG) && (!fIsBareMultisigStd)) {
            reason = "bare-multisig";
            return false;
        } else if (txout.IsDust(::minRelayTxFee)) {
            reason = "dust";
            return false;
        }
        v++;
    }
    
    // only one OP_RETURN txout is permitted
    if (nDataOut > 1) {
        reason = "multi-op-return";
        return false;
    }
    
    return true;
}

bool IsFinalTx(const CTransaction &tx, int nBlockHeight, int64_t nBlockTime)
{
    int32_t i;
    if (tx.nLockTime == 0)
        return true;
    if ((int64_t)tx.nLockTime < ((int64_t)tx.nLockTime < LOCKTIME_THRESHOLD ? (int64_t)nBlockHeight : nBlockTime))
        return true;
    BOOST_FOREACH(const CTxIn& txin, tx.vin)
    {
        if ( txin.nSequence == 0xfffffffe && (((int64_t)tx.nLockTime >= LOCKTIME_THRESHOLD && (int64_t)tx.nLockTime > nBlockTime) || ((int64_t)tx.nLockTime < LOCKTIME_THRESHOLD && (int64_t)tx.nLockTime > nBlockHeight)) )
        {
            
        }
        else if (!txin.IsFinal())
        {
            //printf("non-final txin seq.%x locktime.%u vs nTime.%u\n",txin.nSequence,(uint32_t)tx.nLockTime,(uint32_t)nBlockTime);
            return false;
        }
    }
    return true;
}

bool IsExpiredTx(const CTransaction &tx, int nBlockHeight)
{
    if (tx.nExpiryHeight == 0 || tx.IsCoinBase()) {
        return false;
    }
    return static_cast<uint32_t>(nBlockHeight) > tx.nExpiryHeight;
}

bool CheckFinalTx(const CTransaction &tx, int flags)
{
    AssertLockHeld(cs_main);
    
    // By convention a negative value for flags indicates that the
    // current network-enforced consensus rules should be used. In
    // a future soft-fork scenario that would mean checking which
    // rules would be enforced for the next block and setting the
    // appropriate flags. At the present time no soft-forks are
    // scheduled, so no flags are set.
    flags = std::max(flags, 0);
    
    // CheckFinalTx() uses chainActive.Height()+1 to evaluate
    // nLockTime because when IsFinalTx() is called within
    // CBlock::AcceptBlock(), the height of the block *being*
    // evaluated is what is used. Thus if we want to know if a
    // transaction can be part of the *next* block, we need to call
    // IsFinalTx() with one more than chainActive.Height().
    const int nBlockHeight = chainActive.Height() + 1;
    
    // Timestamps on the other hand don't get any special treatment,
    // because we can't know what timestamp the next block will have,
    // and there aren't timestamp applications where it matters.
    // However this changes once median past time-locks are enforced:
    const int64_t nBlockTime = (flags & LOCKTIME_MEDIAN_TIME_PAST)
    ? chainActive.Tip()->GetMedianTimePast()
    : GetAdjustedTime();
    
    return IsFinalTx(tx, nBlockHeight, nBlockTime);
}

/**
 * Check transaction inputs to mitigate two
 * potential denial-of-service attacks:
 *
 * 1. scriptSigs with extra data stuffed into them,
 *    not consumed by scriptPubKey (or P2SH script)
 * 2. P2SH scripts with a crazy number of expensive
 *    CHECKSIG/CHECKMULTISIG operations
 */
bool AreInputsStandard(const CTransaction& tx, const CCoinsViewCache& mapInputs, uint32_t consensusBranchId)
{
    if (tx.IsCoinBase())
        return true; // Coinbases don't use vin normally
    
    for (unsigned int i = 0; i < tx.vin.size(); i++)
    {
        const CTxOut& prev = mapInputs.GetOutputFor(tx.vin[i]);
        
        vector<vector<unsigned char> > vSolutions;
        txnouttype whichType;
        // get the scriptPubKey corresponding to this input:
        const CScript& prevScript = prev.scriptPubKey;
        if (!Solver(prevScript, whichType, vSolutions))
            return false;
        int nArgsExpected = ScriptSigArgsExpected(whichType, vSolutions);
        if (nArgsExpected < 0)
            return false;
        
        // Transactions with extra stuff in their scriptSigs are
        // non-standard. Note that this EvalScript() call will
        // be quick, because if there are any operations
        // beside "push data" in the scriptSig
        // IsStandardTx() will have already returned false
        // and this method isn't called.
        vector<vector<unsigned char> > stack;
        if (!EvalScript(stack, tx.vin[i].scriptSig, SCRIPT_VERIFY_NONE, BaseSignatureChecker(), consensusBranchId))
            return false;
        
        if (whichType == TX_SCRIPTHASH)
        {
            if (stack.empty())
                return false;
            CScript subscript(stack.back().begin(), stack.back().end());
            vector<vector<unsigned char> > vSolutions2;
            txnouttype whichType2;
            if (Solver(subscript, whichType2, vSolutions2))
            {
                int tmpExpected = ScriptSigArgsExpected(whichType2, vSolutions2);
                if (tmpExpected < 0)
                    return false;
                nArgsExpected += tmpExpected;
            }
            else
            {
                // Any other Script with less than 15 sigops OK:
                unsigned int sigops = subscript.GetSigOpCount(true);
                // ... extra data left on the stack after execution is OK, too:
                return (sigops <= MAX_P2SH_SIGOPS);
            }
        }
        
        if (stack.size() != (unsigned int)nArgsExpected)
            return false;
    }
    
    return true;
}

unsigned int GetLegacySigOpCount(const CTransaction& tx)
{
    unsigned int nSigOps = 0;
    BOOST_FOREACH(const CTxIn& txin, tx.vin)
    {
        nSigOps += txin.scriptSig.GetSigOpCount(false);
    }
    BOOST_FOREACH(const CTxOut& txout, tx.vout)
    {
        nSigOps += txout.scriptPubKey.GetSigOpCount(false);
    }
    return nSigOps;
}

unsigned int GetP2SHSigOpCount(const CTransaction& tx, const CCoinsViewCache& inputs)
{
    if (tx.IsCoinBase())
        return 0;
    
    unsigned int nSigOps = 0;
    for (unsigned int i = 0; i < tx.vin.size(); i++)
    {
        const CTxOut &prevout = inputs.GetOutputFor(tx.vin[i]);
        if (prevout.scriptPubKey.IsPayToScriptHash())
            nSigOps += prevout.scriptPubKey.GetSigOpCount(tx.vin[i].scriptSig);
    }
    return nSigOps;
}

/**
 * Check a transaction contextually against a set of consensus rules valid at a given block height.
 *
 * Notes:
 * 1. AcceptToMemoryPool calls CheckTransaction and this function.
 * 2. ProcessNewBlock calls AcceptBlock, which calls CheckBlock (which calls CheckTransaction)
 *    and ContextualCheckBlock (which calls this function).
 */
bool ContextualCheckTransaction(const CTransaction& tx, CValidationState &state, const int nHeight, const int dosLevel)
{
    bool isOverwinter = NetworkUpgradeActive(nHeight, Params().GetConsensus(), Consensus::UPGRADE_OVERWINTER);
    bool isSprout = !isOverwinter;
    
    // If Sprout rules apply, reject transactions which are intended for Overwinter and beyond
    if (isSprout && tx.fOverwintered) {
        return state.DoS(dosLevel, error("ContextualCheckTransaction(): overwinter is not active yet"),
                         REJECT_INVALID, "tx-overwinter-not-active");
    }
    
    // If Overwinter rules apply:
    if (isOverwinter) {
        // Reject transactions with valid version but missing overwinter flag
        if (tx.nVersion >= OVERWINTER_MIN_TX_VERSION && !tx.fOverwintered) {
            return state.DoS(dosLevel, error("ContextualCheckTransaction(): overwinter flag must be set"),
                             REJECT_INVALID, "tx-overwinter-flag-not-set");
        }
        
        // Reject transactions with invalid version
        if (tx.fOverwintered && tx.nVersion > OVERWINTER_MAX_TX_VERSION ) {
            return state.DoS(100, error("CheckTransaction(): overwinter version too high"),
                             REJECT_INVALID, "bad-tx-overwinter-version-too-high");
        }
        
        // Reject transactions intended for Sprout
        if (!tx.fOverwintered) {
            return state.DoS(dosLevel, error("ContextualCheckTransaction: overwinter is active"),
                             REJECT_INVALID, "tx-overwinter-active");
        }
        
        // Check that all transactions are unexpired
        if (IsExpiredTx(tx, nHeight)) {
            return state.DoS(dosLevel, error("ContextualCheckTransaction(): transaction is expired"), REJECT_INVALID, "tx-overwinter-expired");
        }
    }
    
    if (!(tx.IsCoinBase() || tx.vjoinsplit.empty())) {
        auto consensusBranchId = CurrentEpochBranchId(nHeight, Params().GetConsensus());
        // Empty output script.
        CScript scriptCode;
        uint256 dataToBeSigned;
        try {
            dataToBeSigned = SignatureHash(scriptCode, tx, NOT_AN_INPUT, SIGHASH_ALL, 0, consensusBranchId);
        } catch (std::logic_error ex) {
            return state.DoS(100, error("CheckTransaction(): error computing signature hash"),
                             REJECT_INVALID, "error-computing-signature-hash");
        }
        
        BOOST_STATIC_ASSERT(crypto_sign_PUBLICKEYBYTES == 32);
        
        // We rely on libsodium to check that the signature is canonical.
        // https://github.com/jedisct1/libsodium/commit/62911edb7ff2275cccd74bf1c8aefcc4d76924e0
        if (crypto_sign_verify_detached(&tx.joinSplitSig[0],
                                        dataToBeSigned.begin(), 32,
                                        tx.joinSplitPubKey.begin()
                                        ) != 0) {
            return state.DoS(100, error("CheckTransaction(): invalid joinsplit signature"),
                             REJECT_INVALID, "bad-txns-invalid-joinsplit-signature");
        }
    }
    return true;
}

bool CheckTransaction(const CTransaction& tx, CValidationState &state,
                      libzcash::ProofVerifier& verifier)
{
    static uint256 array[64]; static int32_t numbanned,indallvouts; int32_t j,k,n;
    if ( *(int32_t *)&array[0] == 0 )
        numbanned = komodo_bannedset(&indallvouts,array,(int32_t)(sizeof(array)/sizeof(*array)));
    n = tx.vin.size();
    for (j=0; j<n; j++)
    {
        for (k=0; k<numbanned; k++)
        {
            if ( tx.vin[j].prevout.hash == array[k] && (tx.vin[j].prevout.n == 1 || k >= indallvouts) )
            {
                static uint32_t counter;
                if ( counter++ < 100 )
                    printf("MEMPOOL: banned tx.%d being used at ht.%d vout.%d\n",k,(int32_t)chainActive.Tip()->nHeight,j);
                return(false);
            }
        }
    }
    // Don't count coinbase transactions because mining skews the count
    if (!tx.IsCoinBase()) {
        transactionsValidated.increment();
    }
    
    if (!CheckTransactionWithoutProofVerification(tx, state)) {
        return false;
    } else {
        // Ensure that zk-SNARKs verify
        BOOST_FOREACH(const JSDescription &joinsplit, tx.vjoinsplit) {
            if (!joinsplit.Verify(*pzcashParams, verifier, tx.joinSplitPubKey)) {
                return state.DoS(100, error("CheckTransaction(): joinsplit does not verify"),
                                 REJECT_INVALID, "bad-txns-joinsplit-verification-failed");
            }
        }
        return true;
    }
}

bool CheckTransactionWithoutProofVerification(const CTransaction& tx, CValidationState &state)
{
    // Basic checks that don't depend on any context
    
    /**
     * Previously:
     * 1. The consensus rule below was:
     *        if (tx.nVersion < SPROUT_MIN_TX_VERSION) { ... }
     *    which checked if tx.nVersion fell within the range:
     *        INT32_MIN <= tx.nVersion < SPROUT_MIN_TX_VERSION
     * 2. The parser allowed tx.nVersion to be negative
     *
     * Now:
     * 1. The consensus rule checks to see if tx.Version falls within the range:
     *        0 <= tx.nVersion < SPROUT_MIN_TX_VERSION
     * 2. The previous consensus rule checked for negative values within the range:
     *        INT32_MIN <= tx.nVersion < 0
     *    This is unnecessary for Overwinter transactions since the parser now
     *    interprets the sign bit as fOverwintered, so tx.nVersion is always >=0,
     *    and when Overwinter is not active ContextualCheckTransaction rejects
     *    transactions with fOverwintered set.  When fOverwintered is set,
     *    this function and ContextualCheckTransaction will together check to
     *    ensure tx.nVersion avoids the following ranges:
     *        0 <= tx.nVersion < OVERWINTER_MIN_TX_VERSION
     *        OVERWINTER_MAX_TX_VERSION < tx.nVersion <= INT32_MAX
     */
    if (!tx.fOverwintered && tx.nVersion < SPROUT_MIN_TX_VERSION) {
        return state.DoS(100, error("CheckTransaction(): version too low"),
                         REJECT_INVALID, "bad-txns-version-too-low");
    }
    else if (tx.fOverwintered) {
        if (tx.nVersion < OVERWINTER_MIN_TX_VERSION) {
            return state.DoS(100, error("CheckTransaction(): overwinter version too low"),
                             REJECT_INVALID, "bad-tx-overwinter-version-too-low");
        }
        if (tx.nVersionGroupId != OVERWINTER_VERSION_GROUP_ID) {
            return state.DoS(100, error("CheckTransaction(): unknown tx version group id"),
                             REJECT_INVALID, "bad-tx-version-group-id");
        }
        if (tx.nExpiryHeight >= TX_EXPIRY_HEIGHT_THRESHOLD) {
            return state.DoS(100, error("CheckTransaction(): expiry height is too high"),
                             REJECT_INVALID, "bad-tx-expiry-height-too-high");
        }
    }
    
    // Transactions can contain empty `vin` and `vout` so long as
    // `vjoinsplit` is non-empty.
    if (tx.vin.empty() && tx.vjoinsplit.empty())
        return state.DoS(10, error("CheckTransaction(): vin empty"),
                         REJECT_INVALID, "bad-txns-vin-empty");
    if (tx.vout.empty() && tx.vjoinsplit.empty())
        return state.DoS(10, error("CheckTransaction(): vout empty"),
                         REJECT_INVALID, "bad-txns-vout-empty");
    
    // Size limits
    BOOST_STATIC_ASSERT(MAX_BLOCK_SIZE > MAX_TX_SIZE); // sanity
    if (::GetSerializeSize(tx, SER_NETWORK, PROTOCOL_VERSION) > MAX_TX_SIZE)
        return state.DoS(100, error("CheckTransaction(): size limits failed"),
                         REJECT_INVALID, "bad-txns-oversize");
    
    // Check for negative or overflow output values
    CAmount nValueOut = 0;
    BOOST_FOREACH(const CTxOut& txout, tx.vout)
    {
        if (txout.nValue < 0)
            return state.DoS(100, error("CheckTransaction(): txout.nValue negative"),
                             REJECT_INVALID, "bad-txns-vout-negative");
        if (txout.nValue > MAX_MONEY)
        {
            fprintf(stderr,"%.8f > max %.8f\n",(double)txout.nValue/COIN,(double)MAX_MONEY/COIN);
            return state.DoS(100, error("CheckTransaction(): txout.nValue too high"),REJECT_INVALID, "bad-txns-vout-toolarge");
        }
        nValueOut += txout.nValue;
        if (!MoneyRange(nValueOut))
            return state.DoS(100, error("CheckTransaction(): txout total out of range"),
                             REJECT_INVALID, "bad-txns-txouttotal-toolarge");
    }
    
    // Ensure that joinsplit values are well-formed
    BOOST_FOREACH(const JSDescription& joinsplit, tx.vjoinsplit)
    {
        if (joinsplit.vpub_old < 0) {
            return state.DoS(100, error("CheckTransaction(): joinsplit.vpub_old negative"),
                             REJECT_INVALID, "bad-txns-vpub_old-negative");
        }
        
        if (joinsplit.vpub_new < 0) {
            return state.DoS(100, error("CheckTransaction(): joinsplit.vpub_new negative"),
                             REJECT_INVALID, "bad-txns-vpub_new-negative");
        }
        
        if (joinsplit.vpub_old > MAX_MONEY) {
            return state.DoS(100, error("CheckTransaction(): joinsplit.vpub_old too high"),
                             REJECT_INVALID, "bad-txns-vpub_old-toolarge");
        }
        
        if (joinsplit.vpub_new > MAX_MONEY) {
            return state.DoS(100, error("CheckTransaction(): joinsplit.vpub_new too high"),
                             REJECT_INVALID, "bad-txns-vpub_new-toolarge");
        }
        
        if (joinsplit.vpub_new != 0 && joinsplit.vpub_old != 0) {
            return state.DoS(100, error("CheckTransaction(): joinsplit.vpub_new and joinsplit.vpub_old both nonzero"),
                             REJECT_INVALID, "bad-txns-vpubs-both-nonzero");
        }
        
        nValueOut += joinsplit.vpub_old;
        if (!MoneyRange(nValueOut)) {
            return state.DoS(100, error("CheckTransaction(): txout total out of range"),
                             REJECT_INVALID, "bad-txns-txouttotal-toolarge");
        }
    }
    
    // Ensure input values do not exceed MAX_MONEY
    // We have not resolved the txin values at this stage,
    // but we do know what the joinsplits claim to add
    // to the value pool.
    {
        CAmount nValueIn = 0;
        for (std::vector<JSDescription>::const_iterator it(tx.vjoinsplit.begin()); it != tx.vjoinsplit.end(); ++it)
        {
            nValueIn += it->vpub_new;
            
            if (!MoneyRange(it->vpub_new) || !MoneyRange(nValueIn)) {
                return state.DoS(100, error("CheckTransaction(): txin total out of range"),
                                 REJECT_INVALID, "bad-txns-txintotal-toolarge");
            }
        }
    }
    
    
    // Check for duplicate inputs
    set<COutPoint> vInOutPoints;
    BOOST_FOREACH(const CTxIn& txin, tx.vin)
    {
        if (vInOutPoints.count(txin.prevout))
            return state.DoS(100, error("CheckTransaction(): duplicate inputs"),
                             REJECT_INVALID, "bad-txns-inputs-duplicate");
        vInOutPoints.insert(txin.prevout);
    }
    
    // Check for duplicate joinsplit nullifiers in this transaction
    set<uint256> vJoinSplitNullifiers;
    BOOST_FOREACH(const JSDescription& joinsplit, tx.vjoinsplit)
    {
        BOOST_FOREACH(const uint256& nf, joinsplit.nullifiers)
        {
            if (vJoinSplitNullifiers.count(nf))
                return state.DoS(100, error("CheckTransaction(): duplicate nullifiers"),
                                 REJECT_INVALID, "bad-joinsplits-nullifiers-duplicate");
            
            vJoinSplitNullifiers.insert(nf);
        }
    }
    
    if (tx.IsCoinBase())
    {
        // There should be no joinsplits in a coinbase transaction
        if (tx.vjoinsplit.size() > 0)
            return state.DoS(100, error("CheckTransaction(): coinbase has joinsplits"),
                             REJECT_INVALID, "bad-cb-has-joinsplits");
        
        if (tx.vin[0].scriptSig.size() < 2 || tx.vin[0].scriptSig.size() > 100)
            return state.DoS(100, error("CheckTransaction(): coinbase script size"),
                             REJECT_INVALID, "bad-cb-length");
    }
    else
    {
        BOOST_FOREACH(const CTxIn& txin, tx.vin)
        if (txin.prevout.IsNull())
            return state.DoS(10, error("CheckTransaction(): prevout is null"),
                             REJECT_INVALID, "bad-txns-prevout-null");
    }
    
    return true;
}

CAmount GetMinRelayFee(const CTransaction& tx, unsigned int nBytes, bool fAllowFree)
{
    extern int32_t KOMODO_ON_DEMAND;
    {
        LOCK(mempool.cs);
        uint256 hash = tx.GetHash();
        double dPriorityDelta = 0;
        CAmount nFeeDelta = 0;
        mempool.ApplyDeltas(hash, dPriorityDelta, nFeeDelta);
        if (dPriorityDelta > 0 || nFeeDelta > 0)
            return 0;
    }
    
    CAmount nMinFee = ::minRelayTxFee.GetFee(nBytes);
    
    if (fAllowFree)
    {
        // There is a free transaction area in blocks created by most miners,
        // * If we are relaying we allow transactions up to DEFAULT_BLOCK_PRIORITY_SIZE - 1000
        //   to be considered to fall into this category. We don't want to encourage sending
        //   multiple transactions instead of one big transaction to avoid fees.
        if (nBytes < (DEFAULT_BLOCK_PRIORITY_SIZE - 1000))
            nMinFee = 0;
    }
    
    if (!MoneyRange(nMinFee))
        nMinFee = MAX_MONEY;
    return nMinFee;
}


bool AcceptToMemoryPool(CTxMemPool& pool, CValidationState &state, const CTransaction &tx, bool fLimitFree,bool* pfMissingInputs, bool fRejectAbsurdFee)
{
    AssertLockHeld(cs_main);
    if (pfMissingInputs)
        *pfMissingInputs = false;
    
    int nextBlockHeight = chainActive.Height() + 1;
    auto consensusBranchId = CurrentEpochBranchId(nextBlockHeight, Params().GetConsensus());
    
    // Node operator can choose to reject tx by number of transparent inputs
    static_assert(std::numeric_limits<size_t>::max() >= std::numeric_limits<int64_t>::max(), "size_t too small");
    size_t limit = (size_t) GetArg("-mempooltxinputlimit", 0);
    if (limit > 0) {
        size_t n = tx.vin.size();
        if (n > limit) {
            LogPrint("mempool", "Dropping txid %s : too many transparent inputs %zu > limit %zu\n", tx.GetHash().ToString(), n, limit );
            return false;
        }
    }
    
    auto verifier = libzcash::ProofVerifier::Strict();
    if ( komodo_validate_interest(tx,chainActive.Tip()->nHeight+1,chainActive.Tip()->GetMedianTimePast() + 777,0) < 0 )
    {
        //fprintf(stderr,"AcceptToMemoryPool komodo_validate_interest failure\n");
        return error("AcceptToMemoryPool: komodo_validate_interest failed");
    }
    if (!CheckTransaction(tx, state, verifier))
    {
        
        return error("AcceptToMemoryPool: CheckTransaction failed");
    }
    // DoS level set to 10 to be more forgiving.
    // Check transaction contextually against the set of consensus rules which apply in the next block to be mined.
    if (!ContextualCheckTransaction(tx, state, nextBlockHeight, 10))
    {
        return error("AcceptToMemoryPool: ContextualCheckTransaction failed");
    }
    
    // Coinbase is only valid in a block, not as a loose transaction
    if (tx.IsCoinBase())
    {
        fprintf(stderr,"AcceptToMemoryPool coinbase as individual tx\n");
        return state.DoS(100, error("AcceptToMemoryPool: coinbase as individual tx"),REJECT_INVALID, "coinbase");
    }
    // Rather not work on nonstandard transactions (unless -testnet/-regtest)
    string reason;
    if (Params().RequireStandard() && !IsStandardTx(tx, reason, nextBlockHeight))
    {
        fprintf(stderr,"AcceptToMemoryPool reject nonstandard transaction: %s\n",reason.c_str());
        return state.DoS(0,error("AcceptToMemoryPool: nonstandard transaction: %s", reason),REJECT_NONSTANDARD, reason);
    }
    // Only accept nLockTime-using transactions that can be mined in the next
    // block; we don't want our mempool filled up with transactions that can't
    // be mined yet.
    if (!CheckFinalTx(tx, STANDARD_LOCKTIME_VERIFY_FLAGS))
    {
        //fprintf(stderr,"AcceptToMemoryPool reject non-final\n");
        return state.DoS(0, false, REJECT_NONSTANDARD, "non-final");
    }
    // is it already in the memory pool?
    uint256 hash = tx.GetHash();
    if (pool.exists(hash))
    {
        fprintf(stderr,"already in mempool\n");
        return false;
    }
    
    // Check for conflicts with in-memory transactions
    {
        LOCK(pool.cs); // protect pool.mapNextTx
        for (unsigned int i = 0; i < tx.vin.size(); i++)
        {
            COutPoint outpoint = tx.vin[i].prevout;
            if (pool.mapNextTx.count(outpoint))
            {
                static uint32_t counter;
                // Disable replacement feature for now
                //if ( counter++ < 100 )
                fprintf(stderr,"Disable replacement feature for now\n");
                return false;
            }
        }
        BOOST_FOREACH(const JSDescription &joinsplit, tx.vjoinsplit)
        {
            BOOST_FOREACH(const uint256 &nf, joinsplit.nullifiers)
            {
                if (pool.mapNullifiers.count(nf))
                {
                    fprintf(stderr,"pool.mapNullifiers.count\n");
                    return false;
                }
            }
        }
    }
    
    {
        CCoinsView dummy;
        CCoinsViewCache view(&dummy);
        int64_t interest;
        CAmount nValueIn = 0;
        {
            LOCK(pool.cs);
            CCoinsViewMemPool viewMemPool(pcoinsTip, pool);
            view.SetBackend(viewMemPool);
            
            // do we already have it?
            if (view.HaveCoins(hash))
            {
                fprintf(stderr,"view.HaveCoins(hash) error\n");
                return false;
            }
            
            // do all inputs exist?
            // Note that this does not check for the presence of actual outputs (see the next check for that),
            // and only helps with filling in pfMissingInputs (to determine missing vs spent).
            BOOST_FOREACH(const CTxIn txin, tx.vin)
            {
                if (!view.HaveCoins(txin.prevout.hash))
                {
                    if (pfMissingInputs)
                        *pfMissingInputs = true;
                    //fprintf(stderr,"missing inputs\n");
                    return false;
                }
            }
            
            // are the actual inputs available?
            if (!view.HaveInputs(tx))
            {
                //fprintf(stderr,"accept failure.1\n");
                return state.Invalid(error("AcceptToMemoryPool: inputs already spent"),REJECT_DUPLICATE, "bad-txns-inputs-spent");
            }
            // are the joinsplit's requirements met?
            if (!view.HaveJoinSplitRequirements(tx))
            {
                //fprintf(stderr,"accept failure.2\n");
                return state.Invalid(error("AcceptToMemoryPool: joinsplit requirements not met"),REJECT_DUPLICATE, "bad-txns-joinsplit-requirements-not-met");
            }
            
            // Bring the best block into scope
            view.GetBestBlock();
            
            nValueIn = view.GetValueIn(chainActive.Tip()->nHeight,&interest,tx,chainActive.Tip()->nTime);
            if ( 0 && interest != 0 )
                fprintf(stderr,"add interest %.8f\n",(double)interest/COIN);
            // we have all inputs cached now, so switch back to dummy, so we don't need to keep lock on mempool
            view.SetBackend(dummy);
        }
        
        // Check for non-standard pay-to-script-hash in inputs
        if (Params().RequireStandard() && !AreInputsStandard(tx, view, consensusBranchId))
            return error("AcceptToMemoryPool: reject nonstandard transaction input");
        
        // Check that the transaction doesn't have an excessive number of
        // sigops, making it impossible to mine. Since the coinbase transaction
        // itself can contain sigops MAX_STANDARD_TX_SIGOPS is less than
        // MAX_BLOCK_SIGOPS; we still consider this an invalid rather than
        // merely non-standard transaction.
        unsigned int nSigOps = GetLegacySigOpCount(tx);
        nSigOps += GetP2SHSigOpCount(tx, view);
        if (nSigOps > MAX_STANDARD_TX_SIGOPS)
        {
            fprintf(stderr,"accept failure.4\n");
            return state.DoS(0, error("AcceptToMemoryPool: too many sigops %s, %d > %d", hash.ToString(), nSigOps, MAX_STANDARD_TX_SIGOPS),REJECT_NONSTANDARD, "bad-txns-too-many-sigops");
        }
        
        CAmount nValueOut = tx.GetValueOut();
        CAmount nFees = nValueIn-nValueOut;
        double dPriority = view.GetPriority(tx, chainActive.Height());
        
        // Keep track of transactions that spend a coinbase, which we re-scan
        // during reorgs to ensure COINBASE_MATURITY is still met.
        bool fSpendsCoinbase = false;
        BOOST_FOREACH(const CTxIn &txin, tx.vin) {
            const CCoins *coins = view.AccessCoins(txin.prevout.hash);
            if (coins->IsCoinBase()) {
                fSpendsCoinbase = true;
                break;
            }
        }
        
        // Grab the branch ID we expect this transaction to commit to. We don't
        // yet know if it does, but if the entry gets added to the mempool, then
        // it has passed ContextualCheckInputs and therefore this is correct.
        auto consensusBranchId = CurrentEpochBranchId(chainActive.Height() + 1, Params().GetConsensus());
        
        CTxMemPoolEntry entry(tx, nFees, GetTime(), dPriority, chainActive.Height(), mempool.HasNoInputsOf(tx), fSpendsCoinbase, consensusBranchId);
        unsigned int nSize = entry.GetTxSize();
        
        // Accept a tx if it contains joinsplits and has at least the default fee specified by z_sendmany.
        if (tx.vjoinsplit.size() > 0 && nFees >= ASYNC_RPC_OPERATION_DEFAULT_MINERS_FEE) {
            // In future we will we have more accurate and dynamic computation of fees for tx with joinsplits.
        } else {
            // Don't accept it if it can't get into a block
            CAmount txMinFee = GetMinRelayFee(tx, nSize, true);
            if (fLimitFree && nFees < txMinFee)
            {
                //fprintf(stderr,"accept failure.5\n");
                return state.DoS(0, error("AcceptToMemoryPool: not enough fees %s, %d < %d",hash.ToString(), nFees, txMinFee),REJECT_INSUFFICIENTFEE, "insufficient fee");
            }
        }
        
        // Require that free transactions have sufficient priority to be mined in the next block.
        if (GetBoolArg("-relaypriority", false) && nFees < ::minRelayTxFee.GetFee(nSize) && !AllowFree(view.GetPriority(tx, chainActive.Height() + 1))) {
            fprintf(stderr,"accept failure.6\n");
            return state.DoS(0, false, REJECT_INSUFFICIENTFEE, "insufficient priority");
        }
        
        // Continuously rate-limit free (really, very-low-fee) transactions
        // This mitigates 'penny-flooding' -- sending thousands of free transactions just to
        // be annoying or make others' transactions take longer to confirm.
        if (fLimitFree && nFees < ::minRelayTxFee.GetFee(nSize))
        {
            static CCriticalSection csFreeLimiter;
            static double dFreeCount;
            static int64_t nLastTime;
            int64_t nNow = GetTime();
            
            LOCK(csFreeLimiter);
            
            // Use an exponentially decaying ~10-minute window:
            dFreeCount *= pow(1.0 - 1.0/600.0, (double)(nNow - nLastTime));
            nLastTime = nNow;
            // -limitfreerelay unit is thousand-bytes-per-minute
            // At default rate it would take over a month to fill 1GB
            if (dFreeCount >= GetArg("-limitfreerelay", 15)*10*1000)
            {
                fprintf(stderr,"accept failure.7\n");
                return state.DoS(0, error("AcceptToMemoryPool: free transaction rejected by rate limiter"), REJECT_INSUFFICIENTFEE, "rate limited free transaction");
            }
            LogPrint("mempool", "Rate limit dFreeCount: %g => %g\n", dFreeCount, dFreeCount+nSize);
            dFreeCount += nSize;
        }
        
        if (fRejectAbsurdFee && nFees > ::minRelayTxFee.GetFee(nSize) * 10000 && nFees > nValueOut/19 )
        {
            fprintf(stderr,"accept failure.8\n");
            return error("AcceptToMemoryPool: absurdly high fees %s, %d > %d",hash.ToString(), nFees, ::minRelayTxFee.GetFee(nSize) * 10000);
        }
        
        // Check against previous transactions
        // This is done last to help prevent CPU exhaustion denial-of-service attacks.
        PrecomputedTransactionData txdata(tx);
        if (!ContextualCheckInputs(tx, state, view, true, STANDARD_SCRIPT_VERIFY_FLAGS, true, txdata, Params().GetConsensus(), consensusBranchId))
        {
            //fprintf(stderr,"accept failure.9\n");
            return error("AcceptToMemoryPool: ConnectInputs failed %s", hash.ToString());
        }
        
        // Check again against just the consensus-critical mandatory script
        // verification flags, in case of bugs in the standard flags that cause
        // transactions to pass as valid when they're actually invalid. For
        // instance the STRICTENC flag was incorrectly allowing certain
        // CHECKSIG NOT scripts to pass, even though they were invalid.
        //
        // There is a similar check in CreateNewBlock() to prevent creating
        // invalid blocks, however allowing such transactions into the mempool
        // can be exploited as a DoS attack.
        if (!ContextualCheckInputs(tx, state, view, true, MANDATORY_SCRIPT_VERIFY_FLAGS, true, txdata, Params().GetConsensus(), consensusBranchId))
        {
            fprintf(stderr,"accept failure.10\n");
            return error("AcceptToMemoryPool: BUG! PLEASE REPORT THIS! ConnectInputs failed against MANDATORY but not STANDARD flags %s", hash.ToString());
        }
        
        // Store transaction in memory
        if ( komodo_is_notarytx(tx) == 0 )
            KOMODO_ON_DEMAND++;
        pool.addUnchecked(hash, entry, !IsInitialBlockDownload());

        // Add memory address index
        if (fAddressIndex) {
            pool.addAddressIndex(entry, view);
        }

        // Add memory spent index
        if (fSpentIndex) {
            pool.addSpentIndex(entry, view);
        }
    }
    
    SyncWithWallets(tx, NULL);
    
    return true;
}

bool GetTimestampIndex(const unsigned int &high, const unsigned int &low, const bool fActiveOnly, std::vector<std::pair<uint256, unsigned int> > &hashes)
{
    if (!fTimestampIndex)
        return error("Timestamp index not enabled");

    if (!pblocktree->ReadTimestampIndex(high, low, fActiveOnly, hashes))
        return error("Unable to get hashes for timestamps");

    return true;
}

bool GetSpentIndex(CSpentIndexKey &key, CSpentIndexValue &value)
{
    if (!fSpentIndex)
        return false;

    if (mempool.getSpentIndex(key, value))
        return true;

    if (!pblocktree->ReadSpentIndex(key, value))
        return false;

    return true;
}

bool GetAddressIndex(uint160 addressHash, int type,
                     std::vector<std::pair<CAddressIndexKey, CAmount> > &addressIndex, int start, int end)
{
    if (!fAddressIndex)
        return error("address index not enabled");

    if (!pblocktree->ReadAddressIndex(addressHash, type, addressIndex, start, end))
        return error("unable to get txids for address");

    return true;
}

bool GetAddressUnspent(uint160 addressHash, int type,
                       std::vector<std::pair<CAddressUnspentKey, CAddressUnspentValue> > &unspentOutputs)
{
    if (!fAddressIndex)
        return error("address index not enabled");

    if (!pblocktree->ReadAddressUnspentIndex(addressHash, type, unspentOutputs))
        return error("unable to get txids for address");

    return true;
}

/** Return transaction in tx, and if it was found inside a block, its hash is placed in hashBlock */
bool GetTransaction(const uint256 &hash, CTransaction &txOut, uint256 &hashBlock, bool fAllowSlow)
{
    CBlockIndex *pindexSlow = NULL;
    
    LOCK(cs_main);
    
    if (mempool.lookup(hash, txOut))
    {
        return true;
    }
    
    if (fTxIndex) {
        CDiskTxPos postx;
        if (pblocktree->ReadTxIndex(hash, postx)) {
            CAutoFile file(OpenBlockFile(postx, true), SER_DISK, CLIENT_VERSION);
            if (file.IsNull())
                return error("%s: OpenBlockFile failed", __func__);
            CBlockHeader header;
            try {
                file >> header;
                fseek(file.Get(), postx.nTxOffset, SEEK_CUR);
                file >> txOut;
            } catch (const std::exception& e) {
                return error("%s: Deserialize or I/O error - %s", __func__, e.what());
            }
            hashBlock = header.GetHash();
            if (txOut.GetHash() != hash)
                return error("%s: txid mismatch", __func__);
            return true;
        }
    }
    
    if (fAllowSlow) { // use coin database to locate block that contains transaction, and scan it
        int nHeight = -1;
        {
            CCoinsViewCache &view = *pcoinsTip;
            const CCoins* coins = view.AccessCoins(hash);
            if (coins)
                nHeight = coins->nHeight;
        }
        if (nHeight > 0)
            pindexSlow = chainActive[nHeight];
    }
    
    if (pindexSlow) {
        CBlock block;
        if (ReadBlockFromDisk(block, pindexSlow,1)) {
            BOOST_FOREACH(const CTransaction &tx, block.vtx) {
                if (tx.GetHash() == hash) {
                    txOut = tx;
                    hashBlock = pindexSlow->GetBlockHash();
                    return true;
                }
            }
        }
    }
    
    return false;
}

/*char *komodo_getspendscript(uint256 hash,int32_t n)
 {
 CTransaction tx; uint256 hashBlock;
 if ( !GetTransaction(hash,tx,hashBlock,true) )
 {
 printf("null GetTransaction\n");
 return(0);
 }
 if ( n >= 0 && n < tx.vout.size() )
 return((char *)tx.vout[n].scriptPubKey.ToString().c_str());
 else printf("getspendscript illegal n.%d\n",n);
 return(0);
 }*/


//////////////////////////////////////////////////////////////////////////////
//
// CBlock and CBlockIndex
//

bool WriteBlockToDisk(CBlock& block, CDiskBlockPos& pos, const CMessageHeader::MessageStartChars& messageStart)
{
    // Open history file to append
    CAutoFile fileout(OpenBlockFile(pos), SER_DISK, CLIENT_VERSION);
    if (fileout.IsNull())
        return error("WriteBlockToDisk: OpenBlockFile failed");
    
    // Write index header
    unsigned int nSize = fileout.GetSerializeSize(block);
    fileout << FLATDATA(messageStart) << nSize;
    
    // Write block
    long fileOutPos = ftell(fileout.Get());
    if (fileOutPos < 0)
        return error("WriteBlockToDisk: ftell failed");
    pos.nPos = (unsigned int)fileOutPos;
    fileout << block;
    
    return true;
}

bool ReadBlockFromDisk(int32_t height,CBlock& block, const CDiskBlockPos& pos,bool checkPOW)
{
    uint8_t pubkey33[33];
    block.SetNull();
    
    // Open history file to read
    CAutoFile filein(OpenBlockFile(pos, true), SER_DISK, CLIENT_VERSION);
    if (filein.IsNull())
    {
        //fprintf(stderr,"readblockfromdisk err A\n");
        return false;//error("ReadBlockFromDisk: OpenBlockFile failed for %s", pos.ToString());
    }
    
    // Read block
    try {
        filein >> block;
    }
    catch (const std::exception& e) {
        fprintf(stderr,"readblockfromdisk err B\n");
        return error("%s: Deserialize or I/O error - %s at %s", __func__, e.what(), pos.ToString());
    }
    // Check the header
<<<<<<< HEAD
    if ( checkPOW != 0 )
=======
    komodo_block2pubkey33(pubkey33,(CBlock *)&block);
    if (!(CheckEquihashSolution(&block, Params()) && CheckProofOfWork(height,pubkey33,block.GetHash(), block.nBits, Params().GetConsensus(),block.nTime)))
>>>>>>> 95819099
    {
        komodo_block2pubkey33(pubkey33,(CBlock *)&block);
        if (!(CheckEquihashSolution(&block, Params()) && CheckProofOfWork(height,pubkey33,block.GetHash(), block.nBits, Params().GetConsensus(),block.nTime)))
        {
            int32_t i; for (i=0; i<33; i++)
                fprintf(stderr,"%02x",pubkey33[i]);
            fprintf(stderr," warning unexpected diff at ht.%d\n",height);
            
            return error("ReadBlockFromDisk: Errors in block header at %s", pos.ToString());
        }
    }
    return true;
}

bool ReadBlockFromDisk(CBlock& block, const CBlockIndex* pindex,bool checkPOW)
{
    if ( pindex == 0 )
        return false;
    if (!ReadBlockFromDisk(pindex->nHeight,block, pindex->GetBlockPos(),checkPOW))
        return false;
    if (block.GetHash() != pindex->GetBlockHash())
        return error("ReadBlockFromDisk(CBlock&, CBlockIndex*): GetHash() doesn't match index for %s at %s",
                     pindex->ToString(), pindex->GetBlockPos().ToString());
    return true;
}

//uint64_t komodo_moneysupply(int32_t height);
extern char ASSETCHAINS_SYMBOL[KOMODO_ASSETCHAIN_MAXLEN];
extern uint32_t ASSETCHAINS_MAGIC;
extern uint64_t ASSETCHAINS_STAKED,ASSETCHAINS_ENDSUBSIDY,ASSETCHAINS_REWARD,ASSETCHAINS_HALVING,ASSETCHAINS_LINEAR,ASSETCHAINS_COMMISSION,ASSETCHAINS_SUPPLY;

CAmount GetBlockSubsidy(int nHeight, const Consensus::Params& consensusParams)
{
    static uint64_t cached_subsidy; static int32_t cached_numhalvings;
    int32_t numhalvings,i; uint64_t numerator; CAmount nSubsidy = 3 * COIN;
    if ( ASSETCHAINS_SYMBOL[0] == 0 )
    {
        if ( nHeight == 1 )
            return(100000000 * COIN); // ICO allocation
        else if ( nHeight < KOMODO_ENDOFERA ) //komodo_moneysupply(nHeight) < MAX_MONEY )
            return(3 * COIN);
        else return(0);
    }
    else
    {
        if ( nHeight == 1 )
            return(ASSETCHAINS_SUPPLY * COIN + (ASSETCHAINS_MAGIC & 0xffffff));
        else if ( ASSETCHAINS_ENDSUBSIDY == 0 || nHeight < ASSETCHAINS_ENDSUBSIDY )
        {
            if ( ASSETCHAINS_REWARD == 0 )
                return(10000);
            else if ( ASSETCHAINS_ENDSUBSIDY != 0 && nHeight >= ASSETCHAINS_ENDSUBSIDY )
                return(0);
            else
            {
                nSubsidy = ASSETCHAINS_REWARD;
                if ( ASSETCHAINS_HALVING != 0 )
                {
                    if ( (numhalvings= (nHeight / ASSETCHAINS_HALVING)) > 0 )
                    {
                        if ( numhalvings >= 64 && ASSETCHAINS_DECAY == 0 )
                            return(0);
                        if ( ASSETCHAINS_DECAY == 0 )
                            nSubsidy >>= numhalvings;
                        else if ( ASSETCHAINS_DECAY == 100000000 && ASSETCHAINS_ENDSUBSIDY != 0 )
                        {
                            numerator = (ASSETCHAINS_ENDSUBSIDY - nHeight);
                            nSubsidy = (nSubsidy * numerator) / ASSETCHAINS_ENDSUBSIDY;
                        }
                        else
                        {
                            if ( cached_subsidy > 0 && cached_numhalvings == numhalvings )
                                nSubsidy = cached_subsidy;
                            else
                            {
                                for (i=0; i<numhalvings&&nSubsidy!=0; i++)
                                    nSubsidy = (nSubsidy * ASSETCHAINS_DECAY) / 100000000;
                                cached_subsidy = nSubsidy;
                                cached_numhalvings = numhalvings;
                            }
                        }
                    }
                }
            }
            return(nSubsidy);
        } else return(0);
    }
    /*
     // Mining slow start
     // The subsidy is ramped up linearly, skipping the middle payout of
     // MAX_SUBSIDY/2 to keep the monetary curve consistent with no slow start.
     if (nHeight < consensusParams.nSubsidySlowStartInterval / 2) {
     nSubsidy /= consensusParams.nSubsidySlowStartInterval;
     nSubsidy *= nHeight;
     return nSubsidy;
     } else if (nHeight < consensusParams.nSubsidySlowStartInterval) {
     nSubsidy /= consensusParams.nSubsidySlowStartInterval;
     nSubsidy *= (nHeight+1);
     return nSubsidy;
     }
     
     assert(nHeight > consensusParams.SubsidySlowStartShift());
     int halvings = (nHeight - consensusParams.SubsidySlowStartShift()) / consensusParams.nSubsidyHalvingInterval;*/
    // Force block reward to zero when right shift is undefined.
    //int halvings = nHeight / consensusParams.nSubsidyHalvingInterval;
    //if (halvings >= 64)
    //    return 0;
    
    // Subsidy is cut in half every 840,000 blocks which will occur approximately every 4 years.
    //nSubsidy >>= halvings;
    return nSubsidy;
}

bool IsInitialBlockDownload()
{
    const CChainParams& chainParams = Params();
    LOCK(cs_main);
    if (fImporting || fReindex)
    {
        //fprintf(stderr,"IsInitialBlockDownload: fImporting %d || %d fReindex\n",(int32_t)fImporting,(int32_t)fReindex);
        return true;
    }
    if (fCheckpointsEnabled && chainActive.Height() < Checkpoints::GetTotalBlocksEstimate(chainParams.Checkpoints()))
    {
        //fprintf(stderr,"IsInitialBlockDownload: checkpoint -> initialdownload\n");
        return true;
    }
    static bool lockIBDState = false;
    if (lockIBDState)
    {
        //fprintf(stderr,"lockIBDState true %d < %d\n",chainActive.Height(),pindexBestHeader->nHeight - 10);
        return false;
    }
    bool state; CBlockIndex *ptr = chainActive.Tip();
    if ( ptr == 0 )
        ptr = pindexBestHeader;
    else if ( pindexBestHeader != 0 && pindexBestHeader->nHeight > ptr->nHeight )
        ptr = pindexBestHeader;
    //if ( ASSETCHAINS_SYMBOL[0] == 0 )
    state = ((chainActive.Height() < ptr->nHeight - 24*60) ||
             ptr->GetBlockTime() < (GetTime() - chainParams.MaxTipAge()));
    //else state = (chainActive.Height() < ptr->nHeight - 24*60);
    //fprintf(stderr,"state.%d  ht.%d vs %d, t.%u %u\n",state,(int32_t)chainActive.Height(),(uint32_t)ptr->nHeight,(int32_t)ptr->GetBlockTime(),(uint32_t)(GetTime() - chainParams.MaxTipAge()));
    if (!state)
    {
        lockIBDState = true;
    }
    return state;
}

bool fLargeWorkForkFound = false;
bool fLargeWorkInvalidChainFound = false;
CBlockIndex *pindexBestForkTip = NULL, *pindexBestForkBase = NULL;

void CheckForkWarningConditions()
{
    AssertLockHeld(cs_main);
    // Before we get past initial download, we cannot reliably alert about forks
    // (we assume we don't get stuck on a fork before the last checkpoint)
    if (IsInitialBlockDownload())
        return;
    
    // If our best fork is no longer within 288 blocks (+/- 12 hours if no one mines it)
    // of our head, drop it
    if (pindexBestForkTip && chainActive.Height() - pindexBestForkTip->nHeight >= 288)
        pindexBestForkTip = NULL;
    
    if (pindexBestForkTip || (pindexBestInvalid && pindexBestInvalid->nChainWork > chainActive.Tip()->nChainWork + (GetBlockProof(*chainActive.Tip()) * 6)))
    {
        if (!fLargeWorkForkFound && pindexBestForkBase)
        {
            std::string warning = std::string("'Warning: Large-work fork detected, forking after block ") +
            pindexBestForkBase->phashBlock->ToString() + std::string("'");
            CAlert::Notify(warning, true);
        }
        if (pindexBestForkTip && pindexBestForkBase)
        {
            LogPrintf("%s: Warning: Large valid fork found\n  forking the chain at height %d (%s)\n  lasting to height %d (%s).\nChain state database corruption likely.\n", __func__,
                      pindexBestForkBase->nHeight, pindexBestForkBase->phashBlock->ToString(),
                      pindexBestForkTip->nHeight, pindexBestForkTip->phashBlock->ToString());
            fLargeWorkForkFound = true;
        }
        else
        {
            std::string warning = std::string("Warning: Found invalid chain at least ~6 blocks longer than our best chain.\nChain state database corruption likely.");
            LogPrintf("%s: %s\n", warning.c_str(), __func__);
            CAlert::Notify(warning, true);
            fLargeWorkInvalidChainFound = true;
        }
    }
    else
    {
        fLargeWorkForkFound = false;
        fLargeWorkInvalidChainFound = false;
    }
}

void CheckForkWarningConditionsOnNewFork(CBlockIndex* pindexNewForkTip)
{
    AssertLockHeld(cs_main);
    // If we are on a fork that is sufficiently large, set a warning flag
    CBlockIndex* pfork = pindexNewForkTip;
    CBlockIndex* plonger = chainActive.Tip();
    while (pfork && pfork != plonger)
    {
        while (plonger && plonger->nHeight > pfork->nHeight)
            plonger = plonger->pprev;
        if (pfork == plonger)
            break;
        pfork = pfork->pprev;
    }
    
    // We define a condition where we should warn the user about as a fork of at least 7 blocks
    // with a tip within 72 blocks (+/- 3 hours if no one mines it) of ours
    // We use 7 blocks rather arbitrarily as it represents just under 10% of sustained network
    // hash rate operating on the fork.
    // or a chain that is entirely longer than ours and invalid (note that this should be detected by both)
    // We define it this way because it allows us to only store the highest fork tip (+ base) which meets
    // the 7-block condition and from this always have the most-likely-to-cause-warning fork
    if (pfork && (!pindexBestForkTip || (pindexBestForkTip && pindexNewForkTip->nHeight > pindexBestForkTip->nHeight)) &&
        pindexNewForkTip->nChainWork - pfork->nChainWork > (GetBlockProof(*pfork) * 7) &&
        chainActive.Height() - pindexNewForkTip->nHeight < 72)
    {
        pindexBestForkTip = pindexNewForkTip;
        pindexBestForkBase = pfork;
    }
    
    CheckForkWarningConditions();
}

// Requires cs_main.
void Misbehaving(NodeId pnode, int howmuch)
{
    if (howmuch == 0)
        return;
    
    CNodeState *state = State(pnode);
    if (state == NULL)
        return;
    
    state->nMisbehavior += howmuch;
    int banscore = GetArg("-banscore", 101);
    if (state->nMisbehavior >= banscore && state->nMisbehavior - howmuch < banscore)
    {
        LogPrintf("%s: %s (%d -> %d) BAN THRESHOLD EXCEEDED\n", __func__, state->name, state->nMisbehavior-howmuch, state->nMisbehavior);
        state->fShouldBan = true;
    } else
        LogPrintf("%s: %s (%d -> %d)\n", __func__, state->name, state->nMisbehavior-howmuch, state->nMisbehavior);
}

void static InvalidChainFound(CBlockIndex* pindexNew)
{
    if (!pindexBestInvalid || pindexNew->nChainWork > pindexBestInvalid->nChainWork)
        pindexBestInvalid = pindexNew;
    
    LogPrintf("%s: invalid block=%s  height=%d  log2_work=%.8g  date=%s\n", __func__,
              pindexNew->GetBlockHash().ToString(), pindexNew->nHeight,
              log(pindexNew->nChainWork.getdouble())/log(2.0), DateTimeStrFormat("%Y-%m-%d %H:%M:%S",
                                                                                 pindexNew->GetBlockTime()));
    CBlockIndex *tip = chainActive.Tip();
    assert (tip);
    LogPrintf("%s:  current best=%s  height=%d  log2_work=%.8g  date=%s\n", __func__,
              tip->GetBlockHash().ToString(), chainActive.Height(), log(tip->nChainWork.getdouble())/log(2.0),
              DateTimeStrFormat("%Y-%m-%d %H:%M:%S", tip->GetBlockTime()));
    CheckForkWarningConditions();
}

void static InvalidBlockFound(CBlockIndex *pindex, const CValidationState &state) {
    int nDoS = 0;
    if (state.IsInvalid(nDoS)) {
        std::map<uint256, NodeId>::iterator it = mapBlockSource.find(pindex->GetBlockHash());
        if (it != mapBlockSource.end() && State(it->second)) {
            CBlockReject reject = {state.GetRejectCode(), state.GetRejectReason().substr(0, MAX_REJECT_MESSAGE_LENGTH), pindex->GetBlockHash()};
            State(it->second)->rejects.push_back(reject);
            if (nDoS > 0)
                Misbehaving(it->second, nDoS);
        }
    }
    if (!state.CorruptionPossible()) {
        pindex->nStatus |= BLOCK_FAILED_VALID;
        setDirtyBlockIndex.insert(pindex);
        setBlockIndexCandidates.erase(pindex);
        InvalidChainFound(pindex);
    }
}

void UpdateCoins(const CTransaction& tx, CCoinsViewCache& inputs, CTxUndo &txundo, int nHeight)
{
    if (!tx.IsCoinBase()) // mark inputs spent
    {
        txundo.vprevout.reserve(tx.vin.size());
        BOOST_FOREACH(const CTxIn &txin, tx.vin) {
            CCoinsModifier coins = inputs.ModifyCoins(txin.prevout.hash);
            unsigned nPos = txin.prevout.n;
            
            if (nPos >= coins->vout.size() || coins->vout[nPos].IsNull())
                assert(false);
            // mark an outpoint spent, and construct undo information
            txundo.vprevout.push_back(CTxInUndo(coins->vout[nPos]));
            coins->Spend(nPos);
            if (coins->vout.size() == 0) {
                CTxInUndo& undo = txundo.vprevout.back();
                undo.nHeight = coins->nHeight;
                undo.fCoinBase = coins->fCoinBase;
                undo.nVersion = coins->nVersion;
            }
        }
    }
    BOOST_FOREACH(const JSDescription &joinsplit, tx.vjoinsplit) { // spend nullifiers
        BOOST_FOREACH(const uint256 &nf, joinsplit.nullifiers) {
            inputs.SetNullifier(nf, true);
        }
    }
    inputs.ModifyCoins(tx.GetHash())->FromTx(tx, nHeight); // add outputs
}

void UpdateCoins(const CTransaction& tx, CCoinsViewCache& inputs, int nHeight)
{
    CTxUndo txundo;
    UpdateCoins(tx, inputs, txundo, nHeight);
}

bool CScriptCheck::operator()() {
    const CScript &scriptSig = ptxTo->vin[nIn].scriptSig;
    if (!VerifyScript(scriptSig, scriptPubKey, nFlags, ServerTransactionSignatureChecker(ptxTo, nIn, amount, cacheStore, *txdata), consensusBranchId, &error)) {
        return ::error("CScriptCheck(): %s:%d VerifySignature failed: %s", ptxTo->GetHash().ToString(), nIn, ScriptErrorString(error));
    }
    return true;
}

int GetSpendHeight(const CCoinsViewCache& inputs)
{
    LOCK(cs_main);
    CBlockIndex* pindexPrev = mapBlockIndex.find(inputs.GetBestBlock())->second;
    return pindexPrev->nHeight + 1;
}

namespace Consensus {
    bool CheckTxInputs(const CTransaction& tx, CValidationState& state, const CCoinsViewCache& inputs, int nSpendHeight, const Consensus::Params& consensusParams)
    {
        // This doesn't trigger the DoS code on purpose; if it did, it would make it easier
        // for an attacker to attempt to split the network.
        if (!inputs.HaveInputs(tx))
            return state.Invalid(error("CheckInputs(): %s inputs unavailable", tx.GetHash().ToString()));
        
        // are the JoinSplit's requirements met?
        if (!inputs.HaveJoinSplitRequirements(tx))
            return state.Invalid(error("CheckInputs(): %s JoinSplit requirements not met", tx.GetHash().ToString()));
        
        CAmount nValueIn = 0;
        CAmount nFees = 0;
        for (unsigned int i = 0; i < tx.vin.size(); i++)
        {
            const COutPoint &prevout = tx.vin[i].prevout;
            const CCoins *coins = inputs.AccessCoins(prevout.hash);
            assert(coins);
            
            if (coins->IsCoinBase()) {
                // Ensure that coinbases are matured
                if (nSpendHeight - coins->nHeight < COINBASE_MATURITY) {
                    return state.Invalid(
                                         error("CheckInputs(): tried to spend coinbase at depth %d", nSpendHeight - coins->nHeight),
                                         REJECT_INVALID, "bad-txns-premature-spend-of-coinbase");
                }
                
                // Ensure that coinbases cannot be spent to transparent outputs
                // Disabled on regtest
                if (fCoinbaseEnforcedProtectionEnabled &&
                    consensusParams.fCoinbaseMustBeProtected &&
                    !tx.vout.empty()) {
                    return state.Invalid(
                                         error("CheckInputs(): tried to spend coinbase with transparent outputs"),
                                         REJECT_INVALID, "bad-txns-coinbase-spend-has-transparent-outputs");
                }
            }
            
            // Check for negative or overflow input values
            nValueIn += coins->vout[prevout.n].nValue;
#ifdef KOMODO_ENABLE_INTEREST
            if ( ASSETCHAINS_SYMBOL[0] == 0 && nSpendHeight > 60000 )//chainActive.Tip() != 0 && chainActive.Tip()->nHeight >= 60000 )
            {
                if ( coins->vout[prevout.n].nValue >= 10*COIN )
                {
                    int64_t interest; int32_t txheight; uint32_t locktime;
                    if ( (interest= komodo_accrued_interest(&txheight,&locktime,prevout.hash,prevout.n,0,coins->vout[prevout.n].nValue,(int32_t)nSpendHeight-1)) != 0 )
                    {
                        //fprintf(stderr,"checkResult %.8f += val %.8f interest %.8f ht.%d lock.%u tip.%u\n",(double)nValueIn/COIN,(double)coins->vout[prevout.n].nValue/COIN,(double)interest/COIN,txheight,locktime,chainActive.Tip()->nTime);
                        nValueIn += interest;
                    }
                }
            }
#endif
            if (!MoneyRange(coins->vout[prevout.n].nValue) || !MoneyRange(nValueIn))
                return state.DoS(100, error("CheckInputs(): txin values out of range"),
                                 REJECT_INVALID, "bad-txns-inputvalues-outofrange");
            
        }
        
        nValueIn += tx.GetJoinSplitValueIn();
        if (!MoneyRange(nValueIn))
            return state.DoS(100, error("CheckInputs(): vpub_old values out of range"),
                             REJECT_INVALID, "bad-txns-inputvalues-outofrange");
        
        if (nValueIn < tx.GetValueOut())
        {
            fprintf(stderr,"spentheight.%d valuein %s vs %s error\n",nSpendHeight,FormatMoney(nValueIn).c_str(), FormatMoney(tx.GetValueOut()).c_str());
            return state.DoS(100, error("CheckInputs(): %s value in (%s) < value out (%s) diff %.8f",
                                        tx.GetHash().ToString(), FormatMoney(nValueIn), FormatMoney(tx.GetValueOut()),((double)nValueIn - tx.GetValueOut())/COIN),REJECT_INVALID, "bad-txns-in-belowout");
        }
        // Tally transaction fees
        CAmount nTxFee = nValueIn - tx.GetValueOut();
        if (nTxFee < 0)
            return state.DoS(100, error("CheckInputs(): %s nTxFee < 0", tx.GetHash().ToString()),
                             REJECT_INVALID, "bad-txns-fee-negative");
        nFees += nTxFee;
        if (!MoneyRange(nFees))
            return state.DoS(100, error("CheckInputs(): nFees out of range"),
                             REJECT_INVALID, "bad-txns-fee-outofrange");
        return true;
    }
}// namespace Consensus

bool ContextualCheckInputs(
                           const CTransaction& tx,
                           CValidationState &state,
                           const CCoinsViewCache &inputs,
                           bool fScriptChecks,
                           unsigned int flags,
                           bool cacheStore,
                           PrecomputedTransactionData& txdata,
                           const Consensus::Params& consensusParams,
                           uint32_t consensusBranchId,
                           std::vector<CScriptCheck> *pvChecks)
{
    if (!tx.IsCoinBase())
    {
        if (!Consensus::CheckTxInputs(tx, state, inputs, GetSpendHeight(inputs), consensusParams)) {
            return false;
        }
        
        if (pvChecks)
            pvChecks->reserve(tx.vin.size());
        
        // The first loop above does all the inexpensive checks.
        // Only if ALL inputs pass do we perform expensive ECDSA signature checks.
        // Helps prevent CPU exhaustion attacks.
        
        // Skip ECDSA signature verification when connecting blocks
        // before the last block chain checkpoint. This is safe because block merkle hashes are
        // still computed and checked, and any change will be caught at the next checkpoint.
        if (fScriptChecks) {
            for (unsigned int i = 0; i < tx.vin.size(); i++) {
                const COutPoint &prevout = tx.vin[i].prevout;
                const CCoins* coins = inputs.AccessCoins(prevout.hash);
                assert(coins);
                
                // Verify signature
                CScriptCheck check(*coins, tx, i, flags, cacheStore, consensusBranchId, &txdata);
                if (pvChecks) {
                    pvChecks->push_back(CScriptCheck());
                    check.swap(pvChecks->back());
                } else if (!check()) {
                    if (flags & STANDARD_NOT_MANDATORY_VERIFY_FLAGS) {
                        // Check whether the failure was caused by a
                        // non-mandatory script verification check, such as
                        // non-standard DER encodings or non-null dummy
                        // arguments; if so, don't trigger DoS protection to
                        // avoid splitting the network between upgraded and
                        // non-upgraded nodes.
                        CScriptCheck check2(*coins, tx, i,
                                            flags & ~STANDARD_NOT_MANDATORY_VERIFY_FLAGS, cacheStore, consensusBranchId, &txdata);
                        if (check2())
                            return state.Invalid(false, REJECT_NONSTANDARD, strprintf("non-mandatory-script-verify-flag (%s)", ScriptErrorString(check.GetScriptError())));
                    }
                    // Failures of other flags indicate a transaction that is
                    // invalid in new blocks, e.g. a invalid P2SH. We DoS ban
                    // such nodes as they are not following the protocol. That
                    // said during an upgrade careful thought should be taken
                    // as to the correct behavior - we may want to continue
                    // peering with non-upgraded nodes even after a soft-fork
                    // super-majority vote has passed.
                    return state.DoS(100,false, REJECT_INVALID, strprintf("mandatory-script-verify-flag-failed (%s)", ScriptErrorString(check.GetScriptError())));
                }
            }
        }
    }
    
    return true;
}


/*bool ContextualCheckInputs(const CTransaction& tx, CValidationState &state, const CCoinsViewCache &inputs, bool fScriptChecks, unsigned int flags, bool cacheStore, const Consensus::Params& consensusParams, std::vector<CScriptCheck> *pvChecks)
 {
 if (!NonContextualCheckInputs(tx, state, inputs, fScriptChecks, flags, cacheStore, consensusParams, pvChecks)) {
 fprintf(stderr,"ContextualCheckInputs failure.0\n");
 return false;
 }
 
 if (!tx.IsCoinBase())
 {
 // While checking, GetBestBlock() refers to the parent block.
 // This is also true for mempool checks.
 CBlockIndex *pindexPrev = mapBlockIndex.find(inputs.GetBestBlock())->second;
 int nSpendHeight = pindexPrev->nHeight + 1;
 for (unsigned int i = 0; i < tx.vin.size(); i++)
 {
 const COutPoint &prevout = tx.vin[i].prevout;
 const CCoins *coins = inputs.AccessCoins(prevout.hash);
 // Assertion is okay because NonContextualCheckInputs ensures the inputs
 // are available.
 assert(coins);
 
 // If prev is coinbase, check that it's matured
 if (coins->IsCoinBase()) {
 if ( ASSETCHAINS_SYMBOL[0] == 0 )
 COINBASE_MATURITY = _COINBASE_MATURITY;
 if (nSpendHeight - coins->nHeight < COINBASE_MATURITY) {
 fprintf(stderr,"ContextualCheckInputs failure.1 i.%d of %d\n",i,(int32_t)tx.vin.size());
 
 return state.Invalid(
 error("CheckInputs(): tried to spend coinbase at depth %d", nSpendHeight - coins->nHeight),REJECT_INVALID, "bad-txns-premature-spend-of-coinbase");
 }
 }
 }
 }
 
 return true;
 }*/

namespace {
    
    bool UndoWriteToDisk(const CBlockUndo& blockundo, CDiskBlockPos& pos, const uint256& hashBlock, const CMessageHeader::MessageStartChars& messageStart)
    {
        // Open history file to append
        CAutoFile fileout(OpenUndoFile(pos), SER_DISK, CLIENT_VERSION);
        if (fileout.IsNull())
            return error("%s: OpenUndoFile failed", __func__);
        
        // Write index header
        unsigned int nSize = fileout.GetSerializeSize(blockundo);
        fileout << FLATDATA(messageStart) << nSize;
        
        // Write undo data
        long fileOutPos = ftell(fileout.Get());
        if (fileOutPos < 0)
            return error("%s: ftell failed", __func__);
        pos.nPos = (unsigned int)fileOutPos;
        fileout << blockundo;
        
        // calculate & write checksum
        CHashWriter hasher(SER_GETHASH, PROTOCOL_VERSION);
        hasher << hashBlock;
        hasher << blockundo;
        fileout << hasher.GetHash();
        
        return true;
    }
    
    bool UndoReadFromDisk(CBlockUndo& blockundo, const CDiskBlockPos& pos, const uint256& hashBlock)
    {
        // Open history file to read
        CAutoFile filein(OpenUndoFile(pos, true), SER_DISK, CLIENT_VERSION);
        if (filein.IsNull())
            return error("%s: OpenBlockFile failed", __func__);
        
        // Read block
        uint256 hashChecksum;
        try {
            filein >> blockundo;
            filein >> hashChecksum;
        }
        catch (const std::exception& e) {
            return error("%s: Deserialize or I/O error - %s", __func__, e.what());
        }
        // Verify checksum
        CHashWriter hasher(SER_GETHASH, PROTOCOL_VERSION);
        hasher << hashBlock;
        hasher << blockundo;
        if (hashChecksum != hasher.GetHash())
            return error("%s: Checksum mismatch", __func__);
        
        return true;
    }
    
    /** Abort with a message */
    bool AbortNode(const std::string& strMessage, const std::string& userMessage="")
    {
        strMiscWarning = strMessage;
        LogPrintf("*** %s\n", strMessage);
        uiInterface.ThreadSafeMessageBox(
                                         userMessage.empty() ? _("Error: A fatal internal error occurred, see debug.log for details") : userMessage,
                                         "", CClientUIInterface::MSG_ERROR);
        StartShutdown();
        return false;
    }
    
    bool AbortNode(CValidationState& state, const std::string& strMessage, const std::string& userMessage="")
    {
        AbortNode(strMessage, userMessage);
        return state.Error(strMessage);
    }
    
} // anon namespace

/**
 * Apply the undo operation of a CTxInUndo to the given chain state.
 * @param undo The undo object.
 * @param view The coins view to which to apply the changes.
 * @param out The out point that corresponds to the tx input.
 * @return True on success.
 */
static bool ApplyTxInUndo(const CTxInUndo& undo, CCoinsViewCache& view, const COutPoint& out)
{
    bool fClean = true;
    
    CCoinsModifier coins = view.ModifyCoins(out.hash);
    if (undo.nHeight != 0) {
        // undo data contains height: this is the last output of the prevout tx being spent
        if (!coins->IsPruned())
            fClean = fClean && error("%s: undo data overwriting existing transaction", __func__);
        coins->Clear();
        coins->fCoinBase = undo.fCoinBase;
        coins->nHeight = undo.nHeight;
        coins->nVersion = undo.nVersion;
    } else {
        if (coins->IsPruned())
            fClean = fClean && error("%s: undo data adding output to missing transaction", __func__);
    }
    if (coins->IsAvailable(out.n))
        fClean = fClean && error("%s: undo data overwriting existing output", __func__);
    if (coins->vout.size() < out.n+1)
        coins->vout.resize(out.n+1);
    coins->vout[out.n] = undo.txout;
    
    return fClean;
}

bool DisconnectBlock(CBlock& block, CValidationState& state, CBlockIndex* pindex, CCoinsViewCache& view, bool* pfClean)
{
    assert(pindex->GetBlockHash() == view.GetBestBlock());
    
    if (pfClean)
        *pfClean = false;
    
    bool fClean = true;
    komodo_disconnect(pindex,block);
    CBlockUndo blockUndo;
    CDiskBlockPos pos = pindex->GetUndoPos();
    if (pos.IsNull())
        return error("DisconnectBlock(): no undo data available");
    if (!UndoReadFromDisk(blockUndo, pos, pindex->pprev->GetBlockHash()))
        return error("DisconnectBlock(): failure reading undo data");
    
    if (blockUndo.vtxundo.size() + 1 != block.vtx.size())
        return error("DisconnectBlock(): block and undo data inconsistent");
    std::vector<std::pair<CAddressIndexKey, CAmount> > addressIndex;
    std::vector<std::pair<CAddressUnspentKey, CAddressUnspentValue> > addressUnspentIndex;
    std::vector<std::pair<CSpentIndexKey, CSpentIndexValue> > spentIndex;

    // undo transactions in reverse order
    for (int i = block.vtx.size() - 1; i >= 0; i--) {
        const CTransaction &tx = block.vtx[i];
        uint256 hash = tx.GetHash();
        if (fAddressIndex) {

            for (unsigned int k = tx.vout.size(); k-- > 0;) {
                const CTxOut &out = tx.vout[k];

                if (out.scriptPubKey.IsPayToScriptHash()) {
                    vector<unsigned char> hashBytes(out.scriptPubKey.begin()+2, out.scriptPubKey.begin()+22);

                    // undo receiving activity
                    addressIndex.push_back(make_pair(CAddressIndexKey(2, uint160(hashBytes), pindex->nHeight, i, hash, k, false), out.nValue));

                    // undo unspent index
                    addressUnspentIndex.push_back(make_pair(CAddressUnspentKey(2, uint160(hashBytes), hash, k), CAddressUnspentValue()));

                } else if (out.scriptPubKey.IsPayToPublicKeyHash()) {
                    vector<unsigned char> hashBytes(out.scriptPubKey.begin()+3, out.scriptPubKey.begin()+23);

                    // undo receiving activity
                    addressIndex.push_back(make_pair(CAddressIndexKey(1, uint160(hashBytes), pindex->nHeight, i, hash, k, false), out.nValue));

                    // undo unspent index
                    addressUnspentIndex.push_back(make_pair(CAddressUnspentKey(1, uint160(hashBytes), hash, k), CAddressUnspentValue()));

                } else {
                    continue;
                }

            }

        }

        // Check that all outputs are available and match the outputs in the block itself
        // exactly.
        {
            CCoinsModifier outs = view.ModifyCoins(hash);
            outs->ClearUnspendable();
            
            CCoins outsBlock(tx, pindex->nHeight);
            // The CCoins serialization does not serialize negative numbers.
            // No network rules currently depend on the version here, so an inconsistency is harmless
            // but it must be corrected before txout nversion ever influences a network rule.
            if (outsBlock.nVersion < 0)
                outs->nVersion = outsBlock.nVersion;
            if (*outs != outsBlock)
                fClean = fClean && error("DisconnectBlock(): added transaction mismatch? database corrupted");
            
            // remove outputs
            outs->Clear();
        }
        
        // unspend nullifiers
        BOOST_FOREACH(const JSDescription &joinsplit, tx.vjoinsplit) {
            BOOST_FOREACH(const uint256 &nf, joinsplit.nullifiers) {
                view.SetNullifier(nf, false);
            }
        }
        
        // restore inputs
        if (i > 0) { // not coinbases
            const CTxUndo &txundo = blockUndo.vtxundo[i-1];
            if (txundo.vprevout.size() != tx.vin.size())
                return error("DisconnectBlock(): transaction and undo data inconsistent");
            for (unsigned int j = tx.vin.size(); j-- > 0;) {
                const COutPoint &out = tx.vin[j].prevout;
                const CTxInUndo &undo = txundo.vprevout[j];
                if (!ApplyTxInUndo(undo, view, out))
                    fClean = false;

                const CTxIn input = tx.vin[j];

                if (fSpentIndex) {
                    // undo and delete the spent index
                    spentIndex.push_back(make_pair(CSpentIndexKey(input.prevout.hash, input.prevout.n), CSpentIndexValue()));
                }

                if (fAddressIndex) {
                    const CTxOut &prevout = view.GetOutputFor(tx.vin[j]);
                    if (prevout.scriptPubKey.IsPayToScriptHash()) {
                        vector<unsigned char> hashBytes(prevout.scriptPubKey.begin()+2, prevout.scriptPubKey.begin()+22);

                        // undo spending activity
                        addressIndex.push_back(make_pair(CAddressIndexKey(2, uint160(hashBytes), pindex->nHeight, i, hash, j, true), prevout.nValue * -1));

                        // restore unspent index
                        addressUnspentIndex.push_back(make_pair(CAddressUnspentKey(2, uint160(hashBytes), input.prevout.hash, input.prevout.n), CAddressUnspentValue(prevout.nValue, prevout.scriptPubKey, undo.nHeight)));


                    } else if (prevout.scriptPubKey.IsPayToPublicKeyHash()) {
                        vector<unsigned char> hashBytes(prevout.scriptPubKey.begin()+3, prevout.scriptPubKey.begin()+23);

                        // undo spending activity
                        addressIndex.push_back(make_pair(CAddressIndexKey(1, uint160(hashBytes), pindex->nHeight, i, hash, j, true), prevout.nValue * -1));

                        // restore unspent index
                        addressUnspentIndex.push_back(make_pair(CAddressUnspentKey(1, uint160(hashBytes), input.prevout.hash, input.prevout.n), CAddressUnspentValue(prevout.nValue, prevout.scriptPubKey, undo.nHeight)));

                    } else {
                        continue;
                    }
                }
            }
        }
    }
    
    // set the old best anchor back
    view.PopAnchor(blockUndo.old_tree_root);
    
    // move best block pointer to prevout block
    view.SetBestBlock(pindex->pprev->GetBlockHash());
    
    if (pfClean) {
        *pfClean = fClean;
        return true;
    }

    if (fAddressIndex) {
        if (!pblocktree->EraseAddressIndex(addressIndex)) {
            return AbortNode(state, "Failed to delete address index");
        }
        if (!pblocktree->UpdateAddressUnspentIndex(addressUnspentIndex)) {
            return AbortNode(state, "Failed to write address unspent index");
        }
    }
    return fClean;
}

void static FlushBlockFile(bool fFinalize = false)
{
    LOCK(cs_LastBlockFile);
    
    CDiskBlockPos posOld(nLastBlockFile, 0);
    
    FILE *fileOld = OpenBlockFile(posOld);
    if (fileOld) {
        if (fFinalize)
            TruncateFile(fileOld, vinfoBlockFile[nLastBlockFile].nSize);
        FileCommit(fileOld);
        fclose(fileOld);
    }
    
    fileOld = OpenUndoFile(posOld);
    if (fileOld) {
        if (fFinalize)
            TruncateFile(fileOld, vinfoBlockFile[nLastBlockFile].nUndoSize);
        FileCommit(fileOld);
        fclose(fileOld);
    }
}

bool FindUndoPos(CValidationState &state, int nFile, CDiskBlockPos &pos, unsigned int nAddSize);

static CCheckQueue<CScriptCheck> scriptcheckqueue(128);

void ThreadScriptCheck() {
    RenameThread("zcash-scriptch");
    scriptcheckqueue.Thread();
}

//
// Called periodically asynchronously; alerts if it smells like
// we're being fed a bad chain (blocks being generated much
// too slowly or too quickly).
//
void PartitionCheck(bool (*initialDownloadCheck)(), CCriticalSection& cs, const CBlockIndex *const &bestHeader,
                    int64_t nPowTargetSpacing)
{
    if (bestHeader == NULL || initialDownloadCheck()) return;
    
    static int64_t lastAlertTime = 0;
    int64_t now = GetAdjustedTime();
    if (lastAlertTime > now-60*60*24) return; // Alert at most once per day
    
    const int SPAN_HOURS=4;
    const int SPAN_SECONDS=SPAN_HOURS*60*60;
    int BLOCKS_EXPECTED = SPAN_SECONDS / nPowTargetSpacing;
    
    boost::math::poisson_distribution<double> poisson(BLOCKS_EXPECTED);
    
    std::string strWarning;
    int64_t startTime = GetAdjustedTime()-SPAN_SECONDS;
    
    LOCK(cs);
    const CBlockIndex* i = bestHeader;
    int nBlocks = 0;
    while (i->GetBlockTime() >= startTime) {
        ++nBlocks;
        i = i->pprev;
        if (i == NULL) return; // Ran out of chain, we must not be fully synced
    }
    
    // How likely is it to find that many by chance?
    double p = boost::math::pdf(poisson, nBlocks);
    
    LogPrint("partitioncheck", "%s : Found %d blocks in the last %d hours\n", __func__, nBlocks, SPAN_HOURS);
    LogPrint("partitioncheck", "%s : likelihood: %g\n", __func__, p);
    
    // Aim for one false-positive about every fifty years of normal running:
    const int FIFTY_YEARS = 50*365*24*60*60;
    double alertThreshold = 1.0 / (FIFTY_YEARS / SPAN_SECONDS);
    
    if (p <= alertThreshold && nBlocks < BLOCKS_EXPECTED)
    {
        // Many fewer blocks than expected: alert!
        strWarning = strprintf(_("WARNING: check your network connection, %d blocks received in the last %d hours (%d expected)"),
                               nBlocks, SPAN_HOURS, BLOCKS_EXPECTED);
    }
    else if (p <= alertThreshold && nBlocks > BLOCKS_EXPECTED)
    {
        // Many more blocks than expected: alert!
        strWarning = strprintf(_("WARNING: abnormally high number of blocks generated, %d blocks received in the last %d hours (%d expected)"),
                               nBlocks, SPAN_HOURS, BLOCKS_EXPECTED);
    }
    if (!strWarning.empty())
    {
        strMiscWarning = strWarning;
        CAlert::Notify(strWarning, true);
        lastAlertTime = now;
    }
}

static int64_t nTimeVerify = 0;
static int64_t nTimeConnect = 0;
static int64_t nTimeIndex = 0;
static int64_t nTimeCallbacks = 0;
static int64_t nTimeTotal = 0;

bool ConnectBlock(const CBlock& block, CValidationState& state, CBlockIndex* pindex, CCoinsViewCache& view, bool fJustCheck,bool fCheckPOW)
{
    const CChainParams& chainparams = Params();
    
    //fprintf(stderr,"connectblock ht.%d\n",(int32_t)pindex->nHeight);
    AssertLockHeld(cs_main);
    bool fExpensiveChecks = true;
    if (fCheckpointsEnabled) {
        CBlockIndex *pindexLastCheckpoint = Checkpoints::GetLastCheckpoint(chainparams.Checkpoints());
        if (pindexLastCheckpoint && pindexLastCheckpoint->GetAncestor(pindex->nHeight) == pindex) {
            // This block is an ancestor of a checkpoint: disable script checks
            fExpensiveChecks = false;
        }
    }
    auto verifier = libzcash::ProofVerifier::Strict();
    auto disabledVerifier = libzcash::ProofVerifier::Disabled();
    
    // Check it again to verify JoinSplit proofs, and in case a previous version let a bad block in
    if (!CheckBlock(pindex->nHeight,pindex,block, state, fExpensiveChecks ? verifier : disabledVerifier, fCheckPOW, !fJustCheck)) //!fJustCheck, !fJustCheck))
        return false;
    
    // verify that the view's current state corresponds to the previous block
    uint256 hashPrevBlock = pindex->pprev == NULL ? uint256() : pindex->pprev->GetBlockHash();
    assert(hashPrevBlock == view.GetBestBlock());
    
    // Special case for the genesis block, skipping connection of its transactions
    // (its coinbase is unspendable)
    if (block.GetHash() == chainparams.GetConsensus().hashGenesisBlock) {
        if (!fJustCheck) {
            view.SetBestBlock(pindex->GetBlockHash());
            // Before the genesis block, there was an empty tree
            ZCIncrementalMerkleTree tree;
            pindex->hashAnchor = tree.root();
            // The genesis block contained no JoinSplits
            pindex->hashAnchorEnd = pindex->hashAnchor;
        }
        return true;
    }
    
    bool fScriptChecks = (!fCheckpointsEnabled || pindex->nHeight >= Checkpoints::GetTotalBlocksEstimate(chainparams.Checkpoints()));
    //if ( KOMODO_TESTNET_EXPIRATION != 0 && pindex->nHeight > KOMODO_TESTNET_EXPIRATION ) // "testnet"
    //    return(false);
    // Do not allow blocks that contain transactions which 'overwrite' older transactions,
    // unless those are already completely spent.
    BOOST_FOREACH(const CTransaction& tx, block.vtx) {
        const CCoins* coins = view.AccessCoins(tx.GetHash());
        if (coins && !coins->IsPruned())
            return state.DoS(100, error("ConnectBlock(): tried to overwrite transaction"),
                             REJECT_INVALID, "bad-txns-BIP30");
    }
    
    unsigned int flags = SCRIPT_VERIFY_P2SH | SCRIPT_VERIFY_CHECKLOCKTIMEVERIFY;
    
    // DERSIG (BIP66) is also always enforced, but does not have a flag.
    
    CBlockUndo blockundo;
    
    CCheckQueueControl<CScriptCheck> control(fExpensiveChecks && nScriptCheckThreads ? &scriptcheckqueue : NULL);
    
    int64_t nTimeStart = GetTimeMicros();
    CAmount nFees = 0;
    int nInputs = 0;
    int64_t interest,sum = 0;
    unsigned int nSigOps = 0;
    CDiskTxPos pos(pindex->GetBlockPos(), GetSizeOfCompactSize(block.vtx.size()));
    std::vector<std::pair<uint256, CDiskTxPos> > vPos;
    vPos.reserve(block.vtx.size());
    blockundo.vtxundo.reserve(block.vtx.size() - 1);
    std::vector<std::pair<CAddressIndexKey, CAmount> > addressIndex;
    std::vector<std::pair<CAddressUnspentKey, CAddressUnspentValue> > addressUnspentIndex;
    std::vector<std::pair<CSpentIndexKey, CSpentIndexValue> > spentIndex;
    // Construct the incremental merkle tree at the current
    // block position,
    auto old_tree_root = view.GetBestAnchor();
    // saving the top anchor in the block index as we go.
    if (!fJustCheck) {
        pindex->hashAnchor = old_tree_root;
    }
    ZCIncrementalMerkleTree tree;
    // This should never fail: we should always be able to get the root
    // that is on the tip of our chain
    assert(view.GetAnchorAt(old_tree_root, tree));
    
    {
        // Consistency check: the root of the tree we're given should
        // match what we asked for.
        assert(tree.root() == old_tree_root);
    }
    
    // Grab the consensus branch ID for the block's height
    auto consensusBranchId = CurrentEpochBranchId(pindex->nHeight, Params().GetConsensus());
    
    std::vector<PrecomputedTransactionData> txdata;
    txdata.reserve(block.vtx.size()); // Required so that pointers to individual PrecomputedTransactionData don't get invalidated
    for (unsigned int i = 0; i < block.vtx.size(); i++)
    {
        const CTransaction &tx = block.vtx[i];
        const uint256 txhash = tx.GetHash();
        nInputs += tx.vin.size();
        nSigOps += GetLegacySigOpCount(tx);
        if (nSigOps > MAX_BLOCK_SIGOPS)
            return state.DoS(100, error("ConnectBlock(): too many sigops"),
                             REJECT_INVALID, "bad-blk-sigops");
        //fprintf(stderr,"ht.%d vout0 t%u\n",pindex->nHeight,tx.nLockTime);
        if (!tx.IsCoinBase())
        {
            if (!view.HaveInputs(tx))
                return state.DoS(100, error("ConnectBlock(): inputs missing/spent"),
                                 REJECT_INVALID, "bad-txns-inputs-missingorspent");
            
            // are the JoinSplit's requirements met?
            if (!view.HaveJoinSplitRequirements(tx))
                return state.DoS(100, error("ConnectBlock(): JoinSplit requirements not met"),
                                 REJECT_INVALID, "bad-txns-joinsplit-requirements-not-met");
            if (fAddressIndex || fSpentIndex)
            {
                for (size_t j = 0; j < tx.vin.size(); j++) {

                    const CTxIn input = tx.vin[j];
                    const CTxOut &prevout = view.GetOutputFor(tx.vin[j]);
                    uint160 hashBytes;
                    int addressType;

                    if (prevout.scriptPubKey.IsPayToScriptHash()) {
                        hashBytes = uint160(vector <unsigned char>(prevout.scriptPubKey.begin()+2, prevout.scriptPubKey.begin()+22));
                        addressType = 2;
                    } else if (prevout.scriptPubKey.IsPayToPublicKeyHash()) {
                        hashBytes = uint160(vector <unsigned char>(prevout.scriptPubKey.begin()+3, prevout.scriptPubKey.begin()+23));
                        addressType = 1;
                    } else {
                        hashBytes.SetNull();
                        addressType = 0;
                    }

                    if (fAddressIndex && addressType > 0) {
                        // record spending activity
                        addressIndex.push_back(make_pair(CAddressIndexKey(addressType, hashBytes, pindex->nHeight, i, txhash, j, true), prevout.nValue * -1));

                        // remove address from unspent index
                        addressUnspentIndex.push_back(make_pair(CAddressUnspentKey(addressType, hashBytes, input.prevout.hash, input.prevout.n), CAddressUnspentValue()));
                    }

                    if (fSpentIndex) {
                        // add the spent index to determine the txid and input that spent an output
                        // and to find the amount and address from an input
                        spentIndex.push_back(make_pair(CSpentIndexKey(input.prevout.hash, input.prevout.n), CSpentIndexValue(txhash, j, pindex->nHeight, prevout.nValue, addressType, hashBytes)));
                    }
                }

            }
            // Add in sigops done by pay-to-script-hash inputs;
            // this is to prevent a "rogue miner" from creating
            // an incredibly-expensive-to-validate block.
            nSigOps += GetP2SHSigOpCount(tx, view);
            if (nSigOps > MAX_BLOCK_SIGOPS)
                return state.DoS(100, error("ConnectBlock(): too many sigops"),
                                 REJECT_INVALID, "bad-blk-sigops");
        }
        
        txdata.emplace_back(tx);
        
        if (!tx.IsCoinBase())
        {
            nFees += view.GetValueIn(chainActive.Tip()->nHeight,&interest,tx,chainActive.Tip()->nTime) - tx.GetValueOut();
            sum += interest;
            
            std::vector<CScriptCheck> vChecks;
            if (!ContextualCheckInputs(tx, state, view, fExpensiveChecks, flags, false, txdata[i], chainparams.GetConsensus(), consensusBranchId, nScriptCheckThreads ? &vChecks : NULL))
                return false;
            control.Add(vChecks);
        }

        if (fAddressIndex) {
            for (unsigned int k = 0; k < tx.vout.size(); k++) {
                const CTxOut &out = tx.vout[k];

                if (out.scriptPubKey.IsPayToScriptHash()) {
                    vector<unsigned char> hashBytes(out.scriptPubKey.begin()+2, out.scriptPubKey.begin()+22);

                    // record receiving activity
                    addressIndex.push_back(make_pair(CAddressIndexKey(2, uint160(hashBytes), pindex->nHeight, i, txhash, k, false), out.nValue));

                    // record unspent output
                    addressUnspentIndex.push_back(make_pair(CAddressUnspentKey(2, uint160(hashBytes), txhash, k), CAddressUnspentValue(out.nValue, out.scriptPubKey, pindex->nHeight)));

                } else if (out.scriptPubKey.IsPayToPublicKeyHash()) {
                    vector<unsigned char> hashBytes(out.scriptPubKey.begin()+3, out.scriptPubKey.begin()+23);

                    // record receiving activity
                    addressIndex.push_back(make_pair(CAddressIndexKey(1, uint160(hashBytes), pindex->nHeight, i, txhash, k, false), out.nValue));

                    // record unspent output
                    addressUnspentIndex.push_back(make_pair(CAddressUnspentKey(1, uint160(hashBytes), txhash, k), CAddressUnspentValue(out.nValue, out.scriptPubKey, pindex->nHeight)));

                } else {
                    continue;
                }

            }
        }

        //if ( ASSETCHAINS_SYMBOL[0] == 0 )
        //    komodo_earned_interest(pindex->nHeight,sum);
        CTxUndo undoDummy;
        if (i > 0) {
            blockundo.vtxundo.push_back(CTxUndo());
        }
        UpdateCoins(tx, view, i == 0 ? undoDummy : blockundo.vtxundo.back(), pindex->nHeight);
        
        BOOST_FOREACH(const JSDescription &joinsplit, tx.vjoinsplit) {
            BOOST_FOREACH(const uint256 &note_commitment, joinsplit.commitments) {
                // Insert the note commitments into our temporary tree.
                
                tree.append(note_commitment);
            }
        }
        
        vPos.push_back(std::make_pair(tx.GetHash(), pos));
        pos.nTxOffset += ::GetSerializeSize(tx, SER_DISK, CLIENT_VERSION);
    }
    
    view.PushAnchor(tree);
    if (!fJustCheck) {
        pindex->hashAnchorEnd = tree.root();
    }
    blockundo.old_tree_root = old_tree_root;
    
    int64_t nTime1 = GetTimeMicros(); nTimeConnect += nTime1 - nTimeStart;
    LogPrint("bench", "      - Connect %u transactions: %.2fms (%.3fms/tx, %.3fms/txin) [%.2fs]\n", (unsigned)block.vtx.size(), 0.001 * (nTime1 - nTimeStart), 0.001 * (nTime1 - nTimeStart) / block.vtx.size(), nInputs <= 1 ? 0 : 0.001 * (nTime1 - nTimeStart) / (nInputs-1), nTimeConnect * 0.000001);
    
    CAmount blockReward = nFees + GetBlockSubsidy(pindex->nHeight, chainparams.GetConsensus()) + sum;
    if ( ASSETCHAINS_OVERRIDE_PUBKEY33[0] != 0 && ASSETCHAINS_COMMISSION != 0 && block.vtx[0].vout.size() > 1 )
    {
        uint64_t checktoshis;
        if ( (checktoshis = komodo_commission(block)) != 0 )
        {
            if ( block.vtx[0].vout.size() == 2 && block.vtx[0].vout[1].nValue == checktoshis )
                blockReward += checktoshis;
            else fprintf(stderr,"checktoshis %.8f vs actual vout[1] %.8f\n",dstr(checktoshis),dstr(block.vtx[0].vout[1].nValue));
        }
    }
    if ( block.vtx[0].GetValueOut() > blockReward+1 )
    {
        if ( ASSETCHAINS_SYMBOL[0] != 0 || pindex->nHeight >= KOMODO_NOTARIES_HEIGHT1 || block.vtx[0].vout[0].nValue > blockReward )
        {
            return state.DoS(100,
                             error("ConnectBlock(): coinbase pays too much (actual=%d vs limit=%d)",
                                   block.vtx[0].GetValueOut(), blockReward),
                             REJECT_INVALID, "bad-cb-amount");
        } else if ( NOTARY_PUBKEY33[0] != 0 )
            fprintf(stderr,"allow nHeight.%d coinbase %.8f vs %.8f interest %.8f\n",(int32_t)pindex->nHeight,dstr(block.vtx[0].GetValueOut()),dstr(blockReward),dstr(sum));
    }
    if (!control.Wait())
        return state.DoS(100, false);
    int64_t nTime2 = GetTimeMicros(); nTimeVerify += nTime2 - nTimeStart;
    LogPrint("bench", "    - Verify %u txins: %.2fms (%.3fms/txin) [%.2fs]\n", nInputs - 1, 0.001 * (nTime2 - nTimeStart), nInputs <= 1 ? 0 : 0.001 * (nTime2 - nTimeStart) / (nInputs-1), nTimeVerify * 0.000001);
    
    if (fJustCheck)
        return true;
    
    // Write undo information to disk
    if (pindex->GetUndoPos().IsNull() || !pindex->IsValid(BLOCK_VALID_SCRIPTS))
    {
        if (pindex->GetUndoPos().IsNull()) {
            CDiskBlockPos pos;
            if (!FindUndoPos(state, pindex->nFile, pos, ::GetSerializeSize(blockundo, SER_DISK, CLIENT_VERSION) + 40))
                return error("ConnectBlock(): FindUndoPos failed");
            if (!UndoWriteToDisk(blockundo, pos, pindex->pprev->GetBlockHash(), chainparams.MessageStart()))
                return AbortNode(state, "Failed to write undo data");
            
            // update nUndoPos in block index
            pindex->nUndoPos = pos.nPos;
            pindex->nStatus |= BLOCK_HAVE_UNDO;
        }
        
        // Now that all consensus rules have been validated, set nCachedBranchId.
        // Move this if BLOCK_VALID_CONSENSUS is ever altered.
        static_assert(BLOCK_VALID_CONSENSUS == BLOCK_VALID_SCRIPTS,
                      "nCachedBranchId must be set after all consensus rules have been validated.");
        if (IsActivationHeightForAnyUpgrade(pindex->nHeight, Params().GetConsensus())) {
            pindex->nStatus |= BLOCK_ACTIVATES_UPGRADE;
            pindex->nCachedBranchId = CurrentEpochBranchId(pindex->nHeight, chainparams.GetConsensus());
        } else if (pindex->pprev) {
            pindex->nCachedBranchId = pindex->pprev->nCachedBranchId;
        }
        
        pindex->RaiseValidity(BLOCK_VALID_SCRIPTS);
        setDirtyBlockIndex.insert(pindex);
    }
    
    if (fTxIndex)
        if (!pblocktree->WriteTxIndex(vPos))
            return AbortNode(state, "Failed to write transaction index");
    if (fAddressIndex) {
        if (!pblocktree->WriteAddressIndex(addressIndex)) {
            return AbortNode(state, "Failed to write address index");
        }

        if (!pblocktree->UpdateAddressUnspentIndex(addressUnspentIndex)) {
            return AbortNode(state, "Failed to write address unspent index");
        }
    }

    if (fSpentIndex)
        if (!pblocktree->UpdateSpentIndex(spentIndex))
            return AbortNode(state, "Failed to write transaction index");

    if (fTimestampIndex) {
        unsigned int logicalTS = pindex->nTime;
        unsigned int prevLogicalTS = 0;

        // retrieve logical timestamp of the previous block
        if (pindex->pprev)
            if (!pblocktree->ReadTimestampBlockIndex(pindex->pprev->GetBlockHash(), prevLogicalTS))
                LogPrintf("%s: Failed to read previous block's logical timestamp\n", __func__);

        if (logicalTS <= prevLogicalTS) {
            logicalTS = prevLogicalTS + 1;
            LogPrintf("%s: Previous logical timestamp is newer Actual[%d] prevLogical[%d] Logical[%d]\n", __func__, pindex->nTime, prevLogicalTS, logicalTS);
        }

        if (!pblocktree->WriteTimestampIndex(CTimestampIndexKey(logicalTS, pindex->GetBlockHash())))
            return AbortNode(state, "Failed to write timestamp index");

        if (!pblocktree->WriteTimestampBlockIndex(CTimestampBlockIndexKey(pindex->GetBlockHash()), CTimestampBlockIndexValue(logicalTS)))
            return AbortNode(state, "Failed to write blockhash index");
    }

    // add this block to the view's block chain
    view.SetBestBlock(pindex->GetBlockHash());
    
    int64_t nTime3 = GetTimeMicros(); nTimeIndex += nTime3 - nTime2;
    LogPrint("bench", "    - Index writing: %.2fms [%.2fs]\n", 0.001 * (nTime3 - nTime2), nTimeIndex * 0.000001);
    
    // Watch for changes to the previous coinbase transaction.
    static uint256 hashPrevBestCoinBase;
    GetMainSignals().UpdatedTransaction(hashPrevBestCoinBase);
    hashPrevBestCoinBase = block.vtx[0].GetHash();
    
    int64_t nTime4 = GetTimeMicros(); nTimeCallbacks += nTime4 - nTime3;
    LogPrint("bench", "    - Callbacks: %.2fms [%.2fs]\n", 0.001 * (nTime4 - nTime3), nTimeCallbacks * 0.000001);
    
    //FlushStateToDisk();
    komodo_connectblock(pindex,*(CBlock *)&block);
    return true;
}

enum FlushStateMode {
    FLUSH_STATE_NONE,
    FLUSH_STATE_IF_NEEDED,
    FLUSH_STATE_PERIODIC,
    FLUSH_STATE_ALWAYS
};

/**
 * Update the on-disk chain state.
 * The caches and indexes are flushed depending on the mode we're called with
 * if they're too large, if it's been a while since the last write,
 * or always and in all cases if we're in prune mode and are deleting files.
 */
bool static FlushStateToDisk(CValidationState &state, FlushStateMode mode) {
    LOCK2(cs_main, cs_LastBlockFile);
    static int64_t nLastWrite = 0;
    static int64_t nLastFlush = 0;
    static int64_t nLastSetChain = 0;
    std::set<int> setFilesToPrune;
    bool fFlushForPrune = false;
    try {
        if (fPruneMode && fCheckForPruning && !fReindex) {
            FindFilesToPrune(setFilesToPrune);
            fCheckForPruning = false;
            if (!setFilesToPrune.empty()) {
                fFlushForPrune = true;
                if (!fHavePruned) {
                    pblocktree->WriteFlag("prunedblockfiles", true);
                    fHavePruned = true;
                }
            }
        }
        int64_t nNow = GetTimeMicros();
        // Avoid writing/flushing immediately after startup.
        if (nLastWrite == 0) {
            nLastWrite = nNow;
        }
        if (nLastFlush == 0) {
            nLastFlush = nNow;
        }
        if (nLastSetChain == 0) {
            nLastSetChain = nNow;
        }
        size_t cacheSize = pcoinsTip->DynamicMemoryUsage();
        // The cache is large and close to the limit, but we have time now (not in the middle of a block processing).
        bool fCacheLarge = mode == FLUSH_STATE_PERIODIC && cacheSize * (10.0/9) > nCoinCacheUsage;
        // The cache is over the limit, we have to write now.
        bool fCacheCritical = mode == FLUSH_STATE_IF_NEEDED && cacheSize > nCoinCacheUsage;
        // It's been a while since we wrote the block index to disk. Do this frequently, so we don't need to redownload after a crash.
        bool fPeriodicWrite = mode == FLUSH_STATE_PERIODIC && nNow > nLastWrite + (int64_t)DATABASE_WRITE_INTERVAL * 1000000;
        // It's been very long since we flushed the cache. Do this infrequently, to optimize cache usage.
        bool fPeriodicFlush = mode == FLUSH_STATE_PERIODIC && nNow > nLastFlush + (int64_t)DATABASE_FLUSH_INTERVAL * 1000000;
        // Combine all conditions that result in a full cache flush.
        bool fDoFullFlush = (mode == FLUSH_STATE_ALWAYS) || fCacheLarge || fCacheCritical || fPeriodicFlush || fFlushForPrune;
        // Write blocks and block index to disk.
        if (fDoFullFlush || fPeriodicWrite) {
            // Depend on nMinDiskSpace to ensure we can write block index
            if (!CheckDiskSpace(0))
                return state.Error("out of disk space");
            // First make sure all block and undo data is flushed to disk.
            FlushBlockFile();
            // Then update all block file information (which may refer to block and undo files).
            {
                std::vector<std::pair<int, const CBlockFileInfo*> > vFiles;
                vFiles.reserve(setDirtyFileInfo.size());
                for (set<int>::iterator it = setDirtyFileInfo.begin(); it != setDirtyFileInfo.end(); ) {
                    vFiles.push_back(make_pair(*it, &vinfoBlockFile[*it]));
                    setDirtyFileInfo.erase(it++);
                }
                std::vector<const CBlockIndex*> vBlocks;
                vBlocks.reserve(setDirtyBlockIndex.size());
                for (set<CBlockIndex*>::iterator it = setDirtyBlockIndex.begin(); it != setDirtyBlockIndex.end(); ) {
                    vBlocks.push_back(*it);
                    setDirtyBlockIndex.erase(it++);
                }
                if (!pblocktree->WriteBatchSync(vFiles, nLastBlockFile, vBlocks)) {
                    return AbortNode(state, "Files to write to block index database");
                }
            }
            // Finally remove any pruned files
            if (fFlushForPrune)
                UnlinkPrunedFiles(setFilesToPrune);
            nLastWrite = nNow;
        }
        // Flush best chain related state. This can only be done if the blocks / block index write was also done.
        if (fDoFullFlush) {
            // Typical CCoins structures on disk are around 128 bytes in size.
            // Pushing a new one to the database can cause it to be written
            // twice (once in the log, and once in the tables). This is already
            // an overestimation, as most will delete an existing entry or
            // overwrite one. Still, use a conservative safety factor of 2.
            if (!CheckDiskSpace(128 * 2 * 2 * pcoinsTip->GetCacheSize()))
                return state.Error("out of disk space");
            // Flush the chainstate (which may refer to block index entries).
            if (!pcoinsTip->Flush())
                return AbortNode(state, "Failed to write to coin database");
            nLastFlush = nNow;
        }
        if ((mode == FLUSH_STATE_ALWAYS || mode == FLUSH_STATE_PERIODIC) && nNow > nLastSetChain + (int64_t)DATABASE_WRITE_INTERVAL * 1000000) {
            // Update best block in wallet (so we can detect restored wallets).
            GetMainSignals().SetBestChain(chainActive.GetLocator());
            nLastSetChain = nNow;
        }
    } catch (const std::runtime_error& e) {
        return AbortNode(state, std::string("System error while flushing: ") + e.what());
    }
    return true;
}

void FlushStateToDisk() {
    CValidationState state;
    FlushStateToDisk(state, FLUSH_STATE_ALWAYS);
}

void PruneAndFlush() {
    CValidationState state;
    fCheckForPruning = true;
    FlushStateToDisk(state, FLUSH_STATE_NONE);
}

/** Update chainActive and related internal data structures. */
void static UpdateTip(CBlockIndex *pindexNew) {
    const CChainParams& chainParams = Params();
    chainActive.SetTip(pindexNew);
    
    // New best block
    nTimeBestReceived = GetTime();
    mempool.AddTransactionsUpdated(1);
    KOMODO_NEWBLOCKS++;
    LogPrintf("%s: new best=%s  height=%d  log2_work=%.8g  tx=%lu  date=%s progress=%f  cache=%.1fMiB(%utx)\n", __func__,
              chainActive.Tip()->GetBlockHash().ToString(), chainActive.Height(), log(chainActive.Tip()->nChainWork.getdouble())/log(2.0), (unsigned long)chainActive.Tip()->nChainTx,
              DateTimeStrFormat("%Y-%m-%d %H:%M:%S", chainActive.Tip()->GetBlockTime()),
              Checkpoints::GuessVerificationProgress(chainParams.Checkpoints(), chainActive.Tip()), pcoinsTip->DynamicMemoryUsage() * (1.0 / (1<<20)), pcoinsTip->GetCacheSize());
    
    cvBlockChange.notify_all();
    
    // Check the version of the last 100 blocks to see if we need to upgrade:
    static bool fWarned = false;
    if (!IsInitialBlockDownload() && !fWarned)
    {
        int nUpgraded = 0;
        const CBlockIndex* pindex = chainActive.Tip();
        for (int i = 0; i < 100 && pindex != NULL; i++)
        {
            if (pindex->nVersion > CBlock::CURRENT_VERSION)
                ++nUpgraded;
            pindex = pindex->pprev;
        }
        if (nUpgraded > 0)
            LogPrintf("%s: %d of last 100 blocks above version %d\n", __func__, nUpgraded, (int)CBlock::CURRENT_VERSION);
        if (nUpgraded > 100/2)
        {
            // strMiscWarning is read by GetWarnings(), called by the JSON-RPC code to warn the user:
            strMiscWarning = _("Warning: This version is obsolete; upgrade required!");
            CAlert::Notify(strMiscWarning, true);
            fWarned = true;
        }
    }
}

/**
 * Disconnect chainActive's tip. You probably want to call mempool.removeForReorg and
 * mempool.removeWithoutBranchId after this, with cs_main held.
 */
bool static DisconnectTip(CValidationState &state, bool fBare = false) {
    CBlockIndex *pindexDelete = chainActive.Tip();
    assert(pindexDelete);
    // Read block from disk.
    CBlock block;
    if (!ReadBlockFromDisk(block, pindexDelete,1))
        return AbortNode(state, "Failed to read block");
    // Apply the block atomically to the chain state.
    uint256 anchorBeforeDisconnect = pcoinsTip->GetBestAnchor();
    int64_t nStart = GetTimeMicros();
    {
        CCoinsViewCache view(pcoinsTip);
        if (!DisconnectBlock(block, state, pindexDelete, view))
            return error("DisconnectTip(): DisconnectBlock %s failed", pindexDelete->GetBlockHash().ToString());
        assert(view.Flush());
    }
    LogPrint("bench", "- Disconnect block: %.2fms\n", (GetTimeMicros() - nStart) * 0.001);
    uint256 anchorAfterDisconnect = pcoinsTip->GetBestAnchor();
    // Write the chain state to disk, if necessary.
    if (!FlushStateToDisk(state, FLUSH_STATE_IF_NEEDED))
        return false;
    
    if (!fBare) {
        // Resurrect mempool transactions from the disconnected block.
        BOOST_FOREACH(const CTransaction &tx, block.vtx) {
            // ignore validation errors in resurrected transactions
            list<CTransaction> removed;
            CValidationState stateDummy;
            if (tx.IsCoinBase() || !AcceptToMemoryPool(mempool, stateDummy, tx, false, NULL))
                mempool.remove(tx, removed, true);
        }
        if (anchorBeforeDisconnect != anchorAfterDisconnect) {
            // The anchor may not change between block disconnects,
            // in which case we don't want to evict from the mempool yet!
            mempool.removeWithAnchor(anchorBeforeDisconnect);
        }
    }
    
    // Update chainActive and related variables.
    UpdateTip(pindexDelete->pprev);
    // Get the current commitment tree
    ZCIncrementalMerkleTree newTree;
    assert(pcoinsTip->GetAnchorAt(pcoinsTip->GetBestAnchor(), newTree));
    // Let wallets know transactions went from 1-confirmed to
    // 0-confirmed or conflicted:
    BOOST_FOREACH(const CTransaction &tx, block.vtx) {
        SyncWithWallets(tx, NULL);
    }
    // Update cached incremental witnesses
    //fprintf(stderr,"chaintip false\n");
    GetMainSignals().ChainTip(pindexDelete, &block, newTree, false);
    return true;
}

static int64_t nTimeReadFromDisk = 0;
static int64_t nTimeConnectTotal = 0;
static int64_t nTimeFlush = 0;
static int64_t nTimeChainState = 0;
static int64_t nTimePostConnect = 0;

/**
 * Connect a new block to chainActive. pblock is either NULL or a pointer to a CBlock
 * corresponding to pindexNew, to bypass loading it again from disk.
 * You probably want to call mempool.removeWithoutBranchId after this, with cs_main held.
 */
bool static ConnectTip(CValidationState &state, CBlockIndex *pindexNew, CBlock *pblock) {
    
    assert(pindexNew->pprev == chainActive.Tip());
    // Read block from disk.
    int64_t nTime1 = GetTimeMicros();
    CBlock block;
    if (!pblock) {
        if (!ReadBlockFromDisk(block, pindexNew,1))
            return AbortNode(state, "Failed to read block");
        pblock = &block;
    }
    // Get the current commitment tree
    ZCIncrementalMerkleTree oldTree;
    assert(pcoinsTip->GetAnchorAt(pcoinsTip->GetBestAnchor(), oldTree));
    // Apply the block atomically to the chain state.
    int64_t nTime2 = GetTimeMicros(); nTimeReadFromDisk += nTime2 - nTime1;
    int64_t nTime3;
    LogPrint("bench", "  - Load block from disk: %.2fms [%.2fs]\n", (nTime2 - nTime1) * 0.001, nTimeReadFromDisk * 0.000001);
    {
        CCoinsViewCache view(pcoinsTip);
        bool rv = ConnectBlock(*pblock, state, pindexNew, view, false, true);
        GetMainSignals().BlockChecked(*pblock, state);
        if (!rv) {
            if (state.IsInvalid())
                InvalidBlockFound(pindexNew, state);
            return error("ConnectTip(): ConnectBlock %s failed", pindexNew->GetBlockHash().ToString());
        }
        mapBlockSource.erase(pindexNew->GetBlockHash());
        nTime3 = GetTimeMicros(); nTimeConnectTotal += nTime3 - nTime2;
        LogPrint("bench", "  - Connect total: %.2fms [%.2fs]\n", (nTime3 - nTime2) * 0.001, nTimeConnectTotal * 0.000001);
        assert(view.Flush());
    }
    int64_t nTime4 = GetTimeMicros(); nTimeFlush += nTime4 - nTime3;
    LogPrint("bench", "  - Flush: %.2fms [%.2fs]\n", (nTime4 - nTime3) * 0.001, nTimeFlush * 0.000001);
    // Write the chain state to disk, if necessary.
    if (!FlushStateToDisk(state, FLUSH_STATE_IF_NEEDED))
        return false;
    int64_t nTime5 = GetTimeMicros(); nTimeChainState += nTime5 - nTime4;
    LogPrint("bench", "  - Writing chainstate: %.2fms [%.2fs]\n", (nTime5 - nTime4) * 0.001, nTimeChainState * 0.000001);
    // Remove conflicting transactions from the mempool.
    list<CTransaction> txConflicted;
    mempool.removeForBlock(pblock->vtx, pindexNew->nHeight, txConflicted, !IsInitialBlockDownload());
    
    // Remove transactions that expire at new block height from mempool
    mempool.removeExpired(pindexNew->nHeight);
    
    // Update chainActive & related variables.
    UpdateTip(pindexNew);
    // Tell wallet about transactions that went from mempool
    // to conflicted:
    BOOST_FOREACH(const CTransaction &tx, txConflicted) {
        SyncWithWallets(tx, NULL);
    }
    // ... and about transactions that got confirmed:
    BOOST_FOREACH(const CTransaction &tx, pblock->vtx) {
        SyncWithWallets(tx, pblock);
    }
    // Update cached incremental witnesses
    //fprintf(stderr,"chaintip true\n");
    GetMainSignals().ChainTip(pindexNew, pblock, oldTree, true);
    
    EnforceNodeDeprecation(pindexNew->nHeight);
    
    int64_t nTime6 = GetTimeMicros(); nTimePostConnect += nTime6 - nTime5; nTimeTotal += nTime6 - nTime1;
    LogPrint("bench", "  - Connect postprocess: %.2fms [%.2fs]\n", (nTime6 - nTime5) * 0.001, nTimePostConnect * 0.000001);
    LogPrint("bench", "- Connect block: %.2fms [%.2fs]\n", (nTime6 - nTime1) * 0.001, nTimeTotal * 0.000001);
    return true;
}

/**
 * Return the tip of the chain with the most work in it, that isn't
 * known to be invalid (it's however far from certain to be valid).
 */
static CBlockIndex* FindMostWorkChain() {
    do {
        CBlockIndex *pindexNew = NULL;
        
        // Find the best candidate header.
        {
            std::set<CBlockIndex*, CBlockIndexWorkComparator>::reverse_iterator it = setBlockIndexCandidates.rbegin();
            if (it == setBlockIndexCandidates.rend())
                return NULL;
            pindexNew = *it;
        }
        
        // Check whether all blocks on the path between the currently active chain and the candidate are valid.
        // Just going until the active chain is an optimization, as we know all blocks in it are valid already.
        CBlockIndex *pindexTest = pindexNew;
        bool fInvalidAncestor = false;
        while (pindexTest && !chainActive.Contains(pindexTest)) {
            assert(pindexTest->nChainTx || pindexTest->nHeight == 0);
            
            // Pruned nodes may have entries in setBlockIndexCandidates for
            // which block files have been deleted.  Remove those as candidates
            // for the most work chain if we come across them; we can't switch
            // to a chain unless we have all the non-active-chain parent blocks.
            bool fFailedChain = pindexTest->nStatus & BLOCK_FAILED_MASK;
            bool fMissingData = !(pindexTest->nStatus & BLOCK_HAVE_DATA);
            if (fFailedChain || fMissingData) {
                // Candidate chain is not usable (either invalid or missing data)
                if (fFailedChain && (pindexBestInvalid == NULL || pindexNew->nChainWork > pindexBestInvalid->nChainWork))
                    pindexBestInvalid = pindexNew;
                CBlockIndex *pindexFailed = pindexNew;
                // Remove the entire chain from the set.
                while (pindexTest != pindexFailed) {
                    if (fFailedChain) {
                        pindexFailed->nStatus |= BLOCK_FAILED_CHILD;
                    } else if (fMissingData) {
                        // If we're missing data, then add back to mapBlocksUnlinked,
                        // so that if the block arrives in the future we can try adding
                        // to setBlockIndexCandidates again.
                        mapBlocksUnlinked.insert(std::make_pair(pindexFailed->pprev, pindexFailed));
                    }
                    setBlockIndexCandidates.erase(pindexFailed);
                    pindexFailed = pindexFailed->pprev;
                }
                setBlockIndexCandidates.erase(pindexTest);
                fInvalidAncestor = true;
                break;
            }
            pindexTest = pindexTest->pprev;
        }
        if (!fInvalidAncestor)
            return pindexNew;
    } while(true);
}

/** Delete all entries in setBlockIndexCandidates that are worse than the current tip. */
static void PruneBlockIndexCandidates() {
    // Note that we can't delete the current block itself, as we may need to return to it later in case a
    // reorganization to a better block fails.
    std::set<CBlockIndex*, CBlockIndexWorkComparator>::iterator it = setBlockIndexCandidates.begin();
    while (it != setBlockIndexCandidates.end() && setBlockIndexCandidates.value_comp()(*it, chainActive.Tip())) {
        setBlockIndexCandidates.erase(it++);
    }
    // Either the current tip or a successor of it we're working towards is left in setBlockIndexCandidates.
    assert(!setBlockIndexCandidates.empty());
}

/**
 * Try to make some progress towards making pindexMostWork the active block.
 * pblock is either NULL or a pointer to a CBlock corresponding to pindexMostWork.
 */
static bool ActivateBestChainStep(CValidationState &state, CBlockIndex *pindexMostWork, CBlock *pblock) {
    AssertLockHeld(cs_main);
    bool fInvalidFound = false;
    const CBlockIndex *pindexOldTip = chainActive.Tip();
    const CBlockIndex *pindexFork = chainActive.FindFork(pindexMostWork);
    
    // - On ChainDB initialization, pindexOldTip will be null, so there are no removable blocks.
    // - If pindexMostWork is in a chain that doesn't have the same genesis block as our chain,
    //   then pindexFork will be null, and we would need to remove the entire chain including
    //   our genesis block. In practice this (probably) won't happen because of checks elsewhere.
    auto reorgLength = pindexOldTip ? pindexOldTip->nHeight - (pindexFork ? pindexFork->nHeight : -1) : 0;
    static_assert(MAX_REORG_LENGTH > 0, "We must be able to reorg some distance");
    if (reorgLength > MAX_REORG_LENGTH) {
        auto msg = strprintf(_(
                               "A block chain reorganization has been detected that would roll back %d blocks! "
                               "This is larger than the maximum of %d blocks, and so the node is shutting down for your safety."
                               ), reorgLength, MAX_REORG_LENGTH) + "\n\n" +
        _("Reorganization details") + ":\n" +
        "- " + strprintf(_("Current tip: %s, height %d, work %s"),
                         pindexOldTip->phashBlock->GetHex(), pindexOldTip->nHeight, pindexOldTip->nChainWork.GetHex()) + "\n" +
        "- " + strprintf(_("New tip:     %s, height %d, work %s"),
                         pindexMostWork->phashBlock->GetHex(), pindexMostWork->nHeight, pindexMostWork->nChainWork.GetHex()) + "\n" +
        "- " + strprintf(_("Fork point:  %s, height %d"),
                         pindexFork->phashBlock->GetHex(), pindexFork->nHeight) + "\n\n" +
        _("Please help, human!");
        LogPrintf("*** %s\n", msg);
        uiInterface.ThreadSafeMessageBox(msg, "", CClientUIInterface::MSG_ERROR);
        StartShutdown();
        return false;
    }
    
    // Disconnect active blocks which are no longer in the best chain.
    bool fBlocksDisconnected = false;
    while (chainActive.Tip() && chainActive.Tip() != pindexFork) {
        if (!DisconnectTip(state))
            return false;
        fBlocksDisconnected = true;
    }
    if ( KOMODO_REWIND != 0 )
    {
        CBlockIndex *tipindex;
        fprintf(stderr,">>>>>>>>>>> rewind start ht.%d -> KOMODO_REWIND.%d\n",chainActive.Tip()->nHeight,KOMODO_REWIND);
        while ( KOMODO_REWIND > 0 && (tipindex= chainActive.Tip()) != 0 && tipindex->nHeight > KOMODO_REWIND )
        {
            fBlocksDisconnected = true;
            fprintf(stderr,"%d ",(int32_t)tipindex->nHeight);
            InvalidateBlock(state,tipindex);
            if ( !DisconnectTip(state) )
                break;
        }
        fprintf(stderr,"reached rewind.%d, best to do: ./komodo-cli -ac_name=%s stop\n",KOMODO_REWIND,ASSETCHAINS_SYMBOL);
        sleep(20);
        fprintf(stderr,"resuming normal operations\n");
        KOMODO_REWIND = 0;
        //return(true);
    }
    // Build list of new blocks to connect.
    std::vector<CBlockIndex*> vpindexToConnect;
    bool fContinue = true;
    int nHeight = pindexFork ? pindexFork->nHeight : -1;
    while (fContinue && nHeight != pindexMostWork->nHeight) {
        // Don't iterate the entire list of potential improvements toward the best tip, as we likely only need
        // a few blocks along the way.
        int nTargetHeight = std::min(nHeight + 32, pindexMostWork->nHeight);
        vpindexToConnect.clear();
        vpindexToConnect.reserve(nTargetHeight - nHeight);
        CBlockIndex *pindexIter = pindexMostWork->GetAncestor(nTargetHeight);
        while (pindexIter && pindexIter->nHeight != nHeight) {
            vpindexToConnect.push_back(pindexIter);
            pindexIter = pindexIter->pprev;
        }
        nHeight = nTargetHeight;
        
        // Connect new blocks.
        BOOST_REVERSE_FOREACH(CBlockIndex *pindexConnect, vpindexToConnect) {
            if (!ConnectTip(state, pindexConnect, pindexConnect == pindexMostWork ? pblock : NULL)) {
                if (state.IsInvalid()) {
                    // The block violates a consensus rule.
                    if (!state.CorruptionPossible())
                        InvalidChainFound(vpindexToConnect.back());
                    state = CValidationState();
                    fInvalidFound = true;
                    fContinue = false;
                    break;
                } else {
                    // A system error occurred (disk space, database error, ...).
                    return false;
                }
            } else {
                PruneBlockIndexCandidates();
                if (!pindexOldTip || chainActive.Tip()->nChainWork > pindexOldTip->nChainWork) {
                    // We're in a better position than we were. Return temporarily to release the lock.
                    fContinue = false;
                    break;
                }
            }
        }
    }
    
    if (fBlocksDisconnected) {
        mempool.removeForReorg(pcoinsTip, chainActive.Tip()->nHeight + 1, STANDARD_LOCKTIME_VERIFY_FLAGS);
    }
    mempool.removeWithoutBranchId(
                                  CurrentEpochBranchId(chainActive.Tip()->nHeight + 1, Params().GetConsensus()));
    mempool.check(pcoinsTip);
    
    // Callbacks/notifications for a new best chain.
    if (fInvalidFound)
        CheckForkWarningConditionsOnNewFork(vpindexToConnect.back());
    else
        CheckForkWarningConditions();
    
    return true;
}

/**
 * Make the best chain active, in multiple steps. The result is either failure
 * or an activated best chain. pblock is either NULL or a pointer to a block
 * that is already loaded (to avoid loading it again from disk).
 */
bool ActivateBestChain(CValidationState &state, CBlock *pblock) {
    CBlockIndex *pindexNewTip = NULL;
    CBlockIndex *pindexMostWork = NULL;
    const CChainParams& chainParams = Params();
    do {
        boost::this_thread::interruption_point();
        
        bool fInitialDownload;
        {
            LOCK(cs_main);
            pindexMostWork = FindMostWorkChain();
            
            // Whether we have anything to do at all.
            if (pindexMostWork == NULL || pindexMostWork == chainActive.Tip())
                return true;
            
            if (!ActivateBestChainStep(state, pindexMostWork, pblock && pblock->GetHash() == pindexMostWork->GetBlockHash() ? pblock : NULL))
                return false;
            pindexNewTip = chainActive.Tip();
            fInitialDownload = IsInitialBlockDownload();
        }
        // When we reach this point, we switched to a new tip (stored in pindexNewTip).
        
        // Notifications/callbacks that can run without cs_main
        if (!fInitialDownload) {
            uint256 hashNewTip = pindexNewTip->GetBlockHash();
            // Relay inventory, but don't relay old inventory during initial block download.
            int nBlockEstimate = 0;
            if (fCheckpointsEnabled)
                nBlockEstimate = Checkpoints::GetTotalBlocksEstimate(chainParams.Checkpoints());
            // Don't relay blocks if pruning -- could cause a peer to try to download, resulting
            // in a stalled download if the block file is pruned before the request.
            if (nLocalServices & NODE_NETWORK) {
                LOCK(cs_vNodes);
                BOOST_FOREACH(CNode* pnode, vNodes)
                if (chainActive.Height() > (pnode->nStartingHeight != -1 ? pnode->nStartingHeight - 2000 : nBlockEstimate))
                    pnode->PushInventory(CInv(MSG_BLOCK, hashNewTip));
            }
            // Notify external listeners about the new tip.
            GetMainSignals().UpdatedBlockTip(pindexNewTip);
            uiInterface.NotifyBlockTip(hashNewTip);
        } //else fprintf(stderr,"initial download skips propagation\n");
    } while(pindexMostWork != chainActive.Tip());
    CheckBlockIndex();
    
    // Write changes periodically to disk, after relay.
    if (!FlushStateToDisk(state, FLUSH_STATE_PERIODIC)) {
        return false;
    }
    
    return true;
}

bool InvalidateBlock(CValidationState& state, CBlockIndex *pindex) {
    AssertLockHeld(cs_main);
    
    // Mark the block itself as invalid.
    pindex->nStatus |= BLOCK_FAILED_VALID;
    setDirtyBlockIndex.insert(pindex);
    setBlockIndexCandidates.erase(pindex);
    
    while (chainActive.Contains(pindex)) {
        CBlockIndex *pindexWalk = chainActive.Tip();
        pindexWalk->nStatus |= BLOCK_FAILED_CHILD;
        setDirtyBlockIndex.insert(pindexWalk);
        setBlockIndexCandidates.erase(pindexWalk);
        // ActivateBestChain considers blocks already in chainActive
        // unconditionally valid already, so force disconnect away from it.
        if (!DisconnectTip(state)) {
            mempool.removeForReorg(pcoinsTip, chainActive.Tip()->nHeight + 1, STANDARD_LOCKTIME_VERIFY_FLAGS);
            mempool.removeWithoutBranchId(
                                          CurrentEpochBranchId(chainActive.Tip()->nHeight + 1, Params().GetConsensus()));
            return false;
        }
    }
    //LimitMempoolSize(mempool, GetArg("-maxmempool", DEFAULT_MAX_MEMPOOL_SIZE) * 1000000, GetArg("-mempoolexpiry", DEFAULT_MEMPOOL_EXPIRY) * 60 * 60);
    
    // The resulting new best tip may not be in setBlockIndexCandidates anymore, so
    // add it again.
    BlockMap::iterator it = mapBlockIndex.begin();
    while (it != mapBlockIndex.end() && it->second != 0 ) {
        if (it->second->IsValid(BLOCK_VALID_TRANSACTIONS) && it->second->nChainTx && !setBlockIndexCandidates.value_comp()(it->second, chainActive.Tip())) {
            setBlockIndexCandidates.insert(it->second);
        }
        it++;
    }
    
    InvalidChainFound(pindex);
    mempool.removeForReorg(pcoinsTip, chainActive.Tip()->nHeight + 1, STANDARD_LOCKTIME_VERIFY_FLAGS);
    mempool.removeWithoutBranchId(
                                  CurrentEpochBranchId(chainActive.Tip()->nHeight + 1, Params().GetConsensus()));
    return true;
}

bool ReconsiderBlock(CValidationState& state, CBlockIndex *pindex) {
    AssertLockHeld(cs_main);
    
    int nHeight = pindex->nHeight;
    
    // Remove the invalidity flag from this block and all its descendants.
    BlockMap::iterator it = mapBlockIndex.begin();
    while (it != mapBlockIndex.end()) {
        if (!it->second->IsValid() && it->second->GetAncestor(nHeight) == pindex) {
            it->second->nStatus &= ~BLOCK_FAILED_MASK;
            setDirtyBlockIndex.insert(it->second);
            if (it->second->IsValid(BLOCK_VALID_TRANSACTIONS) && it->second->nChainTx && setBlockIndexCandidates.value_comp()(chainActive.Tip(), it->second)) {
                setBlockIndexCandidates.insert(it->second);
            }
            if (it->second == pindexBestInvalid) {
                // Reset invalid block marker if it was pointing to one of those.
                pindexBestInvalid = NULL;
            }
        }
        it++;
    }
    
    // Remove the invalidity flag from all ancestors too.
    while (pindex != NULL) {
        if (pindex->nStatus & BLOCK_FAILED_MASK) {
            pindex->nStatus &= ~BLOCK_FAILED_MASK;
            setDirtyBlockIndex.insert(pindex);
        }
        pindex = pindex->pprev;
    }
    return true;
}

CBlockIndex* AddToBlockIndex(const CBlockHeader& block)
{
    // Check for duplicate
    uint256 hash = block.GetHash();
    BlockMap::iterator it = mapBlockIndex.find(hash);
    if (it != mapBlockIndex.end())
        return it->second;
    
    // Construct new block index object
    CBlockIndex* pindexNew = new CBlockIndex(block);
    assert(pindexNew);
    // We assign the sequence id to blocks only when the full data is available,
    // to avoid miners withholding blocks but broadcasting headers, to get a
    // competitive advantage.
    pindexNew->nSequenceId = 0;
    BlockMap::iterator mi = mapBlockIndex.insert(make_pair(hash, pindexNew)).first;
    pindexNew->phashBlock = &((*mi).first);
    BlockMap::iterator miPrev = mapBlockIndex.find(block.hashPrevBlock);
    if (miPrev != mapBlockIndex.end())
    {
        pindexNew->pprev = (*miPrev).second;
        pindexNew->nHeight = pindexNew->pprev->nHeight + 1;
        pindexNew->BuildSkip();
    }
    pindexNew->nChainWork = (pindexNew->pprev ? pindexNew->pprev->nChainWork : 0) + GetBlockProof(*pindexNew);
    pindexNew->RaiseValidity(BLOCK_VALID_TREE);
    if (pindexBestHeader == NULL || pindexBestHeader->nChainWork < pindexNew->nChainWork)
        pindexBestHeader = pindexNew;
    
    setDirtyBlockIndex.insert(pindexNew);
    
    return pindexNew;
}

/** Mark a block as having its data received and checked (up to BLOCK_VALID_TRANSACTIONS). */
bool ReceivedBlockTransactions(const CBlock &block, CValidationState& state, CBlockIndex *pindexNew, const CDiskBlockPos& pos)
{
    pindexNew->nTx = block.vtx.size();
    pindexNew->nChainTx = 0;
    CAmount sproutValue = 0;
    for (auto tx : block.vtx) {
        for (auto js : tx.vjoinsplit) {
            sproutValue += js.vpub_old;
            sproutValue -= js.vpub_new;
        }
    }
    pindexNew->nSproutValue = sproutValue;
    pindexNew->nChainSproutValue = boost::none;
    pindexNew->nFile = pos.nFile;
    pindexNew->nDataPos = pos.nPos;
    pindexNew->nUndoPos = 0;
    pindexNew->nStatus |= BLOCK_HAVE_DATA;
    pindexNew->RaiseValidity(BLOCK_VALID_TRANSACTIONS);
    setDirtyBlockIndex.insert(pindexNew);
    
    if (pindexNew->pprev == NULL || pindexNew->pprev->nChainTx) {
        // If pindexNew is the genesis block or all parents are BLOCK_VALID_TRANSACTIONS.
        deque<CBlockIndex*> queue;
        queue.push_back(pindexNew);
        
        // Recursively process any descendant blocks that now may be eligible to be connected.
        while (!queue.empty()) {
            CBlockIndex *pindex = queue.front();
            queue.pop_front();
            pindex->nChainTx = (pindex->pprev ? pindex->pprev->nChainTx : 0) + pindex->nTx;
            if (pindex->pprev) {
                if (pindex->pprev->nChainSproutValue && pindex->nSproutValue) {
                    pindex->nChainSproutValue = *pindex->pprev->nChainSproutValue + *pindex->nSproutValue;
                } else {
                    pindex->nChainSproutValue = boost::none;
                }
            } else {
                pindex->nChainSproutValue = pindex->nSproutValue;
            }
            {
                LOCK(cs_nBlockSequenceId);
                pindex->nSequenceId = nBlockSequenceId++;
            }
            if (chainActive.Tip() == NULL || !setBlockIndexCandidates.value_comp()(pindex, chainActive.Tip())) {
                setBlockIndexCandidates.insert(pindex);
            }
            std::pair<std::multimap<CBlockIndex*, CBlockIndex*>::iterator, std::multimap<CBlockIndex*, CBlockIndex*>::iterator> range = mapBlocksUnlinked.equal_range(pindex);
            while (range.first != range.second) {
                std::multimap<CBlockIndex*, CBlockIndex*>::iterator it = range.first;
                queue.push_back(it->second);
                range.first++;
                mapBlocksUnlinked.erase(it);
            }
        }
    } else {
        if (pindexNew->pprev && pindexNew->pprev->IsValid(BLOCK_VALID_TREE)) {
            mapBlocksUnlinked.insert(std::make_pair(pindexNew->pprev, pindexNew));
        }
    }
    
    return true;
}

bool FindBlockPos(CValidationState &state, CDiskBlockPos &pos, unsigned int nAddSize, unsigned int nHeight, uint64_t nTime, bool fKnown = false)
{
    LOCK(cs_LastBlockFile);
    
    unsigned int nFile = fKnown ? pos.nFile : nLastBlockFile;
    if (vinfoBlockFile.size() <= nFile) {
        vinfoBlockFile.resize(nFile + 1);
    }
    
    if (!fKnown) {
        while (vinfoBlockFile[nFile].nSize + nAddSize >= MAX_BLOCKFILE_SIZE) {
            nFile++;
            if (vinfoBlockFile.size() <= nFile) {
                vinfoBlockFile.resize(nFile + 1);
            }
        }
        pos.nFile = nFile;
        pos.nPos = vinfoBlockFile[nFile].nSize;
    }
    
    if (nFile != nLastBlockFile) {
        if (!fKnown) {
            LogPrintf("Leaving block file %i: %s\n", nFile, vinfoBlockFile[nFile].ToString());
        }
        FlushBlockFile(!fKnown);
        nLastBlockFile = nFile;
    }
    
    vinfoBlockFile[nFile].AddBlock(nHeight, nTime);
    if (fKnown)
        vinfoBlockFile[nFile].nSize = std::max(pos.nPos + nAddSize, vinfoBlockFile[nFile].nSize);
    else
        vinfoBlockFile[nFile].nSize += nAddSize;
    
    if (!fKnown) {
        unsigned int nOldChunks = (pos.nPos + BLOCKFILE_CHUNK_SIZE - 1) / BLOCKFILE_CHUNK_SIZE;
        unsigned int nNewChunks = (vinfoBlockFile[nFile].nSize + BLOCKFILE_CHUNK_SIZE - 1) / BLOCKFILE_CHUNK_SIZE;
        if (nNewChunks > nOldChunks) {
            if (fPruneMode)
                fCheckForPruning = true;
            if (CheckDiskSpace(nNewChunks * BLOCKFILE_CHUNK_SIZE - pos.nPos)) {
                FILE *file = OpenBlockFile(pos);
                if (file) {
                    LogPrintf("Pre-allocating up to position 0x%x in blk%05u.dat\n", nNewChunks * BLOCKFILE_CHUNK_SIZE, pos.nFile);
                    AllocateFileRange(file, pos.nPos, nNewChunks * BLOCKFILE_CHUNK_SIZE - pos.nPos);
                    fclose(file);
                }
            }
            else
                return state.Error("out of disk space");
        }
    }
    
    setDirtyFileInfo.insert(nFile);
    return true;
}

bool FindUndoPos(CValidationState &state, int nFile, CDiskBlockPos &pos, unsigned int nAddSize)
{
    pos.nFile = nFile;
    
    LOCK(cs_LastBlockFile);
    
    unsigned int nNewSize;
    pos.nPos = vinfoBlockFile[nFile].nUndoSize;
    nNewSize = vinfoBlockFile[nFile].nUndoSize += nAddSize;
    setDirtyFileInfo.insert(nFile);
    
    unsigned int nOldChunks = (pos.nPos + UNDOFILE_CHUNK_SIZE - 1) / UNDOFILE_CHUNK_SIZE;
    unsigned int nNewChunks = (nNewSize + UNDOFILE_CHUNK_SIZE - 1) / UNDOFILE_CHUNK_SIZE;
    if (nNewChunks > nOldChunks) {
        if (fPruneMode)
            fCheckForPruning = true;
        if (CheckDiskSpace(nNewChunks * UNDOFILE_CHUNK_SIZE - pos.nPos)) {
            FILE *file = OpenUndoFile(pos);
            if (file) {
                LogPrintf("Pre-allocating up to position 0x%x in rev%05u.dat\n", nNewChunks * UNDOFILE_CHUNK_SIZE, pos.nFile);
                AllocateFileRange(file, pos.nPos, nNewChunks * UNDOFILE_CHUNK_SIZE - pos.nPos);
                fclose(file);
            }
        }
        else
            return state.Error("out of disk space");
    }
    
    return true;
}

bool CheckBlockHeader(int32_t height,CBlockIndex *pindex, const CBlockHeader& blockhdr, CValidationState& state, bool fCheckPOW)
{
    // Check timestamp
    if ( 0 )
    {
        uint256 hash; int32_t i;
        hash = blockhdr.GetHash();
        for (i=31; i>=0; i--)
            fprintf(stderr,"%02x",((uint8_t *)&hash)[i]);
        fprintf(stderr," <- CheckBlockHeader\n");
        if ( chainActive.Tip() != 0 )
        {
            hash = chainActive.Tip()->GetBlockHash();
            for (i=31; i>=0; i--)
                fprintf(stderr,"%02x",((uint8_t *)&hash)[i]);
            fprintf(stderr," <- chainTip\n");
        }
    }
    if (blockhdr.GetBlockTime() > GetAdjustedTime() + 60)
        return state.Invalid(error("CheckBlockHeader(): block timestamp too far in the future"),REJECT_INVALID, "time-too-new");
    else if ( ASSETCHAINS_STAKED != 0 && pindex != 0 && pindex->pprev != 0 && pindex->nTime <= pindex->pprev->nTime )
    {
        fprintf(stderr,"ht.%d %u vs ht.%d %u, is not monotonic\n",pindex->nHeight,pindex->nTime,pindex->pprev->nHeight,pindex->pprev->nTime);
        return state.Invalid(error("CheckBlockHeader(): block timestamp needs to always increase"),REJECT_INVALID, "time-too-new");
    }
    // Check block version
    if (height > 0 && blockhdr.nVersion < MIN_BLOCK_VERSION)
        return state.DoS(100, error("CheckBlockHeader(): block version too low"),REJECT_INVALID, "version-too-low");
    
    // Check Equihash solution is valid
<<<<<<< HEAD
    if ( fCheckPOW )
    {
        if ( !CheckEquihashSolution(&blockhdr, Params()) )
            return state.DoS(100, error("CheckBlockHeader(): Equihash solution invalid"),REJECT_INVALID, "invalid-solution");
    }
=======
    /*if ( fCheckPOW && !CheckEquihashSolution(&blockhdr, Params()) )
        return state.DoS(100, error("CheckBlockHeader(): Equihash solution invalid"),REJECT_INVALID, "invalid-solution");
    
>>>>>>> 95819099
    // Check proof of work matches claimed amount
    /*komodo_index2pubkey33(pubkey33,pindex,height);
     if ( fCheckPOW && !CheckProofOfWork(height,pubkey33,blockhdr.GetHash(), blockhdr.nBits, Params().GetConsensus(),blockhdr.nTime) )
     return state.DoS(50, error("CheckBlockHeader(): proof of work failed"),REJECT_INVALID, "high-hash");*/
    return true;
}

int32_t komodo_check_deposit(int32_t height,const CBlock& block,uint32_t prevtime);

int32_t komodo_fast_checkPOW(CBlock *pblock,int32_t height)
{
    arith_uint256 bnTarget; bool fNegative,fOverflow; uint8_t pubkey33[33],pubkeys[64][33]; int32_t i,n,failed = 0,notaryid = -1;
    if ( height == 0 )
        return(0);
    if ( !CheckEquihashSolution(pblock, Params()) )
    {
        fprintf(stderr,"komodo_fast_checkPOW ht.%d CheckEquihashSolution failed\n",height);
        return(-1);
    }
    bnTarget.SetCompact(pblock->nBits,&fNegative,&fOverflow);
    if ( UintToArith256(pblock->GetHash()) > bnTarget )
    {
        failed = 1;
        if ( ASSETCHAINS_SYMBOL[0] == 0 )
        {
            komodo_block2pubkey33(pubkey33,pblock);
            if ( (n= komodo_notaries(pubkeys,height,pblock->nTime)) > 0 )
            {
                for (i=0; i<n; i++)
                    if ( memcmp(pubkey33,pubkeys[i],33) == 0 )
                    {
                        notaryid = i;
                        break;
                    }
            }
        }
    }
    fprintf(stderr,"komodo_fast_checkPOW ht.%d notaryid.%d failed.%d\n",height,notaryid,failed);
    if ( failed != 0 && notaryid < 0 )
        return(-1);
    else return(0);
}

bool CheckBlock(int32_t height,CBlockIndex *pindex,const CBlock& block, CValidationState& state,
                libzcash::ProofVerifier& verifier,
                bool fCheckPOW, bool fCheckMerkleRoot)
{
    uint8_t pubkey33[33];
    // These are checks that are independent of context.
    
    // Check that the header is valid (particularly PoW).  This is mostly
    // redundant with the call in AcceptBlockHeader.
    if (!CheckBlockHeader(height,pindex,block,state,fCheckPOW))
    {
        //fprintf(stderr,"checkblockheader error PoW.%d\n",fCheckPOW);
        return false;
    }
    if ( fCheckPOW && !CheckEquihashSolution(&block, Params()) )
<<<<<<< HEAD
        return state.DoS(100, error("CheckBlock: Equihash solution invalid"),REJECT_INVALID, "invalid-solution");
    komodo_block2pubkey33(pubkey33,(CBlock *)&block);
    if ( fCheckPOW && !CheckProofOfWork(height,pubkey33,block.GetHash(), block.nBits, Params().GetConsensus(),block.nTime) )
        return state.DoS(1, error("CheckBlock: proof of work failed"),REJECT_INVALID, "high-hash");
=======
        return state.DoS(100, error("CheckBlockHeader(): Equihash solution invalid"),REJECT_INVALID, "invalid-solution");
    komodo_block2pubkey33(pubkey33,(CBlock *)&block);
    if ( fCheckPOW && !CheckProofOfWork(height,pubkey33,block.GetHash(), block.nBits, Params().GetConsensus(),block.nTime) )
        return state.DoS(1, error("CheckBlock(): proof of work failed"),REJECT_INVALID, "high-hash");
>>>>>>> 95819099
    // Check the merkle root.
    if (fCheckMerkleRoot) {
        bool mutated;
        uint256 hashMerkleRoot2 = block.BuildMerkleTree(&mutated);
        if (block.hashMerkleRoot != hashMerkleRoot2)
            return state.DoS(100, error("CheckBlock: hashMerkleRoot mismatch"),
                             REJECT_INVALID, "bad-txnmrklroot", true);
        
        // Check for merkle tree malleability (CVE-2012-2459): repeating sequences
        // of transactions in a block without affecting the merkle root of a block,
        // while still invalidating it.
        if (mutated)
            return state.DoS(100, error("CheckBlock: duplicate transaction"),
                             REJECT_INVALID, "bad-txns-duplicate", true);
    }
    
    // All potential-corruption validation must be done before we do any
    // transaction validation, as otherwise we may mark the header as invalid
    // because we receive the wrong transactions for it.
    
    // Size limits
    if (block.vtx.empty() || block.vtx.size() > MAX_BLOCK_SIZE || ::GetSerializeSize(block, SER_NETWORK, PROTOCOL_VERSION) > MAX_BLOCK_SIZE)
        return state.DoS(100, error("CheckBlock: size limits failed"),
                         REJECT_INVALID, "bad-blk-length");
    
    // First transaction must be coinbase, the rest must not be
    if (block.vtx.empty() || !block.vtx[0].IsCoinBase())
        return state.DoS(100, error("CheckBlock: first tx is not coinbase"),
                         REJECT_INVALID, "bad-cb-missing");
    for (unsigned int i = 1; i < block.vtx.size(); i++)
        if (block.vtx[i].IsCoinBase())
            return state.DoS(100, error("CheckBlock: more than one coinbase"),
                             REJECT_INVALID, "bad-cb-multiple");
    
    // Check transactions
    BOOST_FOREACH(const CTransaction& tx, block.vtx)
    {
        if ( komodo_validate_interest(tx,height == 0 ? komodo_block2height((CBlock *)&block) : height,block.nTime,1) < 0 )
            return error("CheckBlock: komodo_validate_interest failed");
        if (!CheckTransaction(tx, state, verifier))
            return error("CheckBlock: CheckTransaction failed");
    }
    unsigned int nSigOps = 0;
    BOOST_FOREACH(const CTransaction& tx, block.vtx)
    {
        nSigOps += GetLegacySigOpCount(tx);
    }
    if (nSigOps > MAX_BLOCK_SIGOPS)
        return state.DoS(100, error("CheckBlock: out-of-bounds SigOpCount"),
                         REJECT_INVALID, "bad-blk-sigops", true);
    if ( komodo_check_deposit(height,block,(pindex==0||pindex->pprev==0)?0:pindex->pprev->nTime) < 0 )
    {
        static uint32_t counter;
        if ( counter++ < 100 && ASSETCHAINS_STAKED == 0 )
            fprintf(stderr,"check deposit rejection\n");
        return(false);
    }
    return true;
}

bool ContextualCheckBlockHeader(const CBlockHeader& block, CValidationState& state, CBlockIndex * const pindexPrev)
{
    const CChainParams& chainParams = Params();
    const Consensus::Params& consensusParams = chainParams.GetConsensus();
    uint256 hash = block.GetHash();
    if (hash == consensusParams.hashGenesisBlock)
        return true;
    
    assert(pindexPrev);
    
    int nHeight = pindexPrev->nHeight+1;
    
    // Check proof of work
    if ( (nHeight < 235300 || nHeight > 236000) && block.nBits != GetNextWorkRequired(pindexPrev, &block, consensusParams))
    {
        cout << block.nBits << " block.nBits vs. calc " << GetNextWorkRequired(pindexPrev, &block, consensusParams) << endl;
        return state.DoS(100, error("%s: incorrect proof of work", __func__),
                         REJECT_INVALID, "bad-diffbits");
    }
    
    // Check timestamp against prev
    if (block.GetBlockTime() <= pindexPrev->GetMedianTimePast())
        return state.Invalid(error("%s: block's timestamp is too early", __func__),
                             REJECT_INVALID, "time-too-old");
    
    if (fCheckpointsEnabled)
    {
        // Check that the block chain matches the known block chain up to a checkpoint
        if (!Checkpoints::CheckBlock(chainParams.Checkpoints(), nHeight, hash))
        {
            /*CBlockIndex *heightblock = chainActive[nHeight];
            if ( heightblock != 0 && heightblock->GetBlockHash() == hash )
            {
                //fprintf(stderr,"got a pre notarization block that matches height.%d\n",(int32_t)nHeight);
                return true;
            }*/
            return state.DoS(100, error("%s: rejected by checkpoint lock-in at %d", __func__, nHeight),REJECT_CHECKPOINT, "checkpoint mismatch");
        }
        // Don't accept any forks from the main chain prior to last checkpoint
        CBlockIndex* pcheckpoint = Checkpoints::GetLastCheckpoint(chainParams.Checkpoints());
        int32_t notarized_height;
        if (pcheckpoint && nHeight > 1 && nHeight < pcheckpoint->nHeight )
            return state.DoS(1, error("%s: forked chain older than last checkpoint (height %d) vs %d", __func__, nHeight,pcheckpoint->nHeight));
        else if ( komodo_checkpoint(&notarized_height,nHeight,hash) < 0 )
        {
            CBlockIndex *heightblock = chainActive[nHeight];
            if ( heightblock != 0 && heightblock->GetBlockHash() == hash )
            {
                //fprintf(stderr,"got a pre notarization block that matches height.%d\n",(int32_t)nHeight);
                return true;
            } else return state.DoS(1, error("%s: forked chain %d older than last notarized (height %d) vs %d", __func__,nHeight, notarized_height));
        }
    }
    // Reject block.nVersion < 4 blocks
    if (block.nVersion < 4)
        return state.Invalid(error("%s : rejected nVersion<4 block", __func__),
                             REJECT_OBSOLETE, "bad-version");
    
    return true;
}

bool ContextualCheckBlock(const CBlock& block, CValidationState& state, CBlockIndex * const pindexPrev)
{
    const int nHeight = pindexPrev == NULL ? 0 : pindexPrev->nHeight + 1;
    const Consensus::Params& consensusParams = Params().GetConsensus();
    
    // Check that all transactions are finalized
    BOOST_FOREACH(const CTransaction& tx, block.vtx) {
        
        // Check transaction contextually against consensus rules at block height
        if (!ContextualCheckTransaction(tx, state, nHeight, 100)) {
            return false; // Failure reason has been set in validation state object
        }
        
        int nLockTimeFlags = 0;
        int64_t nLockTimeCutoff = (nLockTimeFlags & LOCKTIME_MEDIAN_TIME_PAST)
        ? pindexPrev->GetMedianTimePast()
        : block.GetBlockTime();
        if (!IsFinalTx(tx, nHeight, nLockTimeCutoff)) {
            return state.DoS(10, error("%s: contains a non-final transaction", __func__), REJECT_INVALID, "bad-txns-nonfinal");
        }
    }
    
    // Enforce BIP 34 rule that the coinbase starts with serialized block height.
    // In Zcash this has been enforced since launch, except that the genesis
    // block didn't include the height in the coinbase (see Zcash protocol spec
    // section '6.8 Bitcoin Improvement Proposals').
    if (nHeight > 0)
    {
        CScript expect = CScript() << nHeight;
        if (block.vtx[0].vin[0].scriptSig.size() < expect.size() ||
            !std::equal(expect.begin(), expect.end(), block.vtx[0].vin[0].scriptSig.begin())) {
            return state.DoS(100, error("%s: block height mismatch in coinbase", __func__), REJECT_INVALID, "bad-cb-height");
        }
    }
    
    return true;
}

bool AcceptBlockHeader(const CBlockHeader& block, CValidationState& state, CBlockIndex** ppindex)
{
    const CChainParams& chainparams = Params();
    AssertLockHeld(cs_main);
    // Check for duplicate
    uint256 hash = block.GetHash();
    BlockMap::iterator miSelf = mapBlockIndex.find(hash);
    CBlockIndex *tipindex,*pindex = NULL;
    if (miSelf != mapBlockIndex.end())
    {
        // Block header is already known.
        pindex = miSelf->second;
        if (ppindex)
            *ppindex = pindex;
        if ( pindex != 0 && pindex->nStatus & BLOCK_FAILED_MASK )
            return state.Invalid(error("%s: block is marked invalid", __func__), 0, "duplicate");
        return true;
    }
    if (!CheckBlockHeader(*ppindex!=0?(*ppindex)->nHeight:0,*ppindex, block, state,0))
    {
        fprintf(stderr,"CheckBlockHeader failed\n");
        return false;
    }
    // Get prev block index
    CBlockIndex* pindexPrev = NULL;
    if (hash != chainparams.GetConsensus().hashGenesisBlock) {
        BlockMap::iterator mi = mapBlockIndex.find(block.hashPrevBlock);
        if (mi == mapBlockIndex.end())
        {
            return state.DoS(10, error("%s: prev block not found", __func__), 0, "bad-prevblk");
        }
        pindexPrev = (*mi).second;
        if (pindexPrev == 0 || (pindexPrev->nStatus & BLOCK_FAILED_MASK) )
            return state.DoS(100, error("%s: prev block invalid", __func__), REJECT_INVALID, "bad-prevblk");
    }
    if (!ContextualCheckBlockHeader(block, state, pindexPrev))
    {
        //fprintf(stderr,"ContextualCheckBlockHeader failed\n");
        return false;
    }
    if (pindex == NULL)
    {
        if ( (pindex= AddToBlockIndex(block)) == 0 )
        {
            //fprintf(stderr,"couldnt add to block index\n");
        }
    }
    if (ppindex)
        *ppindex = pindex;
    return true;
}

bool AcceptBlock(CBlock& block, CValidationState& state, CBlockIndex** ppindex, bool fRequested, CDiskBlockPos* dbp)
{
    const CChainParams& chainparams = Params();
    AssertLockHeld(cs_main);
    
    CBlockIndex *&pindex = *ppindex;
    if (!AcceptBlockHeader(block, state, &pindex))
    {
        //fprintf(stderr,"AcceptBlockHeader rejected\n");
        return false;
    }
    if ( pindex == 0 )
    {
        //fprintf(stderr,"unexpected AcceptBlock error null pindex\n");
        return false;
    }
    //fprintf(stderr,"acceptblockheader passed\n");
    // Try to process all requested blocks that we don't have, but only
    // process an unrequested block if it's new and has enough work to
    // advance our tip, and isn't too many blocks ahead.
    bool fAlreadyHave = pindex->nStatus & BLOCK_HAVE_DATA;
    bool fHasMoreWork = (chainActive.Tip() ? pindex->nChainWork > chainActive.Tip()->nChainWork : true);
    // Blocks that are too out-of-order needlessly limit the effectiveness of
    // pruning, because pruning will not delete block files that contain any
    // blocks which are too close in height to the tip.  Apply this test
    // regardless of whether pruning is enabled; it should generally be safe to
    // not process unrequested blocks.
    bool fTooFarAhead = (pindex->nHeight > int(chainActive.Height() + MIN_BLOCKS_TO_KEEP));
    
    // TODO: deal better with return value and error conditions for duplicate
    // and unrequested blocks.
    if (fAlreadyHave) return true;
    if (!fRequested) {  // If we didn't ask for it:
        if (pindex->nTx != 0) return true;  // This is a previously-processed block that was pruned
        if (!fHasMoreWork) return true;     // Don't process less-work chains
        if (fTooFarAhead) return true;      // Block height is too high
    }
    
    // See method docstring for why this is always disabled
    auto verifier = libzcash::ProofVerifier::Disabled();
    if ((!CheckBlock(pindex->nHeight,pindex,block, state, verifier,0)) || !ContextualCheckBlock(block, state, pindex->pprev))
    {
        if (state.IsInvalid() && !state.CorruptionPossible()) {
            pindex->nStatus |= BLOCK_FAILED_VALID;
            setDirtyBlockIndex.insert(pindex);
        }
        fprintf(stderr,"CheckBlock or ContextualCheckBlock failed\n");
        return false;
    }
    
    int nHeight = pindex->nHeight;
    
    // Write block to history file
    try {
        unsigned int nBlockSize = ::GetSerializeSize(block, SER_DISK, CLIENT_VERSION);
        CDiskBlockPos blockPos;
        if (dbp != NULL)
            blockPos = *dbp;
        if (!FindBlockPos(state, blockPos, nBlockSize+8, nHeight, block.GetBlockTime(), dbp != NULL))
            return error("AcceptBlock(): FindBlockPos failed");
        if (dbp == NULL)
            if (!WriteBlockToDisk(block, blockPos, chainparams.MessageStart()))
                AbortNode(state, "Failed to write block");
        if (!ReceivedBlockTransactions(block, state, pindex, blockPos))
            return error("AcceptBlock(): ReceivedBlockTransactions failed");
    } catch (const std::runtime_error& e) {
        return AbortNode(state, std::string("System error: ") + e.what());
    }
    
    if (fCheckForPruning)
        FlushStateToDisk(state, FLUSH_STATE_NONE); // we just allocated more disk space for block files
    
    return true;
}

static bool IsSuperMajority(int minVersion, const CBlockIndex* pstart, unsigned nRequired, const Consensus::Params& consensusParams)
{
    unsigned int nFound = 0;
    for (int i = 0; i < consensusParams.nMajorityWindow && nFound < nRequired && pstart != NULL; i++)
    {
        if (pstart->nVersion >= minVersion)
            ++nFound;
        pstart = pstart->pprev;
    }
    return (nFound >= nRequired);
}

void komodo_currentheight_set(int32_t height);

bool ProcessNewBlock(int32_t height,CValidationState &state, CNode* pfrom, CBlock* pblock, bool fForceProcessing, CDiskBlockPos *dbp)
{
    // Preliminary checks
    bool checked;
    auto verifier = libzcash::ProofVerifier::Disabled();
    if ( chainActive.Tip() != 0 )
        komodo_currentheight_set(chainActive.Tip()->nHeight);
    checked = CheckBlock(height!=0?height:komodo_block2height(pblock),0,*pblock, state, verifier,0);
    {
        LOCK(cs_main);
        bool fRequested = MarkBlockAsReceived(pblock->GetHash());
        fRequested |= fForceProcessing;
        if ( checked != 0 && komodo_fast_checkPOW(pblock,height) < 0 )
            checked = 0;
        if (!checked)
        {
            if ( pfrom != 0 )
            {
                Misbehaving(pfrom->GetId(), 1);
            }
            return error("%s: CheckBlock FAILED", __func__);
        }
        
        // Store to disk
        CBlockIndex *pindex = NULL;
        bool ret = AcceptBlock(*pblock, state, &pindex, fRequested, dbp);
        if (pindex && pfrom) {
            mapBlockSource[pindex->GetBlockHash()] = pfrom->GetId();
        }
        CheckBlockIndex();
        if (!ret)
            return error("%s: AcceptBlock FAILED", __func__);
    }
    
    if (!ActivateBestChain(state, pblock))
        return error("%s: ActivateBestChain failed", __func__);
    
    return true;
}

bool TestBlockValidity(CValidationState &state, const CBlock& block, CBlockIndex * const pindexPrev, bool fCheckPOW, bool fCheckMerkleRoot)
{
    AssertLockHeld(cs_main);
    assert(pindexPrev == chainActive.Tip());
    
    CCoinsViewCache viewNew(pcoinsTip);
    CBlockIndex indexDummy(block);
    indexDummy.pprev = pindexPrev;
    indexDummy.nHeight = pindexPrev->nHeight + 1;
    // JoinSplit proofs are verified in ConnectBlock
    auto verifier = libzcash::ProofVerifier::Disabled();
    
    // NOTE: CheckBlockHeader is called by CheckBlock
    if (!ContextualCheckBlockHeader(block, state, pindexPrev))
    {
        fprintf(stderr,"TestBlockValidity failure A\n");
        return false;
    }
    if (!CheckBlock(indexDummy.nHeight,0,block, state, verifier, fCheckPOW, fCheckMerkleRoot))
    {
        //fprintf(stderr,"TestBlockValidity failure B\n");
        return false;
    }
    if (!ContextualCheckBlock(block, state, pindexPrev))
    {
        //fprintf(stderr,"TestBlockValidity failure C\n");
        return false;
    }
    if (!ConnectBlock(block, state, &indexDummy, viewNew, true,fCheckPOW))
    {
        //fprintf(stderr,"TestBlockValidity failure D\n");
        return false;
    }
    assert(state.IsValid());
    
    return true;
}

/**
 * BLOCK PRUNING CODE
 */

/* Calculate the amount of disk space the block & undo files currently use */
uint64_t CalculateCurrentUsage()
{
    uint64_t retval = 0;
    BOOST_FOREACH(const CBlockFileInfo &file, vinfoBlockFile) {
        retval += file.nSize + file.nUndoSize;
    }
    return retval;
}

/* Prune a block file (modify associated database entries)*/
void PruneOneBlockFile(const int fileNumber)
{
    for (BlockMap::iterator it = mapBlockIndex.begin(); it != mapBlockIndex.end(); ++it) {
        CBlockIndex* pindex = it->second;
        if (pindex->nFile == fileNumber) {
            pindex->nStatus &= ~BLOCK_HAVE_DATA;
            pindex->nStatus &= ~BLOCK_HAVE_UNDO;
            pindex->nFile = 0;
            pindex->nDataPos = 0;
            pindex->nUndoPos = 0;
            setDirtyBlockIndex.insert(pindex);
            
            // Prune from mapBlocksUnlinked -- any block we prune would have
            // to be downloaded again in order to consider its chain, at which
            // point it would be considered as a candidate for
            // mapBlocksUnlinked or setBlockIndexCandidates.
            std::pair<std::multimap<CBlockIndex*, CBlockIndex*>::iterator, std::multimap<CBlockIndex*, CBlockIndex*>::iterator> range = mapBlocksUnlinked.equal_range(pindex->pprev);
            while (range.first != range.second) {
                std::multimap<CBlockIndex *, CBlockIndex *>::iterator it = range.first;
                range.first++;
                if (it->second == pindex) {
                    mapBlocksUnlinked.erase(it);
                }
            }
        }
    }
    
    vinfoBlockFile[fileNumber].SetNull();
    setDirtyFileInfo.insert(fileNumber);
}


void UnlinkPrunedFiles(std::set<int>& setFilesToPrune)
{
    for (set<int>::iterator it = setFilesToPrune.begin(); it != setFilesToPrune.end(); ++it) {
        CDiskBlockPos pos(*it, 0);
        boost::filesystem::remove(GetBlockPosFilename(pos, "blk"));
        boost::filesystem::remove(GetBlockPosFilename(pos, "rev"));
        LogPrintf("Prune: %s deleted blk/rev (%05u)\n", __func__, *it);
    }
}

/* Calculate the block/rev files that should be deleted to remain under target*/
void FindFilesToPrune(std::set<int>& setFilesToPrune)
{
    LOCK2(cs_main, cs_LastBlockFile);
    if (chainActive.Tip() == NULL || nPruneTarget == 0) {
        return;
    }
    if (chainActive.Tip()->nHeight <= Params().PruneAfterHeight()) {
        return;
    }
    unsigned int nLastBlockWeCanPrune = chainActive.Tip()->nHeight - MIN_BLOCKS_TO_KEEP;
    uint64_t nCurrentUsage = CalculateCurrentUsage();
    // We don't check to prune until after we've allocated new space for files
    // So we should leave a buffer under our target to account for another allocation
    // before the next pruning.
    uint64_t nBuffer = BLOCKFILE_CHUNK_SIZE + UNDOFILE_CHUNK_SIZE;
    uint64_t nBytesToPrune;
    int count=0;
    
    if (nCurrentUsage + nBuffer >= nPruneTarget) {
        for (int fileNumber = 0; fileNumber < nLastBlockFile; fileNumber++) {
            nBytesToPrune = vinfoBlockFile[fileNumber].nSize + vinfoBlockFile[fileNumber].nUndoSize;
            
            if (vinfoBlockFile[fileNumber].nSize == 0)
                continue;
            
            if (nCurrentUsage + nBuffer < nPruneTarget)  // are we below our target?
                break;
            
            // don't prune files that could have a block within MIN_BLOCKS_TO_KEEP of the main chain's tip but keep scanning
            if (vinfoBlockFile[fileNumber].nHeightLast > nLastBlockWeCanPrune)
                continue;
            
            PruneOneBlockFile(fileNumber);
            // Queue up the files for removal
            setFilesToPrune.insert(fileNumber);
            nCurrentUsage -= nBytesToPrune;
            count++;
        }
    }
    
    LogPrint("prune", "Prune: target=%dMiB actual=%dMiB diff=%dMiB max_prune_height=%d removed %d blk/rev pairs\n",
             nPruneTarget/1024/1024, nCurrentUsage/1024/1024,
             ((int64_t)nPruneTarget - (int64_t)nCurrentUsage)/1024/1024,
             nLastBlockWeCanPrune, count);
}

bool CheckDiskSpace(uint64_t nAdditionalBytes)
{
    uint64_t nFreeBytesAvailable = boost::filesystem::space(GetDataDir()).available;
    
    // Check for nMinDiskSpace bytes (currently 50MB)
    if (nFreeBytesAvailable < nMinDiskSpace + nAdditionalBytes)
        return AbortNode("Disk space is low!", _("Error: Disk space is low!"));
    
    return true;
}

FILE* OpenDiskFile(const CDiskBlockPos &pos, const char *prefix, bool fReadOnly)
{
    static int32_t didinit[64];
    if (pos.IsNull())
        return NULL;
    boost::filesystem::path path = GetBlockPosFilename(pos, prefix);
    boost::filesystem::create_directories(path.parent_path());
    FILE* file = fopen(path.string().c_str(), "rb+");
    if (!file && !fReadOnly)
        file = fopen(path.string().c_str(), "wb+");
    if (!file) {
        LogPrintf("Unable to open file %s\n", path.string());
        return NULL;
    }
    if ( pos.nFile < sizeof(didinit)/sizeof(*didinit) && didinit[pos.nFile] == 0 && strcmp(prefix,(char *)"blk") == 0 )
    {
        komodo_prefetch(file);
        didinit[pos.nFile] = 1;
    }
    if (pos.nPos) {
        if (fseek(file, pos.nPos, SEEK_SET)) {
            LogPrintf("Unable to seek to position %u of %s\n", pos.nPos, path.string());
            fclose(file);
            return NULL;
        }
    }
    return file;
}

FILE* OpenBlockFile(const CDiskBlockPos &pos, bool fReadOnly) {
    return OpenDiskFile(pos, "blk", fReadOnly);
}

FILE* OpenUndoFile(const CDiskBlockPos &pos, bool fReadOnly) {
    return OpenDiskFile(pos, "rev", fReadOnly);
}

boost::filesystem::path GetBlockPosFilename(const CDiskBlockPos &pos, const char *prefix)
{
    return GetDataDir() / "blocks" / strprintf("%s%05u.dat", prefix, pos.nFile);
}

CBlockIndex * InsertBlockIndex(uint256 hash)
{
    if (hash.IsNull())
        return NULL;
    
    // Return existing
    BlockMap::iterator mi = mapBlockIndex.find(hash);
    if (mi != mapBlockIndex.end())
        return (*mi).second;
    
    // Create new
    CBlockIndex* pindexNew = new CBlockIndex();
    if (!pindexNew)
        throw runtime_error("LoadBlockIndex(): new CBlockIndex failed");
    mi = mapBlockIndex.insert(make_pair(hash, pindexNew)).first;
    pindexNew->phashBlock = &((*mi).first);
    
    return pindexNew;
}

//void komodo_pindex_init(CBlockIndex *pindex,int32_t height);

bool static LoadBlockIndexDB()
{
    const CChainParams& chainparams = Params();
    LogPrintf("%s: start loading guts\n", __func__);
    if (!pblocktree->LoadBlockIndexGuts())
        return false;
    LogPrintf("%s: loaded guts\n", __func__);
    boost::this_thread::interruption_point();
    
    // Calculate nChainWork
    vector<pair<int, CBlockIndex*> > vSortedByHeight;
    vSortedByHeight.reserve(mapBlockIndex.size());
    BOOST_FOREACH(const PAIRTYPE(uint256, CBlockIndex*)& item, mapBlockIndex)
    {
        CBlockIndex* pindex = item.second;
        vSortedByHeight.push_back(make_pair(pindex->nHeight, pindex));
        //komodo_pindex_init(pindex,(int32_t)pindex->nHeight);
    }
    //fprintf(stderr,"load blockindexDB paired %u\n",(uint32_t)time(NULL));
    sort(vSortedByHeight.begin(), vSortedByHeight.end());
    //fprintf(stderr,"load blockindexDB sorted %u\n",(uint32_t)time(NULL));
    BOOST_FOREACH(const PAIRTYPE(int, CBlockIndex*)& item, vSortedByHeight)
    {
        CBlockIndex* pindex = item.second;
        pindex->nChainWork = (pindex->pprev ? pindex->pprev->nChainWork : 0) + GetBlockProof(*pindex);
        // We can link the chain of blocks for which we've received transactions at some point.
        // Pruned nodes may have deleted the block.
        if (pindex->nTx > 0) {
            if (pindex->pprev) {
                if (pindex->pprev->nChainTx) {
                    pindex->nChainTx = pindex->pprev->nChainTx + pindex->nTx;
                    if (pindex->pprev->nChainSproutValue && pindex->nSproutValue) {
                        pindex->nChainSproutValue = *pindex->pprev->nChainSproutValue + *pindex->nSproutValue;
                    } else {
                        pindex->nChainSproutValue = boost::none;
                    }
                } else {
                    pindex->nChainTx = 0;
                    pindex->nChainSproutValue = boost::none;
                    mapBlocksUnlinked.insert(std::make_pair(pindex->pprev, pindex));
                }
            } else {
                pindex->nChainTx = pindex->nTx;
                pindex->nChainSproutValue = pindex->nSproutValue;
            }
        }
        // Construct in-memory chain of branch IDs.
        // Relies on invariant: a block that does not activate a network upgrade
        // will always be valid under the same consensus rules as its parent.
        // Genesis block has a branch ID of zero by definition, but has no
        // validity status because it is side-loaded into a fresh chain.
        // Activation blocks will have branch IDs set (read from disk).
        if (pindex->pprev) {
            if (pindex->IsValid(BLOCK_VALID_CONSENSUS) && !pindex->nCachedBranchId) {
                pindex->nCachedBranchId = pindex->pprev->nCachedBranchId;
            }
        } else {
            pindex->nCachedBranchId = SPROUT_BRANCH_ID;
        }
        if (pindex->IsValid(BLOCK_VALID_TRANSACTIONS) && (pindex->nChainTx || pindex->pprev == NULL))
            setBlockIndexCandidates.insert(pindex);
        if (pindex->nStatus & BLOCK_FAILED_MASK && (!pindexBestInvalid || pindex->nChainWork > pindexBestInvalid->nChainWork))
            pindexBestInvalid = pindex;
        if (pindex->pprev)
            pindex->BuildSkip();
        if (pindex->IsValid(BLOCK_VALID_TREE) && (pindexBestHeader == NULL || CBlockIndexWorkComparator()(pindexBestHeader, pindex)))
            pindexBestHeader = pindex;
        //komodo_pindex_init(pindex,(int32_t)pindex->nHeight);
    }
    //fprintf(stderr,"load blockindexDB chained %u\n",(uint32_t)time(NULL));

    // Load block file info
    pblocktree->ReadLastBlockFile(nLastBlockFile);
    vinfoBlockFile.resize(nLastBlockFile + 1);
    LogPrintf("%s: last block file = %i\n", __func__, nLastBlockFile);
    for (int nFile = 0; nFile <= nLastBlockFile; nFile++) {
        pblocktree->ReadBlockFileInfo(nFile, vinfoBlockFile[nFile]);
    }
    LogPrintf("%s: last block file info: %s\n", __func__, vinfoBlockFile[nLastBlockFile].ToString());
    for (int nFile = nLastBlockFile + 1; true; nFile++) {
        CBlockFileInfo info;
        if (pblocktree->ReadBlockFileInfo(nFile, info)) {
            vinfoBlockFile.push_back(info);
        } else {
            break;
        }
    }
    
    // Check presence of blk files
    LogPrintf("Checking all blk files are present...\n");
    set<int> setBlkDataFiles;
    BOOST_FOREACH(const PAIRTYPE(uint256, CBlockIndex*)& item, mapBlockIndex)
    {
        CBlockIndex* pindex = item.second;
        if (pindex->nStatus & BLOCK_HAVE_DATA) {
            setBlkDataFiles.insert(pindex->nFile);
        }
        //komodo_pindex_init(pindex,(int32_t)pindex->nHeight);
    }
    //fprintf(stderr,"load blockindexDB %u\n",(uint32_t)time(NULL));
    for (std::set<int>::iterator it = setBlkDataFiles.begin(); it != setBlkDataFiles.end(); it++)
    {
        CDiskBlockPos pos(*it, 0);
        if (CAutoFile(OpenBlockFile(pos, true), SER_DISK, CLIENT_VERSION).IsNull()) {
            return false;
        }
    }
    
    // Check whether we have ever pruned block & undo files
    pblocktree->ReadFlag("prunedblockfiles", fHavePruned);
    if (fHavePruned)
        LogPrintf("LoadBlockIndexDB(): Block files have previously been pruned\n");
    
    // Check whether we need to continue reindexing
    bool fReindexing = false;
    pblocktree->ReadReindexing(fReindexing);
    fReindex |= fReindexing;
    
    // Check whether we have a transaction index
    pblocktree->ReadFlag("txindex", fTxIndex);
    LogPrintf("%s: transaction index %s\n", __func__, fTxIndex ? "enabled" : "disabled");
    // Check whether we have an address index
    pblocktree->ReadFlag("addressindex", fAddressIndex);
    LogPrintf("%s: address index %s\n", __func__, fAddressIndex ? "enabled" : "disabled");

    // Check whether we have a timestamp index
    pblocktree->ReadFlag("timestampindex", fTimestampIndex);
    LogPrintf("%s: timestamp index %s\n", __func__, fTimestampIndex ? "enabled" : "disabled");

    // Check whether we have a spent index
    pblocktree->ReadFlag("spentindex", fSpentIndex);
    LogPrintf("%s: spent index %s\n", __func__, fSpentIndex ? "enabled" : "disabled");

    // Fill in-memory data
    BOOST_FOREACH(const PAIRTYPE(uint256, CBlockIndex*)& item, mapBlockIndex)
    {
        CBlockIndex* pindex = item.second;
        // - This relationship will always be true even if pprev has multiple
        //   children, because hashAnchor is technically a property of pprev,
        //   not its children.
        // - This will miss chain tips; we handle the best tip below, and other
        //   tips will be handled by ConnectTip during a re-org.
        if (pindex->pprev) {
            pindex->pprev->hashAnchorEnd = pindex->hashAnchor;
        }
        //komodo_pindex_init(pindex,(int32_t)pindex->nHeight);
    }
    
    // Load pointer to end of best chain
    BlockMap::iterator it = mapBlockIndex.find(pcoinsTip->GetBestBlock());
    if (it == mapBlockIndex.end())
        return true;
    chainActive.SetTip(it->second);
    // Set hashAnchorEnd for the end of best chain
    it->second->hashAnchorEnd = pcoinsTip->GetBestAnchor();
    
    PruneBlockIndexCandidates();
    
    LogPrintf("%s: hashBestChain=%s height=%d date=%s progress=%f\n", __func__,
              chainActive.Tip()->GetBlockHash().ToString(), chainActive.Height(),
              DateTimeStrFormat("%Y-%m-%d %H:%M:%S", chainActive.Tip()->GetBlockTime()),
              Checkpoints::GuessVerificationProgress(chainparams.Checkpoints(), chainActive.Tip()));
    
    EnforceNodeDeprecation(chainActive.Height(), true);
    
    return true;
}

CVerifyDB::CVerifyDB()
{
    uiInterface.ShowProgress(_("Verifying blocks..."), 0);
}

CVerifyDB::~CVerifyDB()
{
    uiInterface.ShowProgress("", 100);
}

bool CVerifyDB::VerifyDB(CCoinsView *coinsview, int nCheckLevel, int nCheckDepth)
{
    LOCK(cs_main);
    if (chainActive.Tip() == NULL || chainActive.Tip()->pprev == NULL)
        return true;
    
    // Verify blocks in the best chain
    if (nCheckDepth <= 0)
        nCheckDepth = 1000000000; // suffices until the year 19000
    if (nCheckDepth > chainActive.Height())
        nCheckDepth = chainActive.Height();
    nCheckLevel = std::max(0, std::min(4, nCheckLevel));
    LogPrintf("Verifying last %i blocks at level %i\n", nCheckDepth, nCheckLevel);
    CCoinsViewCache coins(coinsview);
    CBlockIndex* pindexState = chainActive.Tip();
    CBlockIndex* pindexFailure = NULL;
    int nGoodTransactions = 0;
    CValidationState state;
    // No need to verify JoinSplits twice
    auto verifier = libzcash::ProofVerifier::Disabled();
    //fprintf(stderr,"start VerifyDB %u\n",(uint32_t)time(NULL));
    for (CBlockIndex* pindex = chainActive.Tip(); pindex && pindex->pprev; pindex = pindex->pprev)
    {
        boost::this_thread::interruption_point();
        uiInterface.ShowProgress(_("Verifying blocks..."), std::max(1, std::min(99, (int)(((double)(chainActive.Height() - pindex->nHeight)) / (double)nCheckDepth * (nCheckLevel >= 4 ? 50 : 100)))));
        if (pindex->nHeight < chainActive.Height()-nCheckDepth)
            break;
        CBlock block;
        // check level 0: read from disk
        if (!ReadBlockFromDisk(block, pindex,0))
            return error("VerifyDB(): *** ReadBlockFromDisk failed at %d, hash=%s", pindex->nHeight, pindex->GetBlockHash().ToString());
        // check level 1: verify block validity
        if (nCheckLevel >= 1 && !CheckBlock(pindex->nHeight,pindex,block, state, verifier,0))
            return error("VerifyDB(): *** found bad block at %d, hash=%s\n", pindex->nHeight, pindex->GetBlockHash().ToString());
        // check level 2: verify undo validity
        if (nCheckLevel >= 2 && pindex) {
            CBlockUndo undo;
            CDiskBlockPos pos = pindex->GetUndoPos();
            if (!pos.IsNull()) {
                if (!UndoReadFromDisk(undo, pos, pindex->pprev->GetBlockHash()))
                    return error("VerifyDB(): *** found bad undo data at %d, hash=%s\n", pindex->nHeight, pindex->GetBlockHash().ToString());
            }
        }
        // check level 3: check for inconsistencies during memory-only disconnect of tip blocks
        if (nCheckLevel >= 3 && pindex == pindexState && (coins.DynamicMemoryUsage() + pcoinsTip->DynamicMemoryUsage()) <= nCoinCacheUsage) {
            bool fClean = true;
            if (!DisconnectBlock(block, state, pindex, coins, &fClean))
                return error("VerifyDB(): *** irrecoverable inconsistency in block data at %d, hash=%s", pindex->nHeight, pindex->GetBlockHash().ToString());
            pindexState = pindex->pprev;
            if (!fClean) {
                nGoodTransactions = 0;
                pindexFailure = pindex;
            } else
                nGoodTransactions += block.vtx.size();
        }
        if (ShutdownRequested())
            return true;
    }
    //fprintf(stderr,"end VerifyDB %u\n",(uint32_t)time(NULL));
    if (pindexFailure)
        return error("VerifyDB(): *** coin database inconsistencies found (last %i blocks, %i good transactions before that)\n", chainActive.Height() - pindexFailure->nHeight + 1, nGoodTransactions);
    
    // check level 4: try reconnecting blocks
    if (nCheckLevel >= 4) {
        CBlockIndex *pindex = pindexState;
        while (pindex != chainActive.Tip()) {
            boost::this_thread::interruption_point();
            uiInterface.ShowProgress(_("Verifying blocks..."), std::max(1, std::min(99, 100 - (int)(((double)(chainActive.Height() - pindex->nHeight)) / (double)nCheckDepth * 50))));
            pindex = chainActive.Next(pindex);
            CBlock block;
            if (!ReadBlockFromDisk(block, pindex,0))
                return error("VerifyDB(): *** ReadBlockFromDisk failed at %d, hash=%s", pindex->nHeight, pindex->GetBlockHash().ToString());
            if (!ConnectBlock(block, state, pindex, coins,false, true))
                return error("VerifyDB(): *** found unconnectable block at %d, hash=%s", pindex->nHeight, pindex->GetBlockHash().ToString());
        }
    }
    
    LogPrintf("No coin database inconsistencies in last %i blocks (%i transactions)\n", chainActive.Height() - pindexState->nHeight, nGoodTransactions);
    
    return true;
}

bool RewindBlockIndex(const CChainParams& params)
{
    LOCK(cs_main);
    
    // RewindBlockIndex is called after LoadBlockIndex, so at this point every block
    // index will have nCachedBranchId set based on the values previously persisted
    // to disk. By definition, a set nCachedBranchId means that the block was
    // fully-validated under the corresponding consensus rules. Thus we can quickly
    // identify whether the current active chain matches our expected sequence of
    // consensus rule changes, with two checks:
    //
    // - BLOCK_ACTIVATES_UPGRADE is set only on blocks that activate upgrades.
    // - nCachedBranchId for each block matches what we expect.
    auto sufficientlyValidated = [&params](const CBlockIndex* pindex) {
        auto consensus = params.GetConsensus();
        bool fFlagSet = pindex->nStatus & BLOCK_ACTIVATES_UPGRADE;
        bool fFlagExpected = IsActivationHeightForAnyUpgrade(pindex->nHeight, consensus);
        return fFlagSet == fFlagExpected &&
        pindex->nCachedBranchId &&
        *pindex->nCachedBranchId == CurrentEpochBranchId(pindex->nHeight, consensus);
    };
    
    int nHeight = 1;
    while (nHeight <= chainActive.Height()) {
        if (!sufficientlyValidated(chainActive[nHeight])) {
            break;
        }
        nHeight++;
    }
    
    // nHeight is now the height of the first insufficiently-validated block, or tipheight + 1
    auto rewindLength = chainActive.Height() - nHeight;
    if (rewindLength > 0 && rewindLength > MAX_REORG_LENGTH) {
        auto pindexOldTip = chainActive.Tip();
        auto pindexRewind = chainActive[nHeight - 1];
        auto msg = strprintf(_(
                               "A block chain rewind has been detected that would roll back %d blocks! "
                               "This is larger than the maximum of %d blocks, and so the node is shutting down for your safety."
                               ), rewindLength, MAX_REORG_LENGTH) + "\n\n" +
        _("Rewind details") + ":\n" +
        "- " + strprintf(_("Current tip:   %s, height %d"),
                         pindexOldTip->phashBlock->GetHex(), pindexOldTip->nHeight) + "\n" +
        "- " + strprintf(_("Rewinding to:  %s, height %d"),
                         pindexRewind->phashBlock->GetHex(), pindexRewind->nHeight) + "\n\n" +
        _("Please help, human!");
        LogPrintf("*** %s\n", msg);
        uiInterface.ThreadSafeMessageBox(msg, "", CClientUIInterface::MSG_ERROR);
        StartShutdown();
        return false;
    }
    
    CValidationState state;
    CBlockIndex* pindex = chainActive.Tip();
    while (chainActive.Height() >= nHeight) {
        if (fPruneMode && !(chainActive.Tip()->nStatus & BLOCK_HAVE_DATA)) {
            // If pruning, don't try rewinding past the HAVE_DATA point;
            // since older blocks can't be served anyway, there's
            // no need to walk further, and trying to DisconnectTip()
            // will fail (and require a needless reindex/redownload
            // of the blockchain).
            break;
        }
        if (!DisconnectTip(state, true)) {
            return error("RewindBlockIndex: unable to disconnect block at height %i", pindex->nHeight);
        }
        // Occasionally flush state to disk.
        if (!FlushStateToDisk(state, FLUSH_STATE_PERIODIC))
            return false;
    }
    
    // Reduce validity flag and have-data flags.
    // We do this after actual disconnecting, otherwise we'll end up writing the lack of data
    // to disk before writing the chainstate, resulting in a failure to continue if interrupted.
    for (BlockMap::iterator it = mapBlockIndex.begin(); it != mapBlockIndex.end(); it++) {
        CBlockIndex* pindexIter = it->second;
        
        // Note: If we encounter an insufficiently validated block that
        // is on chainActive, it must be because we are a pruning node, and
        // this block or some successor doesn't HAVE_DATA, so we were unable to
        // rewind all the way.  Blocks remaining on chainActive at this point
        // must not have their validity reduced.
        if (!sufficientlyValidated(pindexIter) && !chainActive.Contains(pindexIter)) {
            // Reduce validity
            pindexIter->nStatus =
            std::min<unsigned int>(pindexIter->nStatus & BLOCK_VALID_MASK, BLOCK_VALID_TREE) |
            (pindexIter->nStatus & ~BLOCK_VALID_MASK);
            // Remove have-data flags
            pindexIter->nStatus &= ~(BLOCK_HAVE_DATA | BLOCK_HAVE_UNDO);
            // Remove branch ID
            pindexIter->nStatus &= ~BLOCK_ACTIVATES_UPGRADE;
            pindexIter->nCachedBranchId = boost::none;
            // Remove storage location
            pindexIter->nFile = 0;
            pindexIter->nDataPos = 0;
            pindexIter->nUndoPos = 0;
            // Remove various other things
            pindexIter->nTx = 0;
            pindexIter->nChainTx = 0;
            pindexIter->nSproutValue = boost::none;
            pindexIter->nChainSproutValue = boost::none;
            pindexIter->nSequenceId = 0;
            // Make sure it gets written
            setDirtyBlockIndex.insert(pindexIter);
            if (pindexIter == pindexBestInvalid)
            {
                //fprintf(stderr,"Reset invalid block marker if it was pointing to this block\n");
                pindexBestInvalid = NULL;
            }
            
            // Update indices
            setBlockIndexCandidates.erase(pindexIter);
            auto ret = mapBlocksUnlinked.equal_range(pindexIter->pprev);
            while (ret.first != ret.second) {
                if (ret.first->second == pindexIter) {
                    mapBlocksUnlinked.erase(ret.first++);
                } else {
                    ++ret.first;
                }
            }
        } else if (pindexIter->IsValid(BLOCK_VALID_TRANSACTIONS) && pindexIter->nChainTx) {
            setBlockIndexCandidates.insert(pindexIter);
        }
    }
    
    PruneBlockIndexCandidates();
    
    CheckBlockIndex();
    
    if (!FlushStateToDisk(state, FLUSH_STATE_ALWAYS)) {
        return false;
    }
    
    return true;
}

void UnloadBlockIndex()
{
    LOCK(cs_main);
    setBlockIndexCandidates.clear();
    chainActive.SetTip(NULL);
    pindexBestInvalid = NULL;
    pindexBestHeader = NULL;
    mempool.clear();
    mapOrphanTransactions.clear();
    mapOrphanTransactionsByPrev.clear();
    nSyncStarted = 0;
    mapBlocksUnlinked.clear();
    vinfoBlockFile.clear();
    nLastBlockFile = 0;
    nBlockSequenceId = 1;
    mapBlockSource.clear();
    mapBlocksInFlight.clear();
    nQueuedValidatedHeaders = 0;
    nPreferredDownload = 0;
    setDirtyBlockIndex.clear();
    setDirtyFileInfo.clear();
    mapNodeState.clear();
    recentRejects.reset(NULL);
    
    BOOST_FOREACH(BlockMap::value_type& entry, mapBlockIndex) {
        delete entry.second;
    }
    mapBlockIndex.clear();
    fHavePruned = false;
}

bool LoadBlockIndex()
{
    // Load block index from databases
    KOMODO_LOADINGBLOCKS = 1;
    if (!fReindex && !LoadBlockIndexDB())
    {
        KOMODO_LOADINGBLOCKS = 0;
        return false;
    }
    fprintf(stderr,"finished loading blocks %s\n",ASSETCHAINS_SYMBOL);
    return true;
}


bool InitBlockIndex() {
    const CChainParams& chainparams = Params();
    LOCK(cs_main);
    
    // Initialize global variables that cannot be constructed at startup.
    recentRejects.reset(new CRollingBloomFilter(120000, 0.000001));
    
    // Check whether we're already initialized
    if (chainActive.Genesis() != NULL)
        return true;
    
    // Use the provided setting for -txindex in the new database
    fTxIndex = GetBoolArg("-txindex", true);
    pblocktree->WriteFlag("txindex", fTxIndex);
    // Use the provided setting for -addressindex in the new database
    fAddressIndex = GetBoolArg("-addressindex", DEFAULT_ADDRESSINDEX);
    pblocktree->WriteFlag("addressindex", fAddressIndex);

    // Use the provided setting for -timestampindex in the new database
    fTimestampIndex = GetBoolArg("-timestampindex", DEFAULT_TIMESTAMPINDEX);
    pblocktree->WriteFlag("timestampindex", fTimestampIndex);

    fSpentIndex = GetBoolArg("-spentindex", DEFAULT_SPENTINDEX);
    pblocktree->WriteFlag("spentindex", fSpentIndex);
    LogPrintf("Initializing databases...\n");
    
    // Only add the genesis block if not reindexing (in which case we reuse the one already on disk)
    if (!fReindex) {
        try {
            CBlock &block = const_cast<CBlock&>(Params().GenesisBlock());
            // Start new block file
            unsigned int nBlockSize = ::GetSerializeSize(block, SER_DISK, CLIENT_VERSION);
            CDiskBlockPos blockPos;
            CValidationState state;
            if (!FindBlockPos(state, blockPos, nBlockSize+8, 0, block.GetBlockTime()))
                return error("LoadBlockIndex(): FindBlockPos failed");
            if (!WriteBlockToDisk(block, blockPos, chainparams.MessageStart()))
                return error("LoadBlockIndex(): writing genesis block to disk failed");
            CBlockIndex *pindex = AddToBlockIndex(block);
            if ( pindex == 0 )
                return error("LoadBlockIndex(): couldnt add to block index");
            if (!ReceivedBlockTransactions(block, state, pindex, blockPos))
                return error("LoadBlockIndex(): genesis block not accepted");
            if (!ActivateBestChain(state, &block))
                return error("LoadBlockIndex(): genesis block cannot be activated");
            // Force a chainstate write so that when we VerifyDB in a moment, it doesn't check stale data
            return FlushStateToDisk(state, FLUSH_STATE_ALWAYS);
        } catch (const std::runtime_error& e) {
            return error("LoadBlockIndex(): failed to initialize block database: %s", e.what());
        }
    }
    
    return true;
}



bool LoadExternalBlockFile(FILE* fileIn, CDiskBlockPos *dbp)
{
    const CChainParams& chainparams = Params();
    // Map of disk positions for blocks with unknown parent (only used for reindex)
    static std::multimap<uint256, CDiskBlockPos> mapBlocksUnknownParent;
    int64_t nStart = GetTimeMillis();
    
    int nLoaded = 0;
    try {
        // This takes over fileIn and calls fclose() on it in the CBufferedFile destructor
        //CBufferedFile blkdat(fileIn, 2*MAX_BLOCK_SIZE, MAX_BLOCK_SIZE+8, SER_DISK, CLIENT_VERSION);
        CBufferedFile blkdat(fileIn, 32*MAX_BLOCK_SIZE, MAX_BLOCK_SIZE+8, SER_DISK, CLIENT_VERSION);
        uint64_t nRewind = blkdat.GetPos();
        while (!blkdat.eof()) {
            boost::this_thread::interruption_point();
            
            blkdat.SetPos(nRewind);
            nRewind++; // start one byte further next time, in case of failure
            blkdat.SetLimit(); // remove former limit
            unsigned int nSize = 0;
            try {
                // locate a header
                unsigned char buf[MESSAGE_START_SIZE];
                blkdat.FindByte(Params().MessageStart()[0]);
                nRewind = blkdat.GetPos()+1;
                blkdat >> FLATDATA(buf);
                if (memcmp(buf, Params().MessageStart(), MESSAGE_START_SIZE))
                    continue;
                // read size
                blkdat >> nSize;
                if (nSize < 80 || nSize > MAX_BLOCK_SIZE)
                    continue;
            } catch (const std::exception&) {
                // no valid block header found; don't complain
                break;
            }
            try {
                // read block
                uint64_t nBlockPos = blkdat.GetPos();
                if (dbp)
                    dbp->nPos = nBlockPos;
                blkdat.SetLimit(nBlockPos + nSize);
                blkdat.SetPos(nBlockPos);
                CBlock block;
                blkdat >> block;
                nRewind = blkdat.GetPos();
                
                // detect out of order blocks, and store them for later
                uint256 hash = block.GetHash();
                if (hash != chainparams.GetConsensus().hashGenesisBlock && mapBlockIndex.find(block.hashPrevBlock) == mapBlockIndex.end()) {
                    LogPrint("reindex", "%s: Out of order block %s, parent %s not known\n", __func__, hash.ToString(),
                             block.hashPrevBlock.ToString());
                    if (dbp)
                        mapBlocksUnknownParent.insert(std::make_pair(block.hashPrevBlock, *dbp));
                    continue;
                }
                
                // process in case the block isn't known yet
                if (mapBlockIndex.count(hash) == 0 || (mapBlockIndex[hash]->nStatus & BLOCK_HAVE_DATA) == 0) {
                    CValidationState state;
                    if (ProcessNewBlock(0,state, NULL, &block, true, dbp))
                        nLoaded++;
                    if (state.IsError())
                        break;
                } else if (hash != chainparams.GetConsensus().hashGenesisBlock && mapBlockIndex[hash]->nHeight % 1000 == 0) {
                    LogPrintf("Block Import: already had block %s at height %d\n", hash.ToString(), mapBlockIndex[hash]->nHeight);
                }
                
                // Recursively process earlier encountered successors of this block
                deque<uint256> queue;
                queue.push_back(hash);
                while (!queue.empty()) {
                    uint256 head = queue.front();
                    queue.pop_front();
                    std::pair<std::multimap<uint256, CDiskBlockPos>::iterator, std::multimap<uint256, CDiskBlockPos>::iterator> range = mapBlocksUnknownParent.equal_range(head);
                    while (range.first != range.second) {
                        std::multimap<uint256, CDiskBlockPos>::iterator it = range.first;
                        if (ReadBlockFromDisk(mapBlockIndex[hash]!=0?mapBlockIndex[hash]->nHeight:0,block, it->second,1))
                        {
                            LogPrintf("%s: Processing out of order child %s of %s\n", __func__, block.GetHash().ToString(),
                                      head.ToString());
                            CValidationState dummy;
                            if (ProcessNewBlock(0,dummy, NULL, &block, true, &it->second))
                            {
                                nLoaded++;
                                queue.push_back(block.GetHash());
                            }
                        }
                        range.first++;
                        mapBlocksUnknownParent.erase(it);
                    }
                }
            } catch (const std::exception& e) {
                LogPrintf("%s: Deserialize or I/O error - %s\n", __func__, e.what());
            }
        }
    } catch (const std::runtime_error& e) {
        AbortNode(std::string("System error: ") + e.what());
    }
    if (nLoaded > 0)
        LogPrintf("Loaded %i blocks from external file in %dms\n", nLoaded, GetTimeMillis() - nStart);
    return nLoaded > 0;
}

void static CheckBlockIndex()
{
    const Consensus::Params& consensusParams = Params().GetConsensus();
    if (!fCheckBlockIndex) {
        return;
    }
    
    LOCK(cs_main);
    
    // During a reindex, we read the genesis block and call CheckBlockIndex before ActivateBestChain,
    // so we have the genesis block in mapBlockIndex but no active chain.  (A few of the tests when
    // iterating the block tree require that chainActive has been initialized.)
    if (chainActive.Height() < 0) {
        assert(mapBlockIndex.size() <= 1);
        return;
    }
    
    // Build forward-pointing map of the entire block tree.
    std::multimap<CBlockIndex*,CBlockIndex*> forward;
    for (BlockMap::iterator it = mapBlockIndex.begin(); it != mapBlockIndex.end(); it++) {
        forward.insert(std::make_pair(it->second->pprev, it->second));
    }
    
    assert(forward.size() == mapBlockIndex.size());
    
    std::pair<std::multimap<CBlockIndex*,CBlockIndex*>::iterator,std::multimap<CBlockIndex*,CBlockIndex*>::iterator> rangeGenesis = forward.equal_range(NULL);
    CBlockIndex *pindex = rangeGenesis.first->second;
    rangeGenesis.first++;
    assert(rangeGenesis.first == rangeGenesis.second); // There is only one index entry with parent NULL.
    
    // Iterate over the entire block tree, using depth-first search.
    // Along the way, remember whether there are blocks on the path from genesis
    // block being explored which are the first to have certain properties.
    size_t nNodes = 0;
    int nHeight = 0;
    CBlockIndex* pindexFirstInvalid = NULL; // Oldest ancestor of pindex which is invalid.
    CBlockIndex* pindexFirstMissing = NULL; // Oldest ancestor of pindex which does not have BLOCK_HAVE_DATA.
    CBlockIndex* pindexFirstNeverProcessed = NULL; // Oldest ancestor of pindex for which nTx == 0.
    CBlockIndex* pindexFirstNotTreeValid = NULL; // Oldest ancestor of pindex which does not have BLOCK_VALID_TREE (regardless of being valid or not).
    CBlockIndex* pindexFirstNotTransactionsValid = NULL; // Oldest ancestor of pindex which does not have BLOCK_VALID_TRANSACTIONS (regardless of being valid or not).
    CBlockIndex* pindexFirstNotChainValid = NULL; // Oldest ancestor of pindex which does not have BLOCK_VALID_CHAIN (regardless of being valid or not).
    CBlockIndex* pindexFirstNotScriptsValid = NULL; // Oldest ancestor of pindex which does not have BLOCK_VALID_SCRIPTS (regardless of being valid or not).
    while (pindex != NULL) {
        nNodes++;
        if (pindexFirstInvalid == NULL && pindex->nStatus & BLOCK_FAILED_VALID) pindexFirstInvalid = pindex;
        if (pindexFirstMissing == NULL && !(pindex->nStatus & BLOCK_HAVE_DATA)) pindexFirstMissing = pindex;
        if (pindexFirstNeverProcessed == NULL && pindex->nTx == 0) pindexFirstNeverProcessed = pindex;
        if (pindex->pprev != NULL && pindexFirstNotTreeValid == NULL && (pindex->nStatus & BLOCK_VALID_MASK) < BLOCK_VALID_TREE) pindexFirstNotTreeValid = pindex;
        if (pindex->pprev != NULL && pindexFirstNotTransactionsValid == NULL && (pindex->nStatus & BLOCK_VALID_MASK) < BLOCK_VALID_TRANSACTIONS) pindexFirstNotTransactionsValid = pindex;
        if (pindex->pprev != NULL && pindexFirstNotChainValid == NULL && (pindex->nStatus & BLOCK_VALID_MASK) < BLOCK_VALID_CHAIN) pindexFirstNotChainValid = pindex;
        if (pindex->pprev != NULL && pindexFirstNotScriptsValid == NULL && (pindex->nStatus & BLOCK_VALID_MASK) < BLOCK_VALID_SCRIPTS) pindexFirstNotScriptsValid = pindex;
        
        // Begin: actual consistency checks.
        if (pindex->pprev == NULL) {
            // Genesis block checks.
            assert(pindex->GetBlockHash() == consensusParams.hashGenesisBlock); // Genesis block's hash must match.
            assert(pindex == chainActive.Genesis()); // The current active chain's genesis block must be this block.
        }
        if (pindex->nChainTx == 0) assert(pindex->nSequenceId == 0);  // nSequenceId can't be set for blocks that aren't linked
        // VALID_TRANSACTIONS is equivalent to nTx > 0 for all nodes (whether or not pruning has occurred).
        // HAVE_DATA is only equivalent to nTx > 0 (or VALID_TRANSACTIONS) if no pruning has occurred.
        if (!fHavePruned) {
            // If we've never pruned, then HAVE_DATA should be equivalent to nTx > 0
            assert(!(pindex->nStatus & BLOCK_HAVE_DATA) == (pindex->nTx == 0));
            assert(pindexFirstMissing == pindexFirstNeverProcessed);
        } else {
            // If we have pruned, then we can only say that HAVE_DATA implies nTx > 0
            if (pindex->nStatus & BLOCK_HAVE_DATA) assert(pindex->nTx > 0);
        }
        if (pindex->nStatus & BLOCK_HAVE_UNDO) assert(pindex->nStatus & BLOCK_HAVE_DATA);
        assert(((pindex->nStatus & BLOCK_VALID_MASK) >= BLOCK_VALID_TRANSACTIONS) == (pindex->nTx > 0)); // This is pruning-independent.
        // All parents having had data (at some point) is equivalent to all parents being VALID_TRANSACTIONS, which is equivalent to nChainTx being set.
        assert((pindexFirstNeverProcessed != NULL) == (pindex->nChainTx == 0)); // nChainTx != 0 is used to signal that all parent blocks have been processed (but may have been pruned).
        assert((pindexFirstNotTransactionsValid != NULL) == (pindex->nChainTx == 0));
        assert(pindex->nHeight == nHeight); // nHeight must be consistent.
        assert(pindex->pprev == NULL || pindex->nChainWork >= pindex->pprev->nChainWork); // For every block except the genesis block, the chainwork must be larger than the parent's.
        assert(nHeight < 2 || (pindex->pskip && (pindex->pskip->nHeight < nHeight))); // The pskip pointer must point back for all but the first 2 blocks.
        assert(pindexFirstNotTreeValid == NULL); // All mapBlockIndex entries must at least be TREE valid
        if ((pindex->nStatus & BLOCK_VALID_MASK) >= BLOCK_VALID_TREE) assert(pindexFirstNotTreeValid == NULL); // TREE valid implies all parents are TREE valid
        if ((pindex->nStatus & BLOCK_VALID_MASK) >= BLOCK_VALID_CHAIN) assert(pindexFirstNotChainValid == NULL); // CHAIN valid implies all parents are CHAIN valid
        if ((pindex->nStatus & BLOCK_VALID_MASK) >= BLOCK_VALID_SCRIPTS) assert(pindexFirstNotScriptsValid == NULL); // SCRIPTS valid implies all parents are SCRIPTS valid
        if (pindexFirstInvalid == NULL) {
            // Checks for not-invalid blocks.
            assert((pindex->nStatus & BLOCK_FAILED_MASK) == 0); // The failed mask cannot be set for blocks without invalid parents.
        }
        if (!CBlockIndexWorkComparator()(pindex, chainActive.Tip()) && pindexFirstNeverProcessed == NULL) {
            if (pindexFirstInvalid == NULL) {
                // If this block sorts at least as good as the current tip and
                // is valid and we have all data for its parents, it must be in
                // setBlockIndexCandidates.  chainActive.Tip() must also be there
                // even if some data has been pruned.
                if (pindexFirstMissing == NULL || pindex == chainActive.Tip()) {
                    assert(setBlockIndexCandidates.count(pindex));
                }
                // If some parent is missing, then it could be that this block was in
                // setBlockIndexCandidates but had to be removed because of the missing data.
                // In this case it must be in mapBlocksUnlinked -- see test below.
            }
        } else { // If this block sorts worse than the current tip or some ancestor's block has never been seen, it cannot be in setBlockIndexCandidates.
            assert(setBlockIndexCandidates.count(pindex) == 0);
        }
        // Check whether this block is in mapBlocksUnlinked.
        std::pair<std::multimap<CBlockIndex*,CBlockIndex*>::iterator,std::multimap<CBlockIndex*,CBlockIndex*>::iterator> rangeUnlinked = mapBlocksUnlinked.equal_range(pindex->pprev);
        bool foundInUnlinked = false;
        while (rangeUnlinked.first != rangeUnlinked.second) {
            assert(rangeUnlinked.first->first == pindex->pprev);
            if (rangeUnlinked.first->second == pindex) {
                foundInUnlinked = true;
                break;
            }
            rangeUnlinked.first++;
        }
        if (pindex->pprev && (pindex->nStatus & BLOCK_HAVE_DATA) && pindexFirstNeverProcessed != NULL && pindexFirstInvalid == NULL) {
            // If this block has block data available, some parent was never received, and has no invalid parents, it must be in mapBlocksUnlinked.
            assert(foundInUnlinked);
        }
        if (!(pindex->nStatus & BLOCK_HAVE_DATA)) assert(!foundInUnlinked); // Can't be in mapBlocksUnlinked if we don't HAVE_DATA
        if (pindexFirstMissing == NULL) assert(!foundInUnlinked); // We aren't missing data for any parent -- cannot be in mapBlocksUnlinked.
        if (pindex->pprev && (pindex->nStatus & BLOCK_HAVE_DATA) && pindexFirstNeverProcessed == NULL && pindexFirstMissing != NULL) {
            // We HAVE_DATA for this block, have received data for all parents at some point, but we're currently missing data for some parent.
            assert(fHavePruned); // We must have pruned.
            // This block may have entered mapBlocksUnlinked if:
            //  - it has a descendant that at some point had more work than the
            //    tip, and
            //  - we tried switching to that descendant but were missing
            //    data for some intermediate block between chainActive and the
            //    tip.
            // So if this block is itself better than chainActive.Tip() and it wasn't in
            // setBlockIndexCandidates, then it must be in mapBlocksUnlinked.
            if (!CBlockIndexWorkComparator()(pindex, chainActive.Tip()) && setBlockIndexCandidates.count(pindex) == 0) {
                if (pindexFirstInvalid == NULL) {
                    assert(foundInUnlinked);
                }
            }
        }
        // assert(pindex->GetBlockHash() == pindex->GetBlockHeader().GetHash()); // Perhaps too slow
        // End: actual consistency checks.
        
        // Try descending into the first subnode.
        std::pair<std::multimap<CBlockIndex*,CBlockIndex*>::iterator,std::multimap<CBlockIndex*,CBlockIndex*>::iterator> range = forward.equal_range(pindex);
        if (range.first != range.second) {
            // A subnode was found.
            pindex = range.first->second;
            nHeight++;
            continue;
        }
        // This is a leaf node.
        // Move upwards until we reach a node of which we have not yet visited the last child.
        while (pindex) {
            // We are going to either move to a parent or a sibling of pindex.
            // If pindex was the first with a certain property, unset the corresponding variable.
            if (pindex == pindexFirstInvalid) pindexFirstInvalid = NULL;
            if (pindex == pindexFirstMissing) pindexFirstMissing = NULL;
            if (pindex == pindexFirstNeverProcessed) pindexFirstNeverProcessed = NULL;
            if (pindex == pindexFirstNotTreeValid) pindexFirstNotTreeValid = NULL;
            if (pindex == pindexFirstNotTransactionsValid) pindexFirstNotTransactionsValid = NULL;
            if (pindex == pindexFirstNotChainValid) pindexFirstNotChainValid = NULL;
            if (pindex == pindexFirstNotScriptsValid) pindexFirstNotScriptsValid = NULL;
            // Find our parent.
            CBlockIndex* pindexPar = pindex->pprev;
            // Find which child we just visited.
            std::pair<std::multimap<CBlockIndex*,CBlockIndex*>::iterator,std::multimap<CBlockIndex*,CBlockIndex*>::iterator> rangePar = forward.equal_range(pindexPar);
            while (rangePar.first->second != pindex) {
                assert(rangePar.first != rangePar.second); // Our parent must have at least the node we're coming from as child.
                rangePar.first++;
            }
            // Proceed to the next one.
            rangePar.first++;
            if (rangePar.first != rangePar.second) {
                // Move to the sibling.
                pindex = rangePar.first->second;
                break;
            } else {
                // Move up further.
                pindex = pindexPar;
                nHeight--;
                continue;
            }
        }
    }
    
    // Check that we actually traversed the entire map.
    assert(nNodes == forward.size());
}

//////////////////////////////////////////////////////////////////////////////
//
// CAlert
//

std::string GetWarnings(const std::string& strFor)
{
    int nPriority = 0;
    string strStatusBar;
    string strRPC;
    
    if (!CLIENT_VERSION_IS_RELEASE)
        strStatusBar = _("This is a pre-release test build - use at your own risk - do not use for mining or merchant applications");
    
    if (GetBoolArg("-testsafemode", false))
        strStatusBar = strRPC = "testsafemode enabled";
    
    // Misc warnings like out of disk space and clock is wrong
    if (strMiscWarning != "")
    {
        nPriority = 1000;
        strStatusBar = strMiscWarning;
    }
    
    if (fLargeWorkForkFound)
    {
        nPriority = 2000;
        strStatusBar = strRPC = _("Warning: The network does not appear to fully agree! Some miners appear to be experiencing issues.");
    }
    else if (fLargeWorkInvalidChainFound)
    {
        nPriority = 2000;
        strStatusBar = strRPC = _("Warning: We do not appear to fully agree with our peers! You may need to upgrade, or other nodes may need to upgrade.");
    }
    
    // Alerts
    {
        LOCK(cs_mapAlerts);
        BOOST_FOREACH(PAIRTYPE(const uint256, CAlert)& item, mapAlerts)
        {
            const CAlert& alert = item.second;
            if (alert.AppliesToMe() && alert.nPriority > nPriority)
            {
                nPriority = alert.nPriority;
                strStatusBar = alert.strStatusBar;
                if (alert.nPriority >= ALERT_PRIORITY_SAFE_MODE) {
                    strRPC = alert.strRPCError;
                }
            }
        }
    }
    
    if (strFor == "statusbar")
        return strStatusBar;
    else if (strFor == "rpc")
        return strRPC;
    assert(!"GetWarnings(): invalid parameter");
    return "error";
}








//////////////////////////////////////////////////////////////////////////////
//
// Messages
//


bool static AlreadyHave(const CInv& inv) EXCLUSIVE_LOCKS_REQUIRED(cs_main)
{
    switch (inv.type)
    {
        case MSG_TX:
        {
            assert(recentRejects);
            if (chainActive.Tip()->GetBlockHash() != hashRecentRejectsChainTip)
            {
                // If the chain tip has changed previously rejected transactions
                // might be now valid, e.g. due to a nLockTime'd tx becoming valid,
                // or a double-spend. Reset the rejects filter and give those
                // txs a second chance.
                hashRecentRejectsChainTip = chainActive.Tip()->GetBlockHash();
                recentRejects->reset();
            }
            
            return recentRejects->contains(inv.hash) ||
            mempool.exists(inv.hash) ||
            mapOrphanTransactions.count(inv.hash) ||
            pcoinsTip->HaveCoins(inv.hash);
        }
        case MSG_BLOCK:
            return mapBlockIndex.count(inv.hash);
    }
    // Don't know what it is, just say we already got one
    return true;
}

void static ProcessGetData(CNode* pfrom)
{
    std::deque<CInv>::iterator it = pfrom->vRecvGetData.begin();
    
    vector<CInv> vNotFound;
    
    LOCK(cs_main);
    
    while (it != pfrom->vRecvGetData.end()) {
        // Don't bother if send buffer is too full to respond anyway
        if (pfrom->nSendSize >= SendBufferSize())
            break;
        
        const CInv &inv = *it;
        {
            boost::this_thread::interruption_point();
            it++;
            
            if (inv.type == MSG_BLOCK || inv.type == MSG_FILTERED_BLOCK)
            {
                bool send = false;
                BlockMap::iterator mi = mapBlockIndex.find(inv.hash);
                if (mi != mapBlockIndex.end())
                {
                    if (chainActive.Contains(mi->second)) {
                        send = true;
                    } else {
                        static const int nOneMonth = 30 * 24 * 60 * 60;
                        // To prevent fingerprinting attacks, only send blocks outside of the active
                        // chain if they are valid, and no more than a month older (both in time, and in
                        // best equivalent proof of work) than the best header chain we know about.
                        send = mi->second->IsValid(BLOCK_VALID_SCRIPTS) && (pindexBestHeader != NULL) &&
                        (pindexBestHeader->GetBlockTime() - mi->second->GetBlockTime() < nOneMonth) &&
                        (GetBlockProofEquivalentTime(*pindexBestHeader, *mi->second, *pindexBestHeader, Params().GetConsensus()) < nOneMonth);
                        if (!send) {
                            LogPrintf("%s: ignoring request from peer=%i for old block that isn't in the main chain\n", __func__, pfrom->GetId());
                        }
                    }
                }
                // Pruned nodes may have deleted the block, so check whether
                // it's available before trying to send.
                if (send && (mi->second->nStatus & BLOCK_HAVE_DATA))
                {
                    // Send block from disk
                    CBlock block;
                    if (!ReadBlockFromDisk(block, (*mi).second,1))
                    {
                        assert(!"cannot load block from disk");
                    }
                    else
                    {
                        if (inv.type == MSG_BLOCK)
                        {
                            //uint256 hash; int32_t z;
                            //hash = block.GetHash();
                            //for (z=31; z>=0; z--)
                            //    fprintf(stderr,"%02x",((uint8_t *)&hash)[z]);
                            //fprintf(stderr," send block %d\n",komodo_block2height(&block));
                            pfrom->PushMessage("block", block);
                        }
                        else // MSG_FILTERED_BLOCK)
                        {
                            LOCK(pfrom->cs_filter);
                            if (pfrom->pfilter)
                            {
                                CMerkleBlock merkleBlock(block, *pfrom->pfilter);
                                pfrom->PushMessage("merkleblock", merkleBlock);
                                // CMerkleBlock just contains hashes, so also push any transactions in the block the client did not see
                                // This avoids hurting performance by pointlessly requiring a round-trip
                                // Note that there is currently no way for a node to request any single transactions we didn't send here -
                                // they must either disconnect and retry or request the full block.
                                // Thus, the protocol spec specified allows for us to provide duplicate txn here,
                                // however we MUST always provide at least what the remote peer needs
                                typedef std::pair<unsigned int, uint256> PairType;
                                BOOST_FOREACH(PairType& pair, merkleBlock.vMatchedTxn)
                                if (!pfrom->setInventoryKnown.count(CInv(MSG_TX, pair.second)))
                                    pfrom->PushMessage("tx", block.vtx[pair.first]);
                            }
                            // else
                            // no response
                        }
                    }
                    // Trigger the peer node to send a getblocks request for the next batch of inventory
                    if (inv.hash == pfrom->hashContinue)
                    {
                        // Bypass PushInventory, this must send even if redundant,
                        // and we want it right after the last block so they don't
                        // wait for other stuff first.
                        vector<CInv> vInv;
                        vInv.push_back(CInv(MSG_BLOCK, chainActive.Tip()->GetBlockHash()));
                        pfrom->PushMessage("inv", vInv);
                        pfrom->hashContinue.SetNull();
                    }
                }
            }
            else if (inv.IsKnownType())
            {
                // Send stream from relay memory
                bool pushed = false;
                {
                    LOCK(cs_mapRelay);
                    map<CInv, CDataStream>::iterator mi = mapRelay.find(inv);
                    if (mi != mapRelay.end()) {
                        pfrom->PushMessage(inv.GetCommand(), (*mi).second);
                        pushed = true;
                    }
                }
                if (!pushed && inv.type == MSG_TX) {
                    CTransaction tx;
                    if (mempool.lookup(inv.hash, tx)) {
                        CDataStream ss(SER_NETWORK, PROTOCOL_VERSION);
                        ss.reserve(1000);
                        ss << tx;
                        pfrom->PushMessage("tx", ss);
                        pushed = true;
                    }
                }
                if (!pushed) {
                    vNotFound.push_back(inv);
                }
            }
            
            // Track requests for our stuff.
            GetMainSignals().Inventory(inv.hash);
            
            if (inv.type == MSG_BLOCK || inv.type == MSG_FILTERED_BLOCK)
                break;
        }
    }
    
    pfrom->vRecvGetData.erase(pfrom->vRecvGetData.begin(), it);
    
    if (!vNotFound.empty()) {
        // Let the peer know that we didn't find what it asked for, so it doesn't
        // have to wait around forever. Currently only SPV clients actually care
        // about this message: it's needed when they are recursively walking the
        // dependencies of relevant unconfirmed transactions. SPV clients want to
        // do that because they want to know about (and store and rebroadcast and
        // risk analyze) the dependencies of transactions relevant to them, without
        // having to download the entire memory pool.
        pfrom->PushMessage("notfound", vNotFound);
    }
}

bool static ProcessMessage(CNode* pfrom, string strCommand, CDataStream& vRecv, int64_t nTimeReceived)
{
    const CChainParams& chainparams = Params();
    LogPrint("net", "received: %s (%u bytes) peer=%d\n", SanitizeString(strCommand), vRecv.size(), pfrom->id);
    //fprintf(stderr, "recv: %s peer=%d\n", SanitizeString(strCommand).c_str(), (int32_t)pfrom->GetId());
    if (mapArgs.count("-dropmessagestest") && GetRand(atoi(mapArgs["-dropmessagestest"])) == 0)
    {
        LogPrintf("dropmessagestest DROPPING RECV MESSAGE\n");
        return true;
    }
    
    
    
    
    if (strCommand == "version")
    {
        // Each connection can only send one version message
        if (pfrom->nVersion != 0)
        {
            pfrom->PushMessage("reject", strCommand, REJECT_DUPLICATE, string("Duplicate version message"));
            Misbehaving(pfrom->GetId(), 1);
            return false;
        }
        
        int64_t nTime;
        CAddress addrMe;
        CAddress addrFrom;
        uint64_t nNonce = 1;
        vRecv >> pfrom->nVersion >> pfrom->nServices >> nTime >> addrMe;
        if (pfrom->nVersion < MIN_PEER_PROTO_VERSION)
        {
            // disconnect from peers older than this proto version
            LogPrintf("peer=%d using obsolete version %i; disconnecting\n", pfrom->id, pfrom->nVersion);
            pfrom->PushMessage("reject", strCommand, REJECT_OBSOLETE,
                               strprintf("Version must be %d or greater", MIN_PEER_PROTO_VERSION));
            pfrom->fDisconnect = true;
            return false;
        }
        
        // When Overwinter is active, reject incoming connections from non-Overwinter nodes
        const Consensus::Params& params = Params().GetConsensus();
        if (NetworkUpgradeActive(GetHeight(), params, Consensus::UPGRADE_OVERWINTER)
            && pfrom->nVersion < params.vUpgrades[Consensus::UPGRADE_OVERWINTER].nProtocolVersion)
        {
            LogPrintf("peer=%d using obsolete version %i; disconnecting\n", pfrom->id, pfrom->nVersion);
            pfrom->PushMessage("reject", strCommand, REJECT_OBSOLETE,
                               strprintf("Version must be %d or greater",
                                         params.vUpgrades[Consensus::UPGRADE_OVERWINTER].nProtocolVersion));
            pfrom->fDisconnect = true;
            return false;
        }
        
        if (pfrom->nVersion == 10300)
            pfrom->nVersion = 300;
        if (!vRecv.empty())
            vRecv >> addrFrom >> nNonce;
        if (!vRecv.empty()) {
            vRecv >> LIMITED_STRING(pfrom->strSubVer, 256);
            pfrom->cleanSubVer = SanitizeString(pfrom->strSubVer);
        }
        if (!vRecv.empty())
            vRecv >> pfrom->nStartingHeight;
        if (!vRecv.empty())
            vRecv >> pfrom->fRelayTxes; // set to true after we get the first filter* message
        else
            pfrom->fRelayTxes = true;
        
        // Disconnect if we connected to ourself
        if (nNonce == nLocalHostNonce && nNonce > 1)
        {
            LogPrintf("connected to self at %s, disconnecting\n", pfrom->addr.ToString());
            pfrom->fDisconnect = true;
            return true;
        }
        
        pfrom->addrLocal = addrMe;
        if (pfrom->fInbound && addrMe.IsRoutable())
        {
            SeenLocal(addrMe);
        }
        
        // Be shy and don't send version until we hear
        if (pfrom->fInbound)
            pfrom->PushVersion();
        
        pfrom->fClient = !(pfrom->nServices & NODE_NETWORK);
        
        // Potentially mark this peer as a preferred download peer.
        UpdatePreferredDownload(pfrom, State(pfrom->GetId()));
        
        // Change version
        pfrom->PushMessage("verack");
        pfrom->ssSend.SetVersion(min(pfrom->nVersion, PROTOCOL_VERSION));
        
        if (!pfrom->fInbound)
        {
            // Advertise our address
            if (fListen && !IsInitialBlockDownload())
            {
                CAddress addr = GetLocalAddress(&pfrom->addr);
                if (addr.IsRoutable())
                {
                    LogPrintf("ProcessMessages: advertizing address %s\n", addr.ToString());
                    pfrom->PushAddress(addr);
                } else if (IsPeerAddrLocalGood(pfrom)) {
                    addr.SetIP(pfrom->addrLocal);
                    LogPrintf("ProcessMessages: advertizing address %s\n", addr.ToString());
                    pfrom->PushAddress(addr);
                }
            }
            
            // Get recent addresses
            if (pfrom->fOneShot || pfrom->nVersion >= CADDR_TIME_VERSION || addrman.size() < 1000)
            {
                pfrom->PushMessage("getaddr");
                pfrom->fGetAddr = true;
            }
            addrman.Good(pfrom->addr);
        } else {
            if (((CNetAddr)pfrom->addr) == (CNetAddr)addrFrom)
            {
                addrman.Add(addrFrom, addrFrom);
                addrman.Good(addrFrom);
            }
        }
        
        // Relay alerts
        {
            LOCK(cs_mapAlerts);
            BOOST_FOREACH(PAIRTYPE(const uint256, CAlert)& item, mapAlerts)
            item.second.RelayTo(pfrom);
        }
        
        pfrom->fSuccessfullyConnected = true;
        
        string remoteAddr;
        if (fLogIPs)
            remoteAddr = ", peeraddr=" + pfrom->addr.ToString();
        
        LogPrintf("receive version message: %s: version %d, blocks=%d, us=%s, peer=%d%s\n",
                  pfrom->cleanSubVer, pfrom->nVersion,
                  pfrom->nStartingHeight, addrMe.ToString(), pfrom->id,
                  remoteAddr);
        
        int64_t nTimeOffset = nTime - GetTime();
        pfrom->nTimeOffset = nTimeOffset;
        AddTimeData(pfrom->addr, nTimeOffset);
    }
    
    
    else if (pfrom->nVersion == 0)
    {
        // Must have a version message before anything else
        Misbehaving(pfrom->GetId(), 1);
        return false;
    }
    
    
    else if (strCommand == "verack")
    {
        pfrom->SetRecvVersion(min(pfrom->nVersion, PROTOCOL_VERSION));
        
        // Mark this node as currently connected, so we update its timestamp later.
        if (pfrom->fNetworkNode) {
            LOCK(cs_main);
            State(pfrom->GetId())->fCurrentlyConnected = true;
        }
    }
    
    
    // Disconnect existing peer connection when:
    // 1. The version message has been received
    // 2. Overwinter is active
    // 3. Peer version is pre-Overwinter
    else if (NetworkUpgradeActive(GetHeight(), chainparams.GetConsensus(), Consensus::UPGRADE_OVERWINTER)
             && (pfrom->nVersion < chainparams.GetConsensus().vUpgrades[Consensus::UPGRADE_OVERWINTER].nProtocolVersion))
    {
        LogPrintf("peer=%d using obsolete version %i; disconnecting\n", pfrom->id, pfrom->nVersion);
        pfrom->PushMessage("reject", strCommand, REJECT_OBSOLETE,
                           strprintf("Version must be %d or greater",
                                     chainparams.GetConsensus().vUpgrades[Consensus::UPGRADE_OVERWINTER].nProtocolVersion));
        pfrom->fDisconnect = true;
        return false;
    }
    
    
    else if (strCommand == "addr")
    {
        vector<CAddress> vAddr;
        vRecv >> vAddr;
        
        // Don't want addr from older versions unless seeding
        if (pfrom->nVersion < CADDR_TIME_VERSION && addrman.size() > 1000)
            return true;
        if (vAddr.size() > 1000)
        {
            Misbehaving(pfrom->GetId(), 20);
            return error("message addr size() = %u", vAddr.size());
        }
        
        // Store the new addresses
        vector<CAddress> vAddrOk;
        int64_t nNow = GetAdjustedTime();
        int64_t nSince = nNow - 10 * 60;
        BOOST_FOREACH(CAddress& addr, vAddr)
        {
            boost::this_thread::interruption_point();
            
            if (addr.nTime <= 100000000 || addr.nTime > nNow + 10 * 60)
                addr.nTime = nNow - 5 * 24 * 60 * 60;
            pfrom->AddAddressKnown(addr);
            bool fReachable = IsReachable(addr);
            if (addr.nTime > nSince && !pfrom->fGetAddr && vAddr.size() <= 10 && addr.IsRoutable())
            {
                // Relay to a limited number of other nodes
                {
                    LOCK(cs_vNodes);
                    // Use deterministic randomness to send to the same nodes for 24 hours
                    // at a time so the addrKnowns of the chosen nodes prevent repeats
                    static uint256 hashSalt;
                    if (hashSalt.IsNull())
                        hashSalt = GetRandHash();
                    uint64_t hashAddr = addr.GetHash();
                    uint256 hashRand = ArithToUint256(UintToArith256(hashSalt) ^ (hashAddr<<32) ^ ((GetTime()+hashAddr)/(24*60*60)));
                    hashRand = Hash(BEGIN(hashRand), END(hashRand));
                    multimap<uint256, CNode*> mapMix;
                    BOOST_FOREACH(CNode* pnode, vNodes)
                    {
                        if (pnode->nVersion < CADDR_TIME_VERSION)
                            continue;
                        unsigned int nPointer;
                        memcpy(&nPointer, &pnode, sizeof(nPointer));
                        uint256 hashKey = ArithToUint256(UintToArith256(hashRand) ^ nPointer);
                        hashKey = Hash(BEGIN(hashKey), END(hashKey));
                        mapMix.insert(make_pair(hashKey, pnode));
                    }
                    int nRelayNodes = fReachable ? 2 : 1; // limited relaying of addresses outside our network(s)
                    for (multimap<uint256, CNode*>::iterator mi = mapMix.begin(); mi != mapMix.end() && nRelayNodes-- > 0; ++mi)
                        ((*mi).second)->PushAddress(addr);
                }
            }
            // Do not store addresses outside our network
            if (fReachable)
                vAddrOk.push_back(addr);
        }
        addrman.Add(vAddrOk, pfrom->addr, 2 * 60 * 60);
        if (vAddr.size() < 1000)
            pfrom->fGetAddr = false;
        if (pfrom->fOneShot)
            pfrom->fDisconnect = true;
    }
    
    
    else if (strCommand == "inv")
    {
        vector<CInv> vInv;
        vRecv >> vInv;
        if (vInv.size() > MAX_INV_SZ)
        {
            Misbehaving(pfrom->GetId(), 20);
            return error("message inv size() = %u", vInv.size());
        }
        
        LOCK(cs_main);
        
        std::vector<CInv> vToFetch;
        
        for (unsigned int nInv = 0; nInv < vInv.size(); nInv++)
        {
            const CInv &inv = vInv[nInv];
            
            boost::this_thread::interruption_point();
            pfrom->AddInventoryKnown(inv);
            
            bool fAlreadyHave = AlreadyHave(inv);
            LogPrint("net", "got inv: %s  %s peer=%d\n", inv.ToString(), fAlreadyHave ? "have" : "new", pfrom->id);
            
            if (!fAlreadyHave && !fImporting && !fReindex && inv.type != MSG_BLOCK)
                pfrom->AskFor(inv);
            
            if (inv.type == MSG_BLOCK) {
                UpdateBlockAvailability(pfrom->GetId(), inv.hash);
                if (!fAlreadyHave && !fImporting && !fReindex && !mapBlocksInFlight.count(inv.hash)) {
                    // First request the headers preceding the announced block. In the normal fully-synced
                    // case where a new block is announced that succeeds the current tip (no reorganization),
                    // there are no such headers.
                    // Secondly, and only when we are close to being synced, we request the announced block directly,
                    // to avoid an extra round-trip. Note that we must *first* ask for the headers, so by the
                    // time the block arrives, the header chain leading up to it is already validated. Not
                    // doing this will result in the received block being rejected as an orphan in case it is
                    // not a direct successor.
                    pfrom->PushMessage("getheaders", chainActive.GetLocator(pindexBestHeader), inv.hash);
                    CNodeState *nodestate = State(pfrom->GetId());
                    if (chainActive.Tip()->GetBlockTime() > GetAdjustedTime() - chainparams.GetConsensus().nPowTargetSpacing * 20 &&
                        nodestate->nBlocksInFlight < MAX_BLOCKS_IN_TRANSIT_PER_PEER) {
                        vToFetch.push_back(inv);
                        // Mark block as in flight already, even though the actual "getdata" message only goes out
                        // later (within the same cs_main lock, though).
                        MarkBlockAsInFlight(pfrom->GetId(), inv.hash, chainparams.GetConsensus());
                    }
                    LogPrint("net", "getheaders (%d) %s to peer=%d\n", pindexBestHeader->nHeight, inv.hash.ToString(), pfrom->id);
                }
            }
            
            // Track requests for our stuff
            GetMainSignals().Inventory(inv.hash);
            
            if (pfrom->nSendSize > (SendBufferSize() * 2)) {
                Misbehaving(pfrom->GetId(), 50);
                return error("send buffer size() = %u", pfrom->nSendSize);
            }
        }
        
        if (!vToFetch.empty())
            pfrom->PushMessage("getdata", vToFetch);
    }
    
    
    else if (strCommand == "getdata")
    {
        vector<CInv> vInv;
        vRecv >> vInv;
        if (vInv.size() > MAX_INV_SZ)
        {
            Misbehaving(pfrom->GetId(), 20);
            return error("message getdata size() = %u", vInv.size());
        }
        
        if (fDebug || (vInv.size() != 1))
            LogPrint("net", "received getdata (%u invsz) peer=%d\n", vInv.size(), pfrom->id);
        
        if ((fDebug && vInv.size() > 0) || (vInv.size() == 1))
            LogPrint("net", "received getdata for: %s peer=%d\n", vInv[0].ToString(), pfrom->id);
        
        pfrom->vRecvGetData.insert(pfrom->vRecvGetData.end(), vInv.begin(), vInv.end());
        ProcessGetData(pfrom);
    }
    
    
    else if (strCommand == "getblocks")
    {
        CBlockLocator locator;
        uint256 hashStop;
        vRecv >> locator >> hashStop;
        
        LOCK(cs_main);
        
        // Find the last block the caller has in the main chain
        CBlockIndex* pindex = FindForkInGlobalIndex(chainActive, locator);
        
        // Send the rest of the chain
        if (pindex)
            pindex = chainActive.Next(pindex);
        int nLimit = 500;
        LogPrint("net", "getblocks %d to %s limit %d from peer=%d\n", (pindex ? pindex->nHeight : -1), hashStop.IsNull() ? "end" : hashStop.ToString(), nLimit, pfrom->id);
        for (; pindex; pindex = chainActive.Next(pindex))
        {
            if (pindex->GetBlockHash() == hashStop)
            {
                LogPrint("net", "  getblocks stopping at %d %s\n", pindex->nHeight, pindex->GetBlockHash().ToString());
                break;
            }
            pfrom->PushInventory(CInv(MSG_BLOCK, pindex->GetBlockHash()));
            if (--nLimit <= 0)
            {
                // When this block is requested, we'll send an inv that'll
                // trigger the peer to getblocks the next batch of inventory.
                LogPrint("net", "  getblocks stopping at limit %d %s\n", pindex->nHeight, pindex->GetBlockHash().ToString());
                pfrom->hashContinue = pindex->GetBlockHash();
                break;
            }
        }
    }
    
    
    else if (strCommand == "getheaders")
    {
        CBlockLocator locator;
        uint256 hashStop;
        vRecv >> locator >> hashStop;
        
        LOCK(cs_main);
        
        if (IsInitialBlockDownload())
            return true;
        
        CBlockIndex* pindex = NULL;
        if (locator.IsNull())
        {
            // If locator is null, return the hashStop block
            BlockMap::iterator mi = mapBlockIndex.find(hashStop);
            if (mi == mapBlockIndex.end())
                return true;
            pindex = (*mi).second;
        }
        else
        {
            // Find the last block the caller has in the main chain
            pindex = FindForkInGlobalIndex(chainActive, locator);
            if (pindex)
                pindex = chainActive.Next(pindex);
        }
        
        // we must use CBlocks, as CBlockHeaders won't include the 0x00 nTx count at the end
        vector<CBlock> vHeaders;
        int nLimit = MAX_HEADERS_RESULTS;
        LogPrint("net", "getheaders %d to %s from peer=%d\n", (pindex ? pindex->nHeight : -1), hashStop.ToString(), pfrom->id);
        if ( pfrom->lasthdrsreq >= chainActive.Height()-MAX_HEADERS_RESULTS || pfrom->lasthdrsreq != (int32_t)(pindex ? pindex->nHeight : -1) )
        {
            pfrom->lasthdrsreq = (int32_t)(pindex ? pindex->nHeight : -1);
            for (; pindex; pindex = chainActive.Next(pindex))
            {
                vHeaders.push_back(pindex->GetBlockHeader());
                if (--nLimit <= 0 || pindex->GetBlockHash() == hashStop)
                    break;
            }
            pfrom->PushMessage("headers", vHeaders);
        }
        else if ( NOTARY_PUBKEY33[0] != 0 )
        {
            static uint32_t counter;
            if ( counter++ < 3 )
                fprintf(stderr,"you can ignore redundant getheaders from peer.%d %d prev.%d\n",(int32_t)pfrom->id,(int32_t)(pindex ? pindex->nHeight : -1),pfrom->lasthdrsreq);
        }
    }
    
    
    else if (strCommand == "tx")
    {
        vector<uint256> vWorkQueue;
        vector<uint256> vEraseQueue;
        CTransaction tx;
        vRecv >> tx;
        
        CInv inv(MSG_TX, tx.GetHash());
        pfrom->AddInventoryKnown(inv);
        
        LOCK(cs_main);
        
        bool fMissingInputs = false;
        CValidationState state;
        
        pfrom->setAskFor.erase(inv.hash);
        mapAlreadyAskedFor.erase(inv);
        
        if (!AlreadyHave(inv) && AcceptToMemoryPool(mempool, state, tx, true, &fMissingInputs))
        {
            mempool.check(pcoinsTip);
            RelayTransaction(tx);
            vWorkQueue.push_back(inv.hash);
            
            LogPrint("mempool", "AcceptToMemoryPool: peer=%d %s: accepted %s (poolsz %u)\n",
                     pfrom->id, pfrom->cleanSubVer,
                     tx.GetHash().ToString(),
                     mempool.mapTx.size());
            
            // Recursively process any orphan transactions that depended on this one
            set<NodeId> setMisbehaving;
            for (unsigned int i = 0; i < vWorkQueue.size(); i++)
            {
                map<uint256, set<uint256> >::iterator itByPrev = mapOrphanTransactionsByPrev.find(vWorkQueue[i]);
                if (itByPrev == mapOrphanTransactionsByPrev.end())
                    continue;
                for (set<uint256>::iterator mi = itByPrev->second.begin();
                     mi != itByPrev->second.end();
                     ++mi)
                {
                    const uint256& orphanHash = *mi;
                    const CTransaction& orphanTx = mapOrphanTransactions[orphanHash].tx;
                    NodeId fromPeer = mapOrphanTransactions[orphanHash].fromPeer;
                    bool fMissingInputs2 = false;
                    // Use a dummy CValidationState so someone can't setup nodes to counter-DoS based on orphan
                    // resolution (that is, feeding people an invalid transaction based on LegitTxX in order to get
                    // anyone relaying LegitTxX banned)
                    CValidationState stateDummy;
                    
                    
                    if (setMisbehaving.count(fromPeer))
                        continue;
                    if (AcceptToMemoryPool(mempool, stateDummy, orphanTx, true, &fMissingInputs2))
                    {
                        LogPrint("mempool", "   accepted orphan tx %s\n", orphanHash.ToString());
                        RelayTransaction(orphanTx);
                        vWorkQueue.push_back(orphanHash);
                        vEraseQueue.push_back(orphanHash);
                    }
                    else if (!fMissingInputs2)
                    {
                        int nDos = 0;
                        if (stateDummy.IsInvalid(nDos) && nDos > 0)
                        {
                            // Punish peer that gave us an invalid orphan tx
                            Misbehaving(fromPeer, nDos);
                            setMisbehaving.insert(fromPeer);
                            LogPrint("mempool", "   invalid orphan tx %s\n", orphanHash.ToString());
                        }
                        // Has inputs but not accepted to mempool
                        // Probably non-standard or insufficient fee/priority
                        LogPrint("mempool", "   removed orphan tx %s\n", orphanHash.ToString());
                        vEraseQueue.push_back(orphanHash);
                        assert(recentRejects);
                        recentRejects->insert(orphanHash);
                    }
                    mempool.check(pcoinsTip);
                }
            }
            
            BOOST_FOREACH(uint256 hash, vEraseQueue)
            EraseOrphanTx(hash);
        }
        // TODO: currently, prohibit joinsplits from entering mapOrphans
        else if (fMissingInputs && tx.vjoinsplit.size() == 0)
        {
            AddOrphanTx(tx, pfrom->GetId());
            
            // DoS prevention: do not allow mapOrphanTransactions to grow unbounded
            unsigned int nMaxOrphanTx = (unsigned int)std::max((int64_t)0, GetArg("-maxorphantx", DEFAULT_MAX_ORPHAN_TRANSACTIONS));
            unsigned int nEvicted = LimitOrphanTxSize(nMaxOrphanTx);
            if (nEvicted > 0)
                LogPrint("mempool", "mapOrphan overflow, removed %u tx\n", nEvicted);
        } else {
            assert(recentRejects);
            recentRejects->insert(tx.GetHash());
            
            if (pfrom->fWhitelisted) {
                // Always relay transactions received from whitelisted peers, even
                // if they were already in the mempool or rejected from it due
                // to policy, allowing the node to function as a gateway for
                // nodes hidden behind it.
                //
                // Never relay transactions that we would assign a non-zero DoS
                // score for, as we expect peers to do the same with us in that
                // case.
                int nDoS = 0;
                if (!state.IsInvalid(nDoS) || nDoS == 0) {
                    LogPrintf("Force relaying tx %s from whitelisted peer=%d\n", tx.GetHash().ToString(), pfrom->id);
                    RelayTransaction(tx);
                } else {
                    LogPrintf("Not relaying invalid transaction %s from whitelisted peer=%d (%s (code %d))\n",
                              tx.GetHash().ToString(), pfrom->id, state.GetRejectReason(), state.GetRejectCode());
                }
            }
        }
        int nDoS = 0;
        if (state.IsInvalid(nDoS))
        {
            LogPrint("mempool", "%s from peer=%d %s was not accepted into the memory pool: %s\n", tx.GetHash().ToString(),
                     pfrom->id, pfrom->cleanSubVer,
                     state.GetRejectReason());
            pfrom->PushMessage("reject", strCommand, state.GetRejectCode(),
                               state.GetRejectReason().substr(0, MAX_REJECT_MESSAGE_LENGTH), inv.hash);
            if (nDoS > 0)
                Misbehaving(pfrom->GetId(), nDoS);
        }
    }
    
    
    else if (strCommand == "headers" && !fImporting && !fReindex) // Ignore headers received while importing
    {
        std::vector<CBlockHeader> headers;
        
        // Bypass the normal CBlock deserialization, as we don't want to risk deserializing 2000 full blocks.
        unsigned int nCount = ReadCompactSize(vRecv);
        if (nCount > MAX_HEADERS_RESULTS) {
            Misbehaving(pfrom->GetId(), 20);
            return error("headers message size = %u", nCount);
        }
        headers.resize(nCount);
        for (unsigned int n = 0; n < nCount; n++) {
            vRecv >> headers[n];
            ReadCompactSize(vRecv); // ignore tx count; assume it is 0.
        }
        
        LOCK(cs_main);
        
        if (nCount == 0) {
            // Nothing interesting. Stop asking this peers for more headers.
            return true;
        }
        
        CBlockIndex *pindexLast = NULL;
        BOOST_FOREACH(const CBlockHeader& header, headers) {
            CValidationState state;
            if (pindexLast != NULL && header.hashPrevBlock != pindexLast->GetBlockHash()) {
                Misbehaving(pfrom->GetId(), 20);
                return error("non-continuous headers sequence");
            }
            if (!AcceptBlockHeader(header, state, &pindexLast)) {
                int nDoS;
                if (state.IsInvalid(nDoS))
                {
                    if (nDoS > 0)
                        Misbehaving(pfrom->GetId(), nDoS/nDoS);
                    return error("invalid header received");
                }
            }
        }
        
        if (pindexLast)
            UpdateBlockAvailability(pfrom->GetId(), pindexLast->GetBlockHash());
        
        if (nCount == MAX_HEADERS_RESULTS && pindexLast) {
            // Headers message had its maximum size; the peer may have more headers.
            // TODO: optimize: if pindexLast is an ancestor of chainActive.Tip or pindexBestHeader, continue
            // from there instead.
            if ( pfrom->sendhdrsreq >= chainActive.Height()-MAX_HEADERS_RESULTS || pindexLast->nHeight != pfrom->sendhdrsreq )
            {
                pfrom->sendhdrsreq = (int32_t)pindexLast->nHeight;
                LogPrint("net", "more getheaders (%d) to end to peer=%d (startheight:%d)\n", pindexLast->nHeight, pfrom->id, pfrom->nStartingHeight);
                pfrom->PushMessage("getheaders", chainActive.GetLocator(pindexLast), uint256());
            }
        }
        
        CheckBlockIndex();
    }
    
    else if (strCommand == "block" && !fImporting && !fReindex) // Ignore blocks received while importing
    {
        CBlock block;
        vRecv >> block;
        
        CInv inv(MSG_BLOCK, block.GetHash());
        LogPrint("net", "received block %s peer=%d\n", inv.hash.ToString(), pfrom->id);
        
        pfrom->AddInventoryKnown(inv);
        
        CValidationState state;
        // Process all blocks from whitelisted peers, even if not requested,
        // unless we're still syncing with the network.
        // Such an unrequested block may still be processed, subject to the
        // conditions in AcceptBlock().
        bool forceProcessing = pfrom->fWhitelisted && !IsInitialBlockDownload();
        ProcessNewBlock(0,state, pfrom, &block, forceProcessing, NULL);
        int nDoS;
        if (state.IsInvalid(nDoS)) {
            pfrom->PushMessage("reject", strCommand, state.GetRejectCode(),
                               state.GetRejectReason().substr(0, MAX_REJECT_MESSAGE_LENGTH), inv.hash);
            if (nDoS > 0) {
                LOCK(cs_main);
                Misbehaving(pfrom->GetId(), nDoS);
            }
        }
        
    }
    
    
    // This asymmetric behavior for inbound and outbound connections was introduced
    // to prevent a fingerprinting attack: an attacker can send specific fake addresses
    // to users' AddrMan and later request them by sending getaddr messages.
    // Making nodes which are behind NAT and can only make outgoing connections ignore
    // the getaddr message mitigates the attack.
    else if ((strCommand == "getaddr") && (pfrom->fInbound))
    {
        // Only send one GetAddr response per connection to reduce resource waste
        //  and discourage addr stamping of INV announcements.
        if (pfrom->fSentAddr) {
            LogPrint("net", "Ignoring repeated \"getaddr\". peer=%d\n", pfrom->id);
            return true;
        }
        pfrom->fSentAddr = true;
        
        pfrom->vAddrToSend.clear();
        vector<CAddress> vAddr = addrman.GetAddr();
        BOOST_FOREACH(const CAddress &addr, vAddr)
        pfrom->PushAddress(addr);
    }
    
    
    else if (strCommand == "mempool")
    {
        LOCK2(cs_main, pfrom->cs_filter);
        
        std::vector<uint256> vtxid;
        mempool.queryHashes(vtxid);
        vector<CInv> vInv;
        BOOST_FOREACH(uint256& hash, vtxid) {
            CInv inv(MSG_TX, hash);
            CTransaction tx;
            bool fInMemPool = mempool.lookup(hash, tx);
            if (!fInMemPool) continue; // another thread removed since queryHashes, maybe...
            if ((pfrom->pfilter && pfrom->pfilter->IsRelevantAndUpdate(tx)) ||
                (!pfrom->pfilter))
                vInv.push_back(inv);
            if (vInv.size() == MAX_INV_SZ) {
                pfrom->PushMessage("inv", vInv);
                vInv.clear();
            }
        }
        if (vInv.size() > 0)
            pfrom->PushMessage("inv", vInv);
    }
    
    
    else if (strCommand == "ping")
    {
        if (pfrom->nVersion > BIP0031_VERSION)
        {
            uint64_t nonce = 0;
            vRecv >> nonce;
            // Echo the message back with the nonce. This allows for two useful features:
            //
            // 1) A remote node can quickly check if the connection is operational
            // 2) Remote nodes can measure the latency of the network thread. If this node
            //    is overloaded it won't respond to pings quickly and the remote node can
            //    avoid sending us more work, like chain download requests.
            //
            // The nonce stops the remote getting confused between different pings: without
            // it, if the remote node sends a ping once per second and this node takes 5
            // seconds to respond to each, the 5th ping the remote sends would appear to
            // return very quickly.
            pfrom->PushMessage("pong", nonce);
        }
    }
    
    
    else if (strCommand == "pong")
    {
        int64_t pingUsecEnd = nTimeReceived;
        uint64_t nonce = 0;
        size_t nAvail = vRecv.in_avail();
        bool bPingFinished = false;
        std::string sProblem;
        
        if (nAvail >= sizeof(nonce)) {
            vRecv >> nonce;
            
            // Only process pong message if there is an outstanding ping (old ping without nonce should never pong)
            if (pfrom->nPingNonceSent != 0) {
                if (nonce == pfrom->nPingNonceSent) {
                    // Matching pong received, this ping is no longer outstanding
                    bPingFinished = true;
                    int64_t pingUsecTime = pingUsecEnd - pfrom->nPingUsecStart;
                    if (pingUsecTime > 0) {
                        // Successful ping time measurement, replace previous
                        pfrom->nPingUsecTime = pingUsecTime;
                        pfrom->nMinPingUsecTime = std::min(pfrom->nMinPingUsecTime, pingUsecTime);
                    } else {
                        // This should never happen
                        sProblem = "Timing mishap";
                    }
                } else {
                    // Nonce mismatches are normal when pings are overlapping
                    sProblem = "Nonce mismatch";
                    if (nonce == 0) {
                        // This is most likely a bug in another implementation somewhere; cancel this ping
                        bPingFinished = true;
                        sProblem = "Nonce zero";
                    }
                }
            } else {
                sProblem = "Unsolicited pong without ping";
            }
        } else {
            // This is most likely a bug in another implementation somewhere; cancel this ping
            bPingFinished = true;
            sProblem = "Short payload";
        }
        
        if (!(sProblem.empty())) {
            LogPrint("net", "pong peer=%d %s: %s, %x expected, %x received, %u bytes\n",
                     pfrom->id,
                     pfrom->cleanSubVer,
                     sProblem,
                     pfrom->nPingNonceSent,
                     nonce,
                     nAvail);
        }
        if (bPingFinished) {
            pfrom->nPingNonceSent = 0;
        }
    }
    
    
    else if (fAlerts && strCommand == "alert")
    {
        CAlert alert;
        vRecv >> alert;
        
        uint256 alertHash = alert.GetHash();
        if (pfrom->setKnown.count(alertHash) == 0)
        {
            if (alert.ProcessAlert(Params().AlertKey()))
            {
                // Relay
                pfrom->setKnown.insert(alertHash);
                {
                    LOCK(cs_vNodes);
                    BOOST_FOREACH(CNode* pnode, vNodes)
                    alert.RelayTo(pnode);
                }
            }
            else {
                // Small DoS penalty so peers that send us lots of
                // duplicate/expired/invalid-signature/whatever alerts
                // eventually get banned.
                // This isn't a Misbehaving(100) (immediate ban) because the
                // peer might be an older or different implementation with
                // a different signature key, etc.
                Misbehaving(pfrom->GetId(), 10);
            }
        }
    }
    
    
    else if (strCommand == "filterload")
    {
        CBloomFilter filter;
        vRecv >> filter;
        
        if (!filter.IsWithinSizeConstraints())
            // There is no excuse for sending a too-large filter
            Misbehaving(pfrom->GetId(), 100);
        else
        {
            LOCK(pfrom->cs_filter);
            delete pfrom->pfilter;
            pfrom->pfilter = new CBloomFilter(filter);
            pfrom->pfilter->UpdateEmptyFull();
        }
        pfrom->fRelayTxes = true;
    }
    
    
    else if (strCommand == "filteradd")
    {
        vector<unsigned char> vData;
        vRecv >> vData;
        
        // Nodes must NEVER send a data item > 520 bytes (the max size for a script data object,
        // and thus, the maximum size any matched object can have) in a filteradd message
        if (vData.size() > MAX_SCRIPT_ELEMENT_SIZE)
        {
            Misbehaving(pfrom->GetId(), 100);
        } else {
            LOCK(pfrom->cs_filter);
            if (pfrom->pfilter)
                pfrom->pfilter->insert(vData);
            else
                Misbehaving(pfrom->GetId(), 100);
        }
    }
    
    
    else if (strCommand == "filterclear")
    {
        LOCK(pfrom->cs_filter);
        delete pfrom->pfilter;
        pfrom->pfilter = new CBloomFilter();
        pfrom->fRelayTxes = true;
    }
    
    
    else if (strCommand == "reject")
    {
        if (fDebug) {
            try {
                string strMsg; unsigned char ccode; string strReason;
                vRecv >> LIMITED_STRING(strMsg, CMessageHeader::COMMAND_SIZE) >> ccode >> LIMITED_STRING(strReason, MAX_REJECT_MESSAGE_LENGTH);
                
                ostringstream ss;
                ss << strMsg << " code " << itostr(ccode) << ": " << strReason;
                
                if (strMsg == "block" || strMsg == "tx")
                {
                    uint256 hash;
                    vRecv >> hash;
                    ss << ": hash " << hash.ToString();
                }
                LogPrint("net", "Reject %s\n", SanitizeString(ss.str()));
            } catch (const std::ios_base::failure&) {
                // Avoid feedback loops by preventing reject messages from triggering a new reject message.
                LogPrint("net", "Unparseable reject message received\n");
            }
        }
    }
    else if (strCommand == "notfound") {
        // We do not care about the NOTFOUND message, but logging an Unknown Command
        // message would be undesirable as we transmit it ourselves.
    }
    
    else {
        // Ignore unknown commands for extensibility
        LogPrint("net", "Unknown command \"%s\" from peer=%d\n", SanitizeString(strCommand), pfrom->id);
    }
    
    
    
    return true;
}

// requires LOCK(cs_vRecvMsg)
bool ProcessMessages(CNode* pfrom)
{
    //if (fDebug)
    //    LogPrintf("%s(%u messages)\n", __func__, pfrom->vRecvMsg.size());
    
    //
    // Message format
    //  (4) message start
    //  (12) command
    //  (4) size
    //  (4) checksum
    //  (x) data
    //
    bool fOk = true;
    
    if (!pfrom->vRecvGetData.empty())
        ProcessGetData(pfrom);
    
    // this maintains the order of responses
    if (!pfrom->vRecvGetData.empty()) return fOk;
    
    std::deque<CNetMessage>::iterator it = pfrom->vRecvMsg.begin();
    while (!pfrom->fDisconnect && it != pfrom->vRecvMsg.end()) {
        // Don't bother if send buffer is too full to respond anyway
        if (pfrom->nSendSize >= SendBufferSize())
            break;
        
        // get next message
        CNetMessage& msg = *it;
        
        //if (fDebug)
        //    LogPrintf("%s(message %u msgsz, %u bytes, complete:%s)\n", __func__,
        //            msg.hdr.nMessageSize, msg.vRecv.size(),
        //            msg.complete() ? "Y" : "N");
        
        // end, if an incomplete message is found
        if (!msg.complete())
            break;
        
        // at this point, any failure means we can delete the current message
        it++;
        
        // Scan for message start
        if (memcmp(msg.hdr.pchMessageStart, Params().MessageStart(), MESSAGE_START_SIZE) != 0) {
            LogPrintf("PROCESSMESSAGE: INVALID MESSAGESTART %s peer=%d\n", SanitizeString(msg.hdr.GetCommand()), pfrom->id);
            fOk = false;
            break;
        }
        
        // Read header
        CMessageHeader& hdr = msg.hdr;
        if (!hdr.IsValid(Params().MessageStart()))
        {
            LogPrintf("PROCESSMESSAGE: ERRORS IN HEADER %s peer=%d\n", SanitizeString(hdr.GetCommand()), pfrom->id);
            continue;
        }
        string strCommand = hdr.GetCommand();
        
        // Message size
        unsigned int nMessageSize = hdr.nMessageSize;
        
        // Checksum
        CDataStream& vRecv = msg.vRecv;
        uint256 hash = Hash(vRecv.begin(), vRecv.begin() + nMessageSize);
        unsigned int nChecksum = ReadLE32((unsigned char*)&hash);
        if (nChecksum != hdr.nChecksum)
        {
            LogPrintf("%s(%s, %u bytes): CHECKSUM ERROR nChecksum=%08x hdr.nChecksum=%08x\n", __func__,
                      SanitizeString(strCommand), nMessageSize, nChecksum, hdr.nChecksum);
            continue;
        }
        
        // Process message
        bool fRet = false;
        try
        {
            fRet = ProcessMessage(pfrom, strCommand, vRecv, msg.nTime);
            boost::this_thread::interruption_point();
        }
        catch (const std::ios_base::failure& e)
        {
            pfrom->PushMessage("reject", strCommand, REJECT_MALFORMED, string("error parsing message"));
            if (strstr(e.what(), "end of data"))
            {
                // Allow exceptions from under-length message on vRecv
                LogPrintf("%s(%s, %u bytes): Exception '%s' caught, normally caused by a message being shorter than its stated length\n", __func__, SanitizeString(strCommand), nMessageSize, e.what());
            }
            else if (strstr(e.what(), "size too large"))
            {
                // Allow exceptions from over-long size
                LogPrintf("%s(%s, %u bytes): Exception '%s' caught\n", __func__, SanitizeString(strCommand), nMessageSize, e.what());
            }
            else
            {
                //PrintExceptionContinue(&e, "ProcessMessages()");
            }
        }
        catch (const boost::thread_interrupted&) {
            throw;
        }
        catch (const std::exception& e) {
            PrintExceptionContinue(&e, "ProcessMessages()");
        } catch (...) {
            PrintExceptionContinue(NULL, "ProcessMessages()");
        }
        
        if (!fRet)
            LogPrintf("%s(%s, %u bytes) FAILED peer=%d\n", __func__, SanitizeString(strCommand), nMessageSize, pfrom->id);
        
        break;
    }
    
    // In case the connection got shut down, its receive buffer was wiped
    if (!pfrom->fDisconnect)
        pfrom->vRecvMsg.erase(pfrom->vRecvMsg.begin(), it);
    
    return fOk;
}


bool SendMessages(CNode* pto, bool fSendTrickle)
{
    const Consensus::Params& consensusParams = Params().GetConsensus();
    {
        // Don't send anything until we get its version message
        if (pto->nVersion == 0)
            return true;
        
        //
        // Message: ping
        //
        bool pingSend = false;
        if (pto->fPingQueued) {
            // RPC ping request by user
            pingSend = true;
        }
        if (pto->nPingNonceSent == 0 && pto->nPingUsecStart + PING_INTERVAL * 1000000 < GetTimeMicros()) {
            // Ping automatically sent as a latency probe & keepalive.
            pingSend = true;
        }
        if (pingSend) {
            uint64_t nonce = 0;
            while (nonce == 0) {
                GetRandBytes((unsigned char*)&nonce, sizeof(nonce));
            }
            pto->fPingQueued = false;
            pto->nPingUsecStart = GetTimeMicros();
            if (pto->nVersion > BIP0031_VERSION) {
                pto->nPingNonceSent = nonce;
                pto->PushMessage("ping", nonce);
            } else {
                // Peer is too old to support ping command with nonce, pong will never arrive.
                pto->nPingNonceSent = 0;
                pto->PushMessage("ping");
            }
        }
        
        TRY_LOCK(cs_main, lockMain); // Acquire cs_main for IsInitialBlockDownload() and CNodeState()
        if (!lockMain)
            return true;
        
        // Address refresh broadcast
        static int64_t nLastRebroadcast;
        if (!IsInitialBlockDownload() && (GetTime() - nLastRebroadcast > 24 * 60 * 60))
        {
            LOCK(cs_vNodes);
            BOOST_FOREACH(CNode* pnode, vNodes)
            {
                // Periodically clear addrKnown to allow refresh broadcasts
                if (nLastRebroadcast)
                    pnode->addrKnown.reset();
                
                // Rebroadcast our address
                AdvertizeLocal(pnode);
            }
            if (!vNodes.empty())
                nLastRebroadcast = GetTime();
        }
        
        //
        // Message: addr
        //
        if (fSendTrickle)
        {
            vector<CAddress> vAddr;
            vAddr.reserve(pto->vAddrToSend.size());
            BOOST_FOREACH(const CAddress& addr, pto->vAddrToSend)
            {
                if (!pto->addrKnown.contains(addr.GetKey()))
                {
                    pto->addrKnown.insert(addr.GetKey());
                    vAddr.push_back(addr);
                    // receiver rejects addr messages larger than 1000
                    if (vAddr.size() >= 1000)
                    {
                        pto->PushMessage("addr", vAddr);
                        vAddr.clear();
                    }
                }
            }
            pto->vAddrToSend.clear();
            if (!vAddr.empty())
                pto->PushMessage("addr", vAddr);
        }
        
        CNodeState &state = *State(pto->GetId());
        if (state.fShouldBan) {
            if (pto->fWhitelisted)
                LogPrintf("Warning: not punishing whitelisted peer %s!\n", pto->addr.ToString());
            else {
                pto->fDisconnect = true;
                if (pto->addr.IsLocal())
                    LogPrintf("Warning: not banning local peer %s!\n", pto->addr.ToString());
                else
                {
                    CNode::Ban(pto->addr);
                }
            }
            state.fShouldBan = false;
        }
        
        BOOST_FOREACH(const CBlockReject& reject, state.rejects)
        pto->PushMessage("reject", (string)"block", reject.chRejectCode, reject.strRejectReason, reject.hashBlock);
        state.rejects.clear();
        
        // Start block sync
        if (pindexBestHeader == NULL)
            pindexBestHeader = chainActive.Tip();
        bool fFetch = state.fPreferredDownload || (nPreferredDownload == 0 && !pto->fClient && !pto->fOneShot); // Download if this is a nice peer, or we have no nice peers and this one might do.
        if (!state.fSyncStarted && !pto->fClient && !fImporting && !fReindex) {
            // Only actively request headers from a single peer, unless we're close to today.
            if ((nSyncStarted == 0 && fFetch) || pindexBestHeader->GetBlockTime() > GetAdjustedTime() - 24 * 60 * 60) {
                state.fSyncStarted = true;
                nSyncStarted++;
                CBlockIndex *pindexStart = pindexBestHeader->pprev ? pindexBestHeader->pprev : pindexBestHeader;
                LogPrint("net", "initial getheaders (%d) to peer=%d (startheight:%d)\n", pindexStart->nHeight, pto->id, pto->nStartingHeight);
                pto->PushMessage("getheaders", chainActive.GetLocator(pindexStart), uint256());
            }
        }
        
        // Resend wallet transactions that haven't gotten in a block yet
        // Except during reindex, importing and IBD, when old wallet
        // transactions become unconfirmed and spams other nodes.
        if (!fReindex && !fImporting && !IsInitialBlockDownload())
        {
            GetMainSignals().Broadcast(nTimeBestReceived);
        }
        
        //
        // Message: inventory
        //
        vector<CInv> vInv;
        vector<CInv> vInvWait;
        {
            LOCK(pto->cs_inventory);
            vInv.reserve(pto->vInventoryToSend.size());
            vInvWait.reserve(pto->vInventoryToSend.size());
            BOOST_FOREACH(const CInv& inv, pto->vInventoryToSend)
            {
                if (pto->setInventoryKnown.count(inv))
                    continue;
                
                // trickle out tx inv to protect privacy
                if (inv.type == MSG_TX && !fSendTrickle)
                {
                    // 1/4 of tx invs blast to all immediately
                    static uint256 hashSalt;
                    if (hashSalt.IsNull())
                        hashSalt = GetRandHash();
                    uint256 hashRand = ArithToUint256(UintToArith256(inv.hash) ^ UintToArith256(hashSalt));
                    hashRand = Hash(BEGIN(hashRand), END(hashRand));
                    bool fTrickleWait = ((UintToArith256(hashRand) & 3) != 0);
                    
                    if (fTrickleWait)
                    {
                        vInvWait.push_back(inv);
                        continue;
                    }
                }
                
                // returns true if wasn't already contained in the set
                if (pto->setInventoryKnown.insert(inv).second)
                {
                    vInv.push_back(inv);
                    if (vInv.size() >= 1000)
                    {
                        pto->PushMessage("inv", vInv);
                        vInv.clear();
                    }
                }
            }
            pto->vInventoryToSend = vInvWait;
        }
        if (!vInv.empty())
            pto->PushMessage("inv", vInv);
        
        // Detect whether we're stalling
        int64_t nNow = GetTimeMicros();
        if (!pto->fDisconnect && state.nStallingSince && state.nStallingSince < nNow - 1000000 * BLOCK_STALLING_TIMEOUT) {
            // Stalling only triggers when the block download window cannot move. During normal steady state,
            // the download window should be much larger than the to-be-downloaded set of blocks, so disconnection
            // should only happen during initial block download.
            LogPrintf("Peer=%d is stalling block download, disconnecting\n", pto->id);
            pto->fDisconnect = true;
        }
        // In case there is a block that has been in flight from this peer for (2 + 0.5 * N) times the block interval
        // (with N the number of validated blocks that were in flight at the time it was requested), disconnect due to
        // timeout. We compensate for in-flight blocks to prevent killing off peers due to our own downstream link
        // being saturated. We only count validated in-flight blocks so peers can't advertise non-existing block hashes
        // to unreasonably increase our timeout.
        // We also compare the block download timeout originally calculated against the time at which we'd disconnect
        // if we assumed the block were being requested now (ignoring blocks we've requested from this peer, since we're
        // only looking at this peer's oldest request).  This way a large queue in the past doesn't result in a
        // permanently large window for this block to be delivered (ie if the number of blocks in flight is decreasing
        // more quickly than once every 5 minutes, then we'll shorten the download window for this block).
        if (!pto->fDisconnect && state.vBlocksInFlight.size() > 0) {
            QueuedBlock &queuedBlock = state.vBlocksInFlight.front();
            int64_t nTimeoutIfRequestedNow = GetBlockTimeout(nNow, nQueuedValidatedHeaders - state.nBlocksInFlightValidHeaders, consensusParams);
            if (queuedBlock.nTimeDisconnect > nTimeoutIfRequestedNow) {
                LogPrint("net", "Reducing block download timeout for peer=%d block=%s, orig=%d new=%d\n", pto->id, queuedBlock.hash.ToString(), queuedBlock.nTimeDisconnect, nTimeoutIfRequestedNow);
                queuedBlock.nTimeDisconnect = nTimeoutIfRequestedNow;
            }
            if (queuedBlock.nTimeDisconnect < nNow) {
                LogPrintf("Timeout downloading block %s from peer=%d, disconnecting\n", queuedBlock.hash.ToString(), pto->id);
                pto->fDisconnect = true;
            }
        }
        
        //
        // Message: getdata (blocks)
        //
        vector<CInv> vGetData;
        if (!pto->fDisconnect && !pto->fClient && (fFetch || !IsInitialBlockDownload()) && state.nBlocksInFlight < MAX_BLOCKS_IN_TRANSIT_PER_PEER) {
            vector<CBlockIndex*> vToDownload;
            NodeId staller = -1;
            FindNextBlocksToDownload(pto->GetId(), MAX_BLOCKS_IN_TRANSIT_PER_PEER - state.nBlocksInFlight, vToDownload, staller);
            BOOST_FOREACH(CBlockIndex *pindex, vToDownload) {
                vGetData.push_back(CInv(MSG_BLOCK, pindex->GetBlockHash()));
                MarkBlockAsInFlight(pto->GetId(), pindex->GetBlockHash(), consensusParams, pindex);
                LogPrint("net", "Requesting block %s (%d) peer=%d\n", pindex->GetBlockHash().ToString(),
                         pindex->nHeight, pto->id);
            }
            if (state.nBlocksInFlight == 0 && staller != -1) {
                if (State(staller)->nStallingSince == 0) {
                    State(staller)->nStallingSince = nNow;
                    LogPrint("net", "Stall started peer=%d\n", staller);
                }
            }
        }
        
        //
        // Message: getdata (non-blocks)
        //
        while (!pto->fDisconnect && !pto->mapAskFor.empty() && (*pto->mapAskFor.begin()).first <= nNow)
        {
            const CInv& inv = (*pto->mapAskFor.begin()).second;
            if (!AlreadyHave(inv))
            {
                if (fDebug)
                    LogPrint("net", "Requesting %s peer=%d\n", inv.ToString(), pto->id);
                vGetData.push_back(inv);
                if (vGetData.size() >= 1000)
                {
                    pto->PushMessage("getdata", vGetData);
                    vGetData.clear();
                }
            } else {
                //If we're not going to ask, don't expect a response.
                pto->setAskFor.erase(inv.hash);
            }
            pto->mapAskFor.erase(pto->mapAskFor.begin());
        }
        if (!vGetData.empty())
            pto->PushMessage("getdata", vGetData);
        
    }
    return true;
}

std::string CBlockFileInfo::ToString() const {
    return strprintf("CBlockFileInfo(blocks=%u, size=%u, heights=%u...%u, time=%s...%s)", nBlocks, nSize, nHeightFirst, nHeightLast, DateTimeStrFormat("%Y-%m-%d", nTimeFirst), DateTimeStrFormat("%Y-%m-%d", nTimeLast));
}



class CMainCleanup
{
public:
    CMainCleanup() {}
    ~CMainCleanup() {
        // block headers
        BlockMap::iterator it1 = mapBlockIndex.begin();
        for (; it1 != mapBlockIndex.end(); it1++)
            delete (*it1).second;
        mapBlockIndex.clear();
        
        // orphan transactions
        mapOrphanTransactions.clear();
        mapOrphanTransactionsByPrev.clear();
    }
} instance_of_cmaincleanup;

extern "C" const char* getDataDir()
{
    return GetDataDir().string().c_str();
}


// Set default values of new CMutableTransaction based on consensus rules at given height.
CMutableTransaction CreateNewContextualCMutableTransaction(const Consensus::Params& consensusParams, int nHeight)
{
    CMutableTransaction mtx;
    
    bool isOverwintered = NetworkUpgradeActive(nHeight, consensusParams, Consensus::UPGRADE_OVERWINTER);
    if (isOverwintered) {
        mtx.fOverwintered = true;
        mtx.nVersionGroupId = OVERWINTER_VERSION_GROUP_ID;
        mtx.nVersion = 3;
        // Expiry height is not set. Only fields required for a parser to treat as a valid Overwinter V3 tx.
        
        // TODO: In future, when moving from Overwinter to Sapling, it will be useful
        // to set the expiry height to: min(activation_height - 1, default_expiry_height)
    }
    return mtx;
}<|MERGE_RESOLUTION|>--- conflicted
+++ resolved
@@ -1677,12 +1677,7 @@
         return error("%s: Deserialize or I/O error - %s at %s", __func__, e.what(), pos.ToString());
     }
     // Check the header
-<<<<<<< HEAD
     if ( checkPOW != 0 )
-=======
-    komodo_block2pubkey33(pubkey33,(CBlock *)&block);
-    if (!(CheckEquihashSolution(&block, Params()) && CheckProofOfWork(height,pubkey33,block.GetHash(), block.nBits, Params().GetConsensus(),block.nTime)))
->>>>>>> 95819099
     {
         komodo_block2pubkey33(pubkey33,(CBlock *)&block);
         if (!(CheckEquihashSolution(&block, Params()) && CheckProofOfWork(height,pubkey33,block.GetHash(), block.nBits, Params().GetConsensus(),block.nTime)))
@@ -3754,17 +3749,11 @@
         return state.DoS(100, error("CheckBlockHeader(): block version too low"),REJECT_INVALID, "version-too-low");
     
     // Check Equihash solution is valid
-<<<<<<< HEAD
     if ( fCheckPOW )
     {
         if ( !CheckEquihashSolution(&blockhdr, Params()) )
             return state.DoS(100, error("CheckBlockHeader(): Equihash solution invalid"),REJECT_INVALID, "invalid-solution");
     }
-=======
-    /*if ( fCheckPOW && !CheckEquihashSolution(&blockhdr, Params()) )
-        return state.DoS(100, error("CheckBlockHeader(): Equihash solution invalid"),REJECT_INVALID, "invalid-solution");
-    
->>>>>>> 95819099
     // Check proof of work matches claimed amount
     /*komodo_index2pubkey33(pubkey33,pindex,height);
      if ( fCheckPOW && !CheckProofOfWork(height,pubkey33,blockhdr.GetHash(), blockhdr.nBits, Params().GetConsensus(),blockhdr.nTime) )
@@ -3823,17 +3812,10 @@
         return false;
     }
     if ( fCheckPOW && !CheckEquihashSolution(&block, Params()) )
-<<<<<<< HEAD
         return state.DoS(100, error("CheckBlock: Equihash solution invalid"),REJECT_INVALID, "invalid-solution");
     komodo_block2pubkey33(pubkey33,(CBlock *)&block);
     if ( fCheckPOW && !CheckProofOfWork(height,pubkey33,block.GetHash(), block.nBits, Params().GetConsensus(),block.nTime) )
         return state.DoS(1, error("CheckBlock: proof of work failed"),REJECT_INVALID, "high-hash");
-=======
-        return state.DoS(100, error("CheckBlockHeader(): Equihash solution invalid"),REJECT_INVALID, "invalid-solution");
-    komodo_block2pubkey33(pubkey33,(CBlock *)&block);
-    if ( fCheckPOW && !CheckProofOfWork(height,pubkey33,block.GetHash(), block.nBits, Params().GetConsensus(),block.nTime) )
-        return state.DoS(1, error("CheckBlock(): proof of work failed"),REJECT_INVALID, "high-hash");
->>>>>>> 95819099
     // Check the merkle root.
     if (fCheckMerkleRoot) {
         bool mutated;
