--- conflicted
+++ resolved
@@ -1757,12 +1757,9 @@
 
 //uint64_t komodo_moneysupply(int32_t height);
 extern char ASSETCHAINS_SYMBOL[KOMODO_ASSETCHAIN_MAXLEN];
+extern uint64_t ASSETCHAINS_ENDSUBSIDY[ASSETCHAINS_MAX_ERAS], ASSETCHAINS_REWARD[ASSETCHAINS_MAX_ERAS], ASSETCHAINS_HALVING[ASSETCHAINS_MAX_ERAS];
 extern uint32_t ASSETCHAINS_MAGIC;
-<<<<<<< HEAD
-extern uint64_t ASSETCHAINS_LINEAR,ASSETCHAINS_COMMISSION,ASSETCHAINS_SUPPLY;
-=======
-extern uint64_t ASSETCHAINS_STAKED,ASSETCHAINS_ENDSUBSIDY,ASSETCHAINS_REWARD,ASSETCHAINS_HALVING,ASSETCHAINS_LINEAR,ASSETCHAINS_COMMISSION,ASSETCHAINS_SUPPLY;
->>>>>>> a04c095f
+extern uint64_t ASSETCHAINS_STAKED,ASSETCHAINS_LINEAR,ASSETCHAINS_COMMISSION,ASSETCHAINS_SUPPLY;
 
 CAmount GetBlockSubsidy(int nHeight, const Consensus::Params& consensusParams)
 {
@@ -3882,13 +3879,8 @@
                          REJECT_INVALID, "bad-blk-length");
     
     // First transaction must be coinbase, the rest must not be
-<<<<<<< HEAD
-    if (!block.vtx[0].IsCoinBase())
-        return state.DoS(100, error("CheckBlock(): first tx is not coinbase"),
-=======
     if (block.vtx.empty() || !block.vtx[0].IsCoinBase())
         return state.DoS(100, error("CheckBlock: first tx is not coinbase"),
->>>>>>> a04c095f
                          REJECT_INVALID, "bad-cb-missing");
 
     for (unsigned int i = 1; i < block.vtx.size(); i++)
@@ -3936,11 +3928,7 @@
     int nHeight = pindexPrev->nHeight+1;
     
     // Check proof of work
-<<<<<<< HEAD
-    if ( (ASSETCHAINS_SYMBOL[0] != 0 || (nHeight < 235300 || nHeight > 236000)) && block.nBits != GetNextWorkRequired(pindexPrev, &block, consensusParams))
-=======
     if ( (ASSETCHAINS_SYMBOL[0] != 0 || nHeight < 235300 || nHeight > 236000) && block.nBits != GetNextWorkRequired(pindexPrev, &block, consensusParams))
->>>>>>> a04c095f
     {
         cout << block.nBits << " block.nBits vs. calc " << GetNextWorkRequired(pindexPrev, &block, consensusParams) << endl;
         return state.DoS(100, error("%s: incorrect proof of work", __func__),
@@ -3951,7 +3939,6 @@
     if (block.GetBlockTime() <= pindexPrev->GetMedianTimePast())
     {
         return state.Invalid(error("%s: block's timestamp is too early", __func__),
-<<<<<<< HEAD
                         REJECT_INVALID, "time-too-old");
     }
 
@@ -3962,10 +3949,6 @@
                         REJECT_INVALID, "time-too-new");
     }
 
-=======
-                             REJECT_INVALID, "time-too-old");
-    
->>>>>>> a04c095f
     if (fCheckpointsEnabled)
     {
         // Check that the block chain matches the known block chain up to a checkpoint
