// Copyright (c) 2009-2010 Satoshi Nakamoto
// Copyright (c) 2009-2014 The Bitcoin Core developers
// Distributed under the MIT software license, see the accompanying
// file COPYING or https://www.opensource.org/licenses/mit-license.php .

#include "chainparams.h"
#include "primitives/block.h"
#include "primitives/transaction.h"
#include "main.h"
#include "httpserver.h"
#include "rpc/server.h"
#include "streams.h"
#include "sync.h"
#include "txmempool.h"
#include "utilstrencodings.h"
#include "version.h"

#include <boost/algorithm/string.hpp>
#include <boost/dynamic_bitset.hpp>

#include <univalue.h>

using namespace std;

static const size_t MAX_GETUTXOS_OUTPOINTS = 15; //allow a max of 15 outpoints to be queried at once

enum RetFormat {
    RF_UNDEF,
    RF_BINARY,
    RF_HEX,
    RF_JSON,
};

static const struct {
    enum RetFormat rf;
    const char* name;
} rf_names[] = {
      {RF_UNDEF, ""},
      {RF_BINARY, "bin"},
      {RF_HEX, "hex"},
      {RF_JSON, "json"},
};

struct CCoin {
    uint32_t nTxVer; // Don't call this nVersion, that name has a special meaning inside IMPLEMENT_SERIALIZE
    uint32_t nHeight;
    CTxOut out;

    ADD_SERIALIZE_METHODS;

    template <typename Stream, typename Operation>
    inline void SerializationOp(Stream& s, Operation ser_action)
    {
        READWRITE(nTxVer);
        READWRITE(nHeight);
        READWRITE(out);
    }
};

extern void TxToJSON(const CTransaction& tx, const uint256 hashBlock, UniValue& entry);
extern UniValue blockToJSON(const CBlock& block, const CBlockIndex* blockindex, bool txDetails = false);
extern UniValue mempoolInfoToJSON();
extern UniValue mempoolToJSON(bool fVerbose = false);
extern UniValue blockheaderToJSON(const CBlockIndex* blockindex);
void ScriptPubKeyToJSON(const CScript& scriptPubKey, UniValue& out, bool fIncludeHex, bool fIncludeAsm=true);

static bool RESTERR(HTTPRequest* req, enum HTTPStatusCode status, string message)
{
    req->WriteHeader("Content-Type", "text/plain");
    req->WriteReply(status, message + "\r\n");
    return false;
}

static enum RetFormat ParseDataFormat(vector<string>& params, const string& strReq)
{
    boost::split(params, strReq, boost::is_any_of("."));
    if (params.size() > 1) {
        for (unsigned int i = 0; i < ARRAYLEN(rf_names); i++)
            if (params[1] == rf_names[i].name)
                return rf_names[i].rf;
    }

    return rf_names[0].rf;
}

static string AvailableDataFormatsString()
{
    string formats = "";
    for (unsigned int i = 0; i < ARRAYLEN(rf_names); i++)
        if (strlen(rf_names[i].name) > 0) {
            formats.append(".");
            formats.append(rf_names[i].name);
            formats.append(", ");
        }

    if (formats.length() > 0)
        return formats.substr(0, formats.length() - 2);

    return formats;
}

static bool ParseHashStr(const string& strReq, uint256& v)
{
    if (!IsHex(strReq) || (strReq.size() != 64))
        return false;

    v.SetHex(strReq);
    return true;
}

static bool CheckWarmup(HTTPRequest* req)
{
    std::string statusmessage;
    if (RPCIsInWarmup(&statusmessage))
         return RESTERR(req, HTTP_SERVICE_UNAVAILABLE, "Service temporarily unavailable: " + statusmessage);
    return true;
}

static bool rest_headers(HTTPRequest* req,
                         const std::string& strURIPart)
{
    if (!CheckWarmup(req))
        return false;
    vector<string> params;
    const RetFormat rf = ParseDataFormat(params, strURIPart);
    vector<string> path;
    boost::split(path, params[0], boost::is_any_of("/"));

    if (path.size() != 2)
        return RESTERR(req, HTTP_BAD_REQUEST, "No header count specified. Use /rest/headers/<count>/<hash>.<ext>.");

    long count = strtol(path[0].c_str(), NULL, 10);
    if (count < 1 || count > 2000)
        return RESTERR(req, HTTP_BAD_REQUEST, "Header count out of range: " + path[0]);

    string hashStr = path[1];
    uint256 hash;
    if (!ParseHashStr(hashStr, hash))
        return RESTERR(req, HTTP_BAD_REQUEST, "Invalid hash: " + hashStr);

    std::vector<const CBlockIndex *> headers;
    headers.reserve(count);
    {
        LOCK(cs_main);
        BlockMap::const_iterator it = mapBlockIndex.find(hash);
        const CBlockIndex *pindex = (it != mapBlockIndex.end()) ? it->second : NULL;
        while (pindex != NULL && chainActive.Contains(pindex)) {
            headers.push_back(pindex);
            if (headers.size() == (unsigned long)count)
                break;
            pindex = chainActive.Next(pindex);
        }
    }

    CDataStream ssHeader(SER_NETWORK, PROTOCOL_VERSION);
    BOOST_FOREACH(const CBlockIndex *pindex, headers) {
        ssHeader << pindex->GetBlockHeader();
    }

    switch (rf) {
    case RF_BINARY: {
        string binaryHeader = ssHeader.str();
        req->WriteHeader("Content-Type", "application/octet-stream");
        req->WriteReply(HTTP_OK, binaryHeader);
        return true;
    }

    case RF_HEX: {
        string strHex = HexStr(ssHeader.begin(), ssHeader.end()) + "\n";
        req->WriteHeader("Content-Type", "text/plain");
        req->WriteReply(HTTP_OK, strHex);
        return true;
    }
    case RF_JSON: {
        UniValue jsonHeaders(UniValue::VARR);
        BOOST_FOREACH(const CBlockIndex *pindex, headers) {
            jsonHeaders.push_back(blockheaderToJSON(pindex));
        }
        string strJSON = jsonHeaders.write() + "\n";
        req->WriteHeader("Content-Type", "application/json");
        req->WriteReply(HTTP_OK, strJSON);
        return true;
    }
    default: {
        return RESTERR(req, HTTP_NOT_FOUND, "output format not found (available: .bin, .hex)");
    }
    }

    // not reached
    return true; // continue to process further HTTP reqs on this cxn
}

static bool rest_block(HTTPRequest* req,
                       const std::string& strURIPart,
                       bool showTxDetails)
{
    if (!CheckWarmup(req))
        return false;
    vector<string> params;
    const RetFormat rf = ParseDataFormat(params, strURIPart);

    string hashStr = params[0];
    uint256 hash;
    if (!ParseHashStr(hashStr, hash))
        return RESTERR(req, HTTP_BAD_REQUEST, "Invalid hash: " + hashStr);

    CBlock block;
    CBlockIndex* pblockindex = NULL;
    {
        LOCK(cs_main);
        if (mapBlockIndex.count(hash) == 0)
            return RESTERR(req, HTTP_NOT_FOUND, hashStr + " not found");

        pblockindex = mapBlockIndex[hash];
        if (fHavePruned && !(pblockindex->nStatus & BLOCK_HAVE_DATA) && pblockindex->nTx > 0)
            return RESTERR(req, HTTP_NOT_FOUND, hashStr + " not available (pruned data)");

<<<<<<< HEAD
        if (!ReadBlockFromDisk(block, pblockindex,1))
=======
        if (!ReadBlockFromDisk(block, pblockindex, Params().GetConsensus()))
>>>>>>> e3983afc
            return RESTERR(req, HTTP_NOT_FOUND, hashStr + " not found");
    }

    CDataStream ssBlock(SER_NETWORK, PROTOCOL_VERSION);
    ssBlock << block;

    switch (rf) {
    case RF_BINARY: {
        string binaryBlock = ssBlock.str();
        req->WriteHeader("Content-Type", "application/octet-stream");
        req->WriteReply(HTTP_OK, binaryBlock);
        return true;
    }

    case RF_HEX: {
        string strHex = HexStr(ssBlock.begin(), ssBlock.end()) + "\n";
        req->WriteHeader("Content-Type", "text/plain");
        req->WriteReply(HTTP_OK, strHex);
        return true;
    }

    case RF_JSON: {
        UniValue objBlock = blockToJSON(block, pblockindex, showTxDetails);
        string strJSON = objBlock.write() + "\n";
        req->WriteHeader("Content-Type", "application/json");
        req->WriteReply(HTTP_OK, strJSON);
        return true;
    }

    default: {
        return RESTERR(req, HTTP_NOT_FOUND, "output format not found (available: " + AvailableDataFormatsString() + ")");
    }
    }

    // not reached
    return true; // continue to process further HTTP reqs on this cxn
}

static bool rest_block_extended(HTTPRequest* req, const std::string& strURIPart)
{
    return rest_block(req, strURIPart, true);
}

static bool rest_block_notxdetails(HTTPRequest* req, const std::string& strURIPart)
{
    return rest_block(req, strURIPart, false);
}

// A bit of a hack - dependency on a function defined in rpc/blockchain.cpp
UniValue getblockchaininfo(const UniValue& params, bool fHelp);

static bool rest_chaininfo(HTTPRequest* req, const std::string& strURIPart)
{
    if (!CheckWarmup(req))
        return false;
    vector<string> params;
    const RetFormat rf = ParseDataFormat(params, strURIPart);

    switch (rf) {
    case RF_JSON: {
        UniValue rpcParams(UniValue::VARR);
        UniValue chainInfoObject = getblockchaininfo(rpcParams, false);
        string strJSON = chainInfoObject.write() + "\n";
        req->WriteHeader("Content-Type", "application/json");
        req->WriteReply(HTTP_OK, strJSON);
        return true;
    }
    default: {
        return RESTERR(req, HTTP_NOT_FOUND, "output format not found (available: json)");
    }
    }

    // not reached
    return true; // continue to process further HTTP reqs on this cxn
}

static bool rest_mempool_info(HTTPRequest* req, const std::string& strURIPart)
{
    if (!CheckWarmup(req))
        return false;
    vector<string> params;
    const RetFormat rf = ParseDataFormat(params, strURIPart);

    switch (rf) {
    case RF_JSON: {
        UniValue mempoolInfoObject = mempoolInfoToJSON();

        string strJSON = mempoolInfoObject.write() + "\n";
        req->WriteHeader("Content-Type", "application/json");
        req->WriteReply(HTTP_OK, strJSON);
        return true;
    }
    default: {
        return RESTERR(req, HTTP_NOT_FOUND, "output format not found (available: json)");
    }
    }

    // not reached
    return true; // continue to process further HTTP reqs on this cxn
}

static bool rest_mempool_contents(HTTPRequest* req, const std::string& strURIPart)
{
    if (!CheckWarmup(req))
        return false;
    vector<string> params;
    const RetFormat rf = ParseDataFormat(params, strURIPart);

    switch (rf) {
    case RF_JSON: {
        UniValue mempoolObject = mempoolToJSON(true);

        string strJSON = mempoolObject.write() + "\n";
        req->WriteHeader("Content-Type", "application/json");
        req->WriteReply(HTTP_OK, strJSON);
        return true;
    }
    default: {
        return RESTERR(req, HTTP_NOT_FOUND, "output format not found (available: json)");
    }
    }

    // not reached
    return true; // continue to process further HTTP reqs on this cxn
}

static bool rest_tx(HTTPRequest* req, const std::string& strURIPart)
{
    if (!CheckWarmup(req))
        return false;
    vector<string> params;
    const RetFormat rf = ParseDataFormat(params, strURIPart);

    string hashStr = params[0];
    uint256 hash;
    if (!ParseHashStr(hashStr, hash))
        return RESTERR(req, HTTP_BAD_REQUEST, "Invalid hash: " + hashStr);

    CTransaction tx;
    uint256 hashBlock = uint256();
    if (!GetTransaction(hash, tx, Params().GetConsensus(), hashBlock, true))
        return RESTERR(req, HTTP_NOT_FOUND, hashStr + " not found");

    CDataStream ssTx(SER_NETWORK, PROTOCOL_VERSION);
    ssTx << tx;

    switch (rf) {
    case RF_BINARY: {
        string binaryTx = ssTx.str();
        req->WriteHeader("Content-Type", "application/octet-stream");
        req->WriteReply(HTTP_OK, binaryTx);
        return true;
    }

    case RF_HEX: {
        string strHex = HexStr(ssTx.begin(), ssTx.end()) + "\n";
        req->WriteHeader("Content-Type", "text/plain");
        req->WriteReply(HTTP_OK, strHex);
        return true;
    }

    case RF_JSON: {
        UniValue objTx(UniValue::VOBJ);
        TxToJSON(tx, hashBlock, objTx);
        string strJSON = objTx.write() + "\n";
        req->WriteHeader("Content-Type", "application/json");
        req->WriteReply(HTTP_OK, strJSON);
        return true;
    }

    default: {
        return RESTERR(req, HTTP_NOT_FOUND, "output format not found (available: " + AvailableDataFormatsString() + ")");
    }
    }

    // not reached
    return true; // continue to process further HTTP reqs on this cxn
}

static bool rest_getutxos(HTTPRequest* req, const std::string& strURIPart)
{
    if (!CheckWarmup(req))
        return false;
    vector<string> params;
    enum RetFormat rf = ParseDataFormat(params, strURIPart);

    vector<string> uriParts;
    if (params.size() > 0 && params[0].length() > 1)
    {
        std::string strUriParams = params[0].substr(1);
        boost::split(uriParts, strUriParams, boost::is_any_of("/"));
    }

    // throw exception in case of an empty request
    std::string strRequestMutable = req->ReadBody();
    if (strRequestMutable.length() == 0 && uriParts.size() == 0)
        return RESTERR(req, HTTP_INTERNAL_SERVER_ERROR, "Error: empty request");

    bool fInputParsed = false;
    bool fCheckMemPool = false;
    vector<COutPoint> vOutPoints;

    // parse/deserialize input
    // input-format = output-format, rest/getutxos/bin requires binary input, gives binary output, ...

    if (uriParts.size() > 0)
    {

        //inputs is sent over URI scheme (/rest/getutxos/checkmempool/txid1-n/txid2-n/...)
        if (uriParts.size() > 0 && uriParts[0] == "checkmempool")
            fCheckMemPool = true;

        for (size_t i = (fCheckMemPool) ? 1 : 0; i < uriParts.size(); i++)
        {
            uint256 txid;
            int32_t nOutput;
            std::string strTxid = uriParts[i].substr(0, uriParts[i].find("-"));
            std::string strOutput = uriParts[i].substr(uriParts[i].find("-")+1);

            if (!ParseInt32(strOutput, &nOutput) || !IsHex(strTxid))
                return RESTERR(req, HTTP_INTERNAL_SERVER_ERROR, "Parse error");

            txid.SetHex(strTxid);
            vOutPoints.push_back(COutPoint(txid, (uint32_t)nOutput));
        }

        if (vOutPoints.size() > 0)
            fInputParsed = true;
        else
            return RESTERR(req, HTTP_INTERNAL_SERVER_ERROR, "Error: empty request");
    }

    switch (rf) {
    case RF_HEX: {
        // convert hex to bin, continue then with bin part
        std::vector<unsigned char> strRequestV = ParseHex(strRequestMutable);
        strRequestMutable.assign(strRequestV.begin(), strRequestV.end());
    }

    case RF_BINARY: {
        try {
            //deserialize only if user sent a request
            if (strRequestMutable.size() > 0)
            {
                if (fInputParsed) //don't allow sending input over URI and HTTP RAW DATA
                    return RESTERR(req, HTTP_INTERNAL_SERVER_ERROR, "Combination of URI scheme inputs and raw post data is not allowed");

                CDataStream oss(SER_NETWORK, PROTOCOL_VERSION);
                oss << strRequestMutable;
                oss >> fCheckMemPool;
                oss >> vOutPoints;
            }
        } catch (const std::ios_base::failure& e) {
            // abort in case of unreadable binary data
            return RESTERR(req, HTTP_INTERNAL_SERVER_ERROR, "Parse error");
        }
        break;
    }

    case RF_JSON: {
        if (!fInputParsed)
            return RESTERR(req, HTTP_INTERNAL_SERVER_ERROR, "Error: empty request");
        break;
    }
    default: {
        return RESTERR(req, HTTP_NOT_FOUND, "output format not found (available: " + AvailableDataFormatsString() + ")");
    }
    }

    // limit max outpoints
    if (vOutPoints.size() > MAX_GETUTXOS_OUTPOINTS)
        return RESTERR(req, HTTP_INTERNAL_SERVER_ERROR, strprintf("Error: max outpoints exceeded (max: %d, tried: %d)", MAX_GETUTXOS_OUTPOINTS, vOutPoints.size()));

    // check spentness and form a bitmap (as well as a JSON capable human-readable string representation)
    vector<unsigned char> bitmap;
    vector<CCoin> outs;
    std::string bitmapStringRepresentation;
    boost::dynamic_bitset<unsigned char> hits(vOutPoints.size());
    {
        LOCK2(cs_main, mempool.cs);

        CCoinsView viewDummy;
        CCoinsViewCache view(&viewDummy);

        CCoinsViewCache& viewChain = *pcoinsTip;
        CCoinsViewMemPool viewMempool(&viewChain, mempool);

        if (fCheckMemPool)
            view.SetBackend(viewMempool); // switch cache backend to db+mempool in case user likes to query mempool

        for (size_t i = 0; i < vOutPoints.size(); i++) {
            CCoins coins;
            uint256 hash = vOutPoints[i].hash;
            if (view.GetCoins(hash, coins)) {
                mempool.pruneSpent(hash, coins);
                if (coins.IsAvailable(vOutPoints[i].n)) {
                    hits[i] = true;
                    // Safe to index into vout here because IsAvailable checked if it's off the end of the array, or if
                    // n is valid but points to an already spent output (IsNull).
                    CCoin coin;
                    coin.nTxVer = coins.nVersion;
                    coin.nHeight = coins.nHeight;
                    coin.out = coins.vout.at(vOutPoints[i].n);
                    assert(!coin.out.IsNull());
                    outs.push_back(coin);
                }
            }

            bitmapStringRepresentation.append(hits[i] ? "1" : "0"); // form a binary string representation (human-readable for json output)
        }
    }
    boost::to_block_range(hits, std::back_inserter(bitmap));

    switch (rf) {
    case RF_BINARY: {
        // serialize data
        // use exact same output as mentioned in Bip64
        CDataStream ssGetUTXOResponse(SER_NETWORK, PROTOCOL_VERSION);
        ssGetUTXOResponse << chainActive.Height() << chainActive.LastTip()->GetBlockHash() << bitmap << outs;
        string ssGetUTXOResponseString = ssGetUTXOResponse.str();

        req->WriteHeader("Content-Type", "application/octet-stream");
        req->WriteReply(HTTP_OK, ssGetUTXOResponseString);
        return true;
    }

    case RF_HEX: {
        CDataStream ssGetUTXOResponse(SER_NETWORK, PROTOCOL_VERSION);
        ssGetUTXOResponse << chainActive.Height() << chainActive.LastTip()->GetBlockHash() << bitmap << outs;
        string strHex = HexStr(ssGetUTXOResponse.begin(), ssGetUTXOResponse.end()) + "\n";

        req->WriteHeader("Content-Type", "text/plain");
        req->WriteReply(HTTP_OK, strHex);
        return true;
    }

    case RF_JSON: {
        UniValue objGetUTXOResponse(UniValue::VOBJ);

        // pack in some essentials
        // use more or less the same output as mentioned in Bip64
        objGetUTXOResponse.push_back(Pair("chainHeight", chainActive.Height()));
        objGetUTXOResponse.push_back(Pair("chaintipHash", chainActive.LastTip()->GetBlockHash().GetHex()));
        objGetUTXOResponse.push_back(Pair("bitmap", bitmapStringRepresentation));

        UniValue utxos(UniValue::VARR);
        BOOST_FOREACH (const CCoin& coin, outs) {
            UniValue utxo(UniValue::VOBJ);
            utxo.push_back(Pair("txvers", (int32_t)coin.nTxVer));
            utxo.push_back(Pair("height", (int32_t)coin.nHeight));
            utxo.push_back(Pair("value", ValueFromAmount(coin.out.nValue)));

            // include the script in a json output
            UniValue o(UniValue::VOBJ);
            ScriptPubKeyToJSON(coin.out.scriptPubKey, o, true);
            utxo.push_back(Pair("scriptPubKey", o));
            utxos.push_back(utxo);
        }
        objGetUTXOResponse.push_back(Pair("utxos", utxos));

        // return json string
        string strJSON = objGetUTXOResponse.write() + "\n";
        req->WriteHeader("Content-Type", "application/json");
        req->WriteReply(HTTP_OK, strJSON);
        return true;
    }
    default: {
        return RESTERR(req, HTTP_NOT_FOUND, "output format not found (available: " + AvailableDataFormatsString() + ")");
    }
    }

    // not reached
    return true; // continue to process further HTTP reqs on this cxn
}

static const struct {
    const char* prefix;
    bool (*handler)(HTTPRequest* req, const std::string& strReq);
} uri_prefixes[] = {
      {"/rest/tx/", rest_tx},
      {"/rest/block/notxdetails/", rest_block_notxdetails},
      {"/rest/block/", rest_block_extended},
      {"/rest/chaininfo", rest_chaininfo},
      {"/rest/mempool/info", rest_mempool_info},
      {"/rest/mempool/contents", rest_mempool_contents},
      {"/rest/headers/", rest_headers},
      {"/rest/getutxos", rest_getutxos},
};

bool StartREST()
{
    for (unsigned int i = 0; i < ARRAYLEN(uri_prefixes); i++)
        RegisterHTTPHandler(uri_prefixes[i].prefix, false, uri_prefixes[i].handler);
    return true;
}

void InterruptREST()
{
}

void StopREST()
{
    for (unsigned int i = 0; i < ARRAYLEN(uri_prefixes); i++)
        UnregisterHTTPHandler(uri_prefixes[i].prefix, false);
}<|MERGE_RESOLUTION|>--- conflicted
+++ resolved
@@ -215,11 +215,7 @@
         if (fHavePruned && !(pblockindex->nStatus & BLOCK_HAVE_DATA) && pblockindex->nTx > 0)
             return RESTERR(req, HTTP_NOT_FOUND, hashStr + " not available (pruned data)");
 
-<<<<<<< HEAD
-        if (!ReadBlockFromDisk(block, pblockindex,1))
-=======
-        if (!ReadBlockFromDisk(block, pblockindex, Params().GetConsensus()))
->>>>>>> e3983afc
+        if (!ReadBlockFromDisk(block, pblockindex, Params().GetConsensus(), 1))
             return RESTERR(req, HTTP_NOT_FOUND, hashStr + " not found");
     }
 
