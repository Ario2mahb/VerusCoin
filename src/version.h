--- conflicted
+++ resolved
@@ -35,10 +35,6 @@
 static const int NO_BLOOM_VERSION = 170004;
 
 #define KOMODO_VERSION "0.2.1"
-<<<<<<< HEAD
-#define VERUS_VERSION "0.7.3-10"
-=======
 #define VERUS_VERSION "0.7.4-rc3"
->>>>>>> f1af577b
 
 #endif // BITCOIN_VERSION_H