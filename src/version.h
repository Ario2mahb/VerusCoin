// Copyright (c) 2012-2014 The Bitcoin Core developers
// Distributed under the MIT software license, see the accompanying
// file COPYING or https://www.opensource.org/licenses/mit-license.php .

#ifndef BITCOIN_VERSION_H
#define BITCOIN_VERSION_H

/**
 * network protocol versioning
 */

static const int PROTOCOL_VERSION = 170009;

//! initial proto version, to be increased after version/verack negotiation
static const int INIT_PROTO_VERSION = 209;

//! In this version, 'getheaders' was introduced.
static const int GETHEADERS_VERSION = 31800;

//! disconnect from peers older than this proto version
static const int MIN_PEER_PROTO_VERSION = 170008;
static const int MIN_PBAAS_VERSION = 170009;

//! nTime field added to CAddress, starting with this version;
//! if possible, avoid requesting addresses nodes older than this
static const int CADDR_TIME_VERSION = 31402;

//! BIP 0031, pong message, is enabled for all versions AFTER this one
static const int BIP0031_VERSION = 60000;

//! "mempool" command, enhanced "getdata" behavior starts with this version
static const int MEMPOOL_GD_VERSION = 60002;

//! "filter*" commands are disabled without NODE_BLOOM after and including this version
static const int NO_BLOOM_VERSION = 170004;

#define KOMODO_VERSION "0.2.1"
<<<<<<< HEAD
#define VERUS_VERSION "0.9.9-2"
=======
#define VERUS_VERSION "0.9.9-3"
>>>>>>> b29d8077

#endif // BITCOIN_VERSION_H<|MERGE_RESOLUTION|>--- conflicted
+++ resolved
@@ -35,10 +35,6 @@
 static const int NO_BLOOM_VERSION = 170004;
 
 #define KOMODO_VERSION "0.2.1"
-<<<<<<< HEAD
-#define VERUS_VERSION "0.9.9-2"
-=======
 #define VERUS_VERSION "0.9.9-3"
->>>>>>> b29d8077
 
 #endif // BITCOIN_VERSION_H