/**********************************************************************
 * Copyright (c) 2013-2015 Pieter Wuille                              *
 * Distributed under the MIT software license, see the accompanying   *
 * file COPYING or http://www.opensource.org/licenses/mit-license.php.*
 **********************************************************************/

#include "include/secp256k1.h"

#include "util.h"
#include "num_impl.h"
#include "field_impl.h"
#include "scalar_impl.h"
#include "group_impl.h"
#include "ecmult_impl.h"
#include "ecmult_const_impl.h"
#include "ecmult_gen_impl.h"
#include "ecdsa_impl.h"
#include "eckey_impl.h"
#include "hash_impl.h"

#define ARG_CHECK(cond) do { \
    if (EXPECT(!(cond), 0)) { \
        secp256k1_callback_call(&ctx->illegal_callback, #cond); \
        return 0; \
    } \
} while(0)

static void default_illegal_callback_fn(const char* str, void* data) {
    (void)data;
    fprintf(stderr, "[libsecp256k1] illegal argument: %s\n", str);
    abort();
}

static const secp256k1_callback default_illegal_callback = {
    default_illegal_callback_fn,
    NULL
};

static void default_error_callback_fn(const char* str, void* data) {
    (void)data;
    fprintf(stderr, "[libsecp256k1] internal consistency check failed: %s\n", str);
    abort();
}

static const secp256k1_callback default_error_callback = {
    default_error_callback_fn,
    NULL
};


struct secp256k1_context_struct {
    secp256k1_ecmult_context ecmult_ctx;
    secp256k1_ecmult_gen_context ecmult_gen_ctx;
    secp256k1_callback illegal_callback;
    secp256k1_callback error_callback;
};

secp256k1_context* secp256k1_context_create(unsigned int flags) {
    secp256k1_context* ret = (secp256k1_context*)checked_malloc(&default_error_callback, sizeof(secp256k1_context));
    ret->illegal_callback = default_illegal_callback;
    ret->error_callback = default_error_callback;

    if (EXPECT((flags & SECP256K1_FLAGS_TYPE_MASK) != SECP256K1_FLAGS_TYPE_CONTEXT, 0)) {
            secp256k1_callback_call(&ret->illegal_callback,
                                    "Invalid flags");
            free(ret);
            return NULL;
    }

    secp256k1_ecmult_context_init(&ret->ecmult_ctx);
    secp256k1_ecmult_gen_context_init(&ret->ecmult_gen_ctx);

    if (flags & SECP256K1_FLAGS_BIT_CONTEXT_SIGN) {
        secp256k1_ecmult_gen_context_build(&ret->ecmult_gen_ctx, &ret->error_callback);
    }
    if (flags & SECP256K1_FLAGS_BIT_CONTEXT_VERIFY) {
        secp256k1_ecmult_context_build(&ret->ecmult_ctx, &ret->error_callback);
    }

    return ret;
}

secp256k1_context* secp256k1_context_clone(const secp256k1_context* ctx) {
    secp256k1_context* ret = (secp256k1_context*)checked_malloc(&ctx->error_callback, sizeof(secp256k1_context));
    ret->illegal_callback = ctx->illegal_callback;
    ret->error_callback = ctx->error_callback;
    secp256k1_ecmult_context_clone(&ret->ecmult_ctx, &ctx->ecmult_ctx, &ctx->error_callback);
    secp256k1_ecmult_gen_context_clone(&ret->ecmult_gen_ctx, &ctx->ecmult_gen_ctx, &ctx->error_callback);
    return ret;
}

void secp256k1_context_destroy(secp256k1_context* ctx) {
    if (ctx != NULL) {
        secp256k1_ecmult_context_clear(&ctx->ecmult_ctx);
        secp256k1_ecmult_gen_context_clear(&ctx->ecmult_gen_ctx);

        free(ctx);
    }
}

void secp256k1_context_set_illegal_callback(secp256k1_context* ctx, void (*fun)(const char* message, void* data), const void* data) {
    if (fun == NULL) {
        fun = default_illegal_callback_fn;
    }
    ctx->illegal_callback.fn = fun;
    ctx->illegal_callback.data = data;
}

void secp256k1_context_set_error_callback(secp256k1_context* ctx, void (*fun)(const char* message, void* data), const void* data) {
    if (fun == NULL) {
        fun = default_error_callback_fn;
    }
    ctx->error_callback.fn = fun;
    ctx->error_callback.data = data;
}

static int secp256k1_pubkey_load(const secp256k1_context* ctx, secp256k1_ge* ge, const secp256k1_pubkey* pubkey) {
    if (sizeof(secp256k1_ge_storage) == 64) {
        /* When the secp256k1_ge_storage type is exactly 64 byte, use its
         * representation inside secp256k1_pubkey, as conversion is very fast.
         * Note that secp256k1_pubkey_save must use the same representation. */
        secp256k1_ge_storage s;
        memcpy(&s, &pubkey->data[0], 64);
        secp256k1_ge_from_storage(ge, &s);
    } else {
        /* Otherwise, fall back to 32-byte big endian for X and Y. */
        secp256k1_fe x, y;
        secp256k1_fe_set_b32(&x, pubkey->data);
        secp256k1_fe_set_b32(&y, pubkey->data + 32);
        secp256k1_ge_set_xy(ge, &x, &y);
    }
    ARG_CHECK(!secp256k1_fe_is_zero(&ge->x));
    return 1;
}

static void secp256k1_pubkey_save(secp256k1_pubkey* pubkey, secp256k1_ge* ge) {
    if (sizeof(secp256k1_ge_storage) == 64) {
        secp256k1_ge_storage s;
        secp256k1_ge_to_storage(&s, ge);
        memcpy(&pubkey->data[0], &s, 64);
    } else {
        VERIFY_CHECK(!secp256k1_ge_is_infinity(ge));
        secp256k1_fe_normalize_var(&ge->x);
        secp256k1_fe_normalize_var(&ge->y);
        secp256k1_fe_get_b32(pubkey->data, &ge->x);
        secp256k1_fe_get_b32(pubkey->data + 32, &ge->y);
    }
}

int secp256k1_ec_pubkey_parse(const secp256k1_context* ctx, secp256k1_pubkey* pubkey, const unsigned char *input, size_t inputlen) {
    secp256k1_ge Q;

    VERIFY_CHECK(ctx != NULL);
    ARG_CHECK(pubkey != NULL);
    memset(pubkey, 0, sizeof(*pubkey));
    ARG_CHECK(input != NULL);
    if (!secp256k1_eckey_pubkey_parse(&Q, input, inputlen)) {
        return 0;
    }
    secp256k1_pubkey_save(pubkey, &Q);
    secp256k1_ge_clear(&Q);
    return 1;
}

int secp256k1_ec_pubkey_serialize(const secp256k1_context* ctx, unsigned char *output, size_t *outputlen, const secp256k1_pubkey* pubkey, unsigned int flags) {
    secp256k1_ge Q;
    size_t len;
    int ret = 0;

    VERIFY_CHECK(ctx != NULL);
    ARG_CHECK(outputlen != NULL);
    ARG_CHECK(*outputlen >= ((flags & SECP256K1_FLAGS_BIT_COMPRESSION) ? 33 : 65));
    len = *outputlen;
    *outputlen = 0;
    ARG_CHECK(output != NULL);
    memset(output, 0, len);
    ARG_CHECK(pubkey != NULL);
    ARG_CHECK((flags & SECP256K1_FLAGS_TYPE_MASK) == SECP256K1_FLAGS_TYPE_COMPRESSION);
    if (secp256k1_pubkey_load(ctx, &Q, pubkey)) {
        ret = secp256k1_eckey_pubkey_serialize(&Q, output, &len, flags & SECP256K1_FLAGS_BIT_COMPRESSION);
        if (ret) {
            *outputlen = len;
        }
    }
    return ret;
}

<<<<<<< HEAD

int secp256k1_ecdsa_check_canonical_sig(const unsigned char *sig, int siglen) {
    secp256k1_ecdsa_sig_t s;
    if (!secp256k1_ecdsa_sig_parse(&s, sig, siglen)) return -1;
    return !secp256k1_scalar_is_high(&s.s);
}


static int nonce_function_rfc6979(unsigned char *nonce32, const unsigned char *msg32, const unsigned char *key32, unsigned int counter, const void *data) {
   secp256k1_rfc6979_hmac_sha256_t rng;
   unsigned int i;
   secp256k1_rfc6979_hmac_sha256_initialize(&rng, key32, 32, msg32, 32, (const unsigned char*)data, data != NULL ? 32 : 0);
   for (i = 0; i <= counter; i++) {
       secp256k1_rfc6979_hmac_sha256_generate(&rng, nonce32, 32);
   }
   secp256k1_rfc6979_hmac_sha256_finalize(&rng);
   return 1;
=======
static void secp256k1_ecdsa_signature_load(const secp256k1_context* ctx, secp256k1_scalar* r, secp256k1_scalar* s, const secp256k1_ecdsa_signature* sig) {
    (void)ctx;
    if (sizeof(secp256k1_scalar) == 32) {
        /* When the secp256k1_scalar type is exactly 32 byte, use its
         * representation inside secp256k1_ecdsa_signature, as conversion is very fast.
         * Note that secp256k1_ecdsa_signature_save must use the same representation. */
        memcpy(r, &sig->data[0], 32);
        memcpy(s, &sig->data[32], 32);
    } else {
        secp256k1_scalar_set_b32(r, &sig->data[0], NULL);
        secp256k1_scalar_set_b32(s, &sig->data[32], NULL);
    }
>>>>>>> 1e0e14de
}

static void secp256k1_ecdsa_signature_save(secp256k1_ecdsa_signature* sig, const secp256k1_scalar* r, const secp256k1_scalar* s) {
    if (sizeof(secp256k1_scalar) == 32) {
        memcpy(&sig->data[0], r, 32);
        memcpy(&sig->data[32], s, 32);
    } else {
        secp256k1_scalar_get_b32(&sig->data[0], r);
        secp256k1_scalar_get_b32(&sig->data[32], s);
    }
}

int secp256k1_ecdsa_signature_parse_der(const secp256k1_context* ctx, secp256k1_ecdsa_signature* sig, const unsigned char *input, size_t inputlen) {
    secp256k1_scalar r, s;

    VERIFY_CHECK(ctx != NULL);
    ARG_CHECK(sig != NULL);
    ARG_CHECK(input != NULL);

    if (secp256k1_ecdsa_sig_parse(&r, &s, input, inputlen)) {
        secp256k1_ecdsa_signature_save(sig, &r, &s);
        return 1;
    } else {
        memset(sig, 0, sizeof(*sig));
        return 0;
    }
}

int secp256k1_ecdsa_signature_parse_compact(const secp256k1_context* ctx, secp256k1_ecdsa_signature* sig, const unsigned char *input64) {
    secp256k1_scalar r, s;
    int ret = 1;
    int overflow = 0;

    VERIFY_CHECK(ctx != NULL);
    ARG_CHECK(sig != NULL);
    ARG_CHECK(input64 != NULL);

    secp256k1_scalar_set_b32(&r, &input64[0], &overflow);
    ret &= !overflow;
    secp256k1_scalar_set_b32(&s, &input64[32], &overflow);
    ret &= !overflow;
    if (ret) {
        secp256k1_ecdsa_signature_save(sig, &r, &s);
    } else {
        memset(sig, 0, sizeof(*sig));
    }
    return ret;
}

int secp256k1_ecdsa_signature_serialize_der(const secp256k1_context* ctx, unsigned char *output, size_t *outputlen, const secp256k1_ecdsa_signature* sig) {
    secp256k1_scalar r, s;

    VERIFY_CHECK(ctx != NULL);
    ARG_CHECK(output != NULL);
    ARG_CHECK(outputlen != NULL);
    ARG_CHECK(sig != NULL);

    secp256k1_ecdsa_signature_load(ctx, &r, &s, sig);
    return secp256k1_ecdsa_sig_serialize(output, outputlen, &r, &s);
}

int secp256k1_ecdsa_signature_serialize_compact(const secp256k1_context* ctx, unsigned char *output64, const secp256k1_ecdsa_signature* sig) {
    secp256k1_scalar r, s;

    VERIFY_CHECK(ctx != NULL);
    ARG_CHECK(output64 != NULL);
    ARG_CHECK(sig != NULL);

    secp256k1_ecdsa_signature_load(ctx, &r, &s, sig);
    secp256k1_scalar_get_b32(&output64[0], &r);
    secp256k1_scalar_get_b32(&output64[32], &s);
    return 1;
}

int secp256k1_ecdsa_signature_normalize(const secp256k1_context* ctx, secp256k1_ecdsa_signature *sigout, const secp256k1_ecdsa_signature *sigin) {
    secp256k1_scalar r, s;
    int ret = 0;

    VERIFY_CHECK(ctx != NULL);
    ARG_CHECK(sigin != NULL);

    secp256k1_ecdsa_signature_load(ctx, &r, &s, sigin);
    ret = secp256k1_scalar_is_high(&s);
    if (sigout != NULL) {
        if (ret) {
            secp256k1_scalar_negate(&s, &s);
        }
        secp256k1_ecdsa_signature_save(sigout, &r, &s);
    }

    return ret;
}

int secp256k1_ecdsa_verify(const secp256k1_context* ctx, const secp256k1_ecdsa_signature *sig, const unsigned char *msg32, const secp256k1_pubkey *pubkey) {
    secp256k1_ge q;
    secp256k1_scalar r, s;
    secp256k1_scalar m;
    VERIFY_CHECK(ctx != NULL);
    ARG_CHECK(secp256k1_ecmult_context_is_built(&ctx->ecmult_ctx));
    ARG_CHECK(msg32 != NULL);
    ARG_CHECK(sig != NULL);
    ARG_CHECK(pubkey != NULL);

    secp256k1_scalar_set_b32(&m, msg32, NULL);
    secp256k1_ecdsa_signature_load(ctx, &r, &s, sig);
    return (!secp256k1_scalar_is_high(&s) &&
            secp256k1_pubkey_load(ctx, &q, pubkey) &&
            secp256k1_ecdsa_sig_verify(&ctx->ecmult_ctx, &r, &s, &q, &m));
}

static int nonce_function_rfc6979(unsigned char *nonce32, const unsigned char *msg32, const unsigned char *key32, const unsigned char *algo16, void *data, unsigned int counter) {
   unsigned char keydata[112];
   int keylen = 64;
   secp256k1_rfc6979_hmac_sha256 rng;
   unsigned int i;
   /* We feed a byte array to the PRNG as input, consisting of:
    * - the private key (32 bytes) and message (32 bytes), see RFC 6979 3.2d.
    * - optionally 32 extra bytes of data, see RFC 6979 3.6 Additional Data.
    * - optionally 16 extra bytes with the algorithm name.
    * Because the arguments have distinct fixed lengths it is not possible for
    *  different argument mixtures to emulate each other and result in the same
    *  nonces.
    */
   memcpy(keydata, key32, 32);
   memcpy(keydata + 32, msg32, 32);
   if (data != NULL) {
       memcpy(keydata + 64, data, 32);
       keylen = 96;
   }
   if (algo16 != NULL) {
       memcpy(keydata + keylen, algo16, 16);
       keylen += 16;
   }
   secp256k1_rfc6979_hmac_sha256_initialize(&rng, keydata, keylen);
   memset(keydata, 0, sizeof(keydata));
   for (i = 0; i <= counter; i++) {
       secp256k1_rfc6979_hmac_sha256_generate(&rng, nonce32, 32);
   }
   secp256k1_rfc6979_hmac_sha256_finalize(&rng);
   return 1;
}

const secp256k1_nonce_function secp256k1_nonce_function_rfc6979 = nonce_function_rfc6979;
const secp256k1_nonce_function secp256k1_nonce_function_default = nonce_function_rfc6979;

int secp256k1_ecdsa_sign(const secp256k1_context* ctx, secp256k1_ecdsa_signature *signature, const unsigned char *msg32, const unsigned char *seckey, secp256k1_nonce_function noncefp, const void* noncedata) {
    secp256k1_scalar r, s;
    secp256k1_scalar sec, non, msg;
    int ret = 0;
    int overflow = 0;
    VERIFY_CHECK(ctx != NULL);
    ARG_CHECK(secp256k1_ecmult_gen_context_is_built(&ctx->ecmult_gen_ctx));
    ARG_CHECK(msg32 != NULL);
    ARG_CHECK(signature != NULL);
    ARG_CHECK(seckey != NULL);
    if (noncefp == NULL) {
        noncefp = secp256k1_nonce_function_default;
    }

    secp256k1_scalar_set_b32(&sec, seckey, &overflow);
    /* Fail if the secret key is invalid. */
    if (!overflow && !secp256k1_scalar_is_zero(&sec)) {
        unsigned char nonce32[32];
        unsigned int count = 0;
        secp256k1_scalar_set_b32(&msg, msg32, NULL);
        while (1) {
            ret = noncefp(nonce32, msg32, seckey, NULL, (void*)noncedata, count);
            if (!ret) {
                break;
            }
            secp256k1_scalar_set_b32(&non, nonce32, &overflow);
            if (!overflow && !secp256k1_scalar_is_zero(&non)) {
                if (secp256k1_ecdsa_sig_sign(&ctx->ecmult_gen_ctx, &r, &s, &sec, &msg, &non, NULL)) {
                    break;
                }
            }
            count++;
        }
        memset(nonce32, 0, 32);
        secp256k1_scalar_clear(&msg);
        secp256k1_scalar_clear(&non);
        secp256k1_scalar_clear(&sec);
    }
    if (ret) {
        secp256k1_ecdsa_signature_save(signature, &r, &s);
    } else {
        memset(signature, 0, sizeof(*signature));
    }
    return ret;
}

int secp256k1_ec_seckey_verify(const secp256k1_context* ctx, const unsigned char *seckey) {
    secp256k1_scalar sec;
    int ret;
    int overflow;
    VERIFY_CHECK(ctx != NULL);
    ARG_CHECK(seckey != NULL);

    secp256k1_scalar_set_b32(&sec, seckey, &overflow);
    ret = !overflow && !secp256k1_scalar_is_zero(&sec);
    secp256k1_scalar_clear(&sec);
    return ret;
}

int secp256k1_ec_pubkey_create(const secp256k1_context* ctx, secp256k1_pubkey *pubkey, const unsigned char *seckey) {
    secp256k1_gej pj;
    secp256k1_ge p;
    secp256k1_scalar sec;
    int overflow;
    int ret = 0;
    VERIFY_CHECK(ctx != NULL);
    ARG_CHECK(pubkey != NULL);
    memset(pubkey, 0, sizeof(*pubkey));
    ARG_CHECK(secp256k1_ecmult_gen_context_is_built(&ctx->ecmult_gen_ctx));
    ARG_CHECK(seckey != NULL);

    secp256k1_scalar_set_b32(&sec, seckey, &overflow);
    ret = (!overflow) & (!secp256k1_scalar_is_zero(&sec));
    if (ret) {
        secp256k1_ecmult_gen(&ctx->ecmult_gen_ctx, &pj, &sec);
        secp256k1_ge_set_gej(&p, &pj);
        secp256k1_pubkey_save(pubkey, &p);
    }
    secp256k1_scalar_clear(&sec);
    return ret;
}

int secp256k1_ec_privkey_negate(const secp256k1_context* ctx, unsigned char *seckey) {
    secp256k1_scalar sec;
    VERIFY_CHECK(ctx != NULL);
    ARG_CHECK(seckey != NULL);

    secp256k1_scalar_set_b32(&sec, seckey, NULL);
    secp256k1_scalar_negate(&sec, &sec);
    secp256k1_scalar_get_b32(seckey, &sec);

    return 1;
}

int secp256k1_ec_pubkey_negate(const secp256k1_context* ctx, secp256k1_pubkey *pubkey) {
    int ret = 0;
    secp256k1_ge p;
    VERIFY_CHECK(ctx != NULL);
    ARG_CHECK(pubkey != NULL);

    ret = secp256k1_pubkey_load(ctx, &p, pubkey);
    memset(pubkey, 0, sizeof(*pubkey));
    if (ret) {
        secp256k1_ge_neg(&p, &p);
        secp256k1_pubkey_save(pubkey, &p);
    }
    return ret;
}

int secp256k1_ec_privkey_tweak_add(const secp256k1_context* ctx, unsigned char *seckey, const unsigned char *tweak) {
    secp256k1_scalar term;
    secp256k1_scalar sec;
    int ret = 0;
    int overflow = 0;
    VERIFY_CHECK(ctx != NULL);
    ARG_CHECK(seckey != NULL);
    ARG_CHECK(tweak != NULL);

    secp256k1_scalar_set_b32(&term, tweak, &overflow);
    secp256k1_scalar_set_b32(&sec, seckey, NULL);

    ret = !overflow && secp256k1_eckey_privkey_tweak_add(&sec, &term);
    memset(seckey, 0, 32);
    if (ret) {
        secp256k1_scalar_get_b32(seckey, &sec);
    }

    secp256k1_scalar_clear(&sec);
    secp256k1_scalar_clear(&term);
    return ret;
}

int secp256k1_ec_pubkey_tweak_add(const secp256k1_context* ctx, secp256k1_pubkey *pubkey, const unsigned char *tweak) {
    secp256k1_ge p;
    secp256k1_scalar term;
    int ret = 0;
    int overflow = 0;
    VERIFY_CHECK(ctx != NULL);
    ARG_CHECK(secp256k1_ecmult_context_is_built(&ctx->ecmult_ctx));
    ARG_CHECK(pubkey != NULL);
    ARG_CHECK(tweak != NULL);

    secp256k1_scalar_set_b32(&term, tweak, &overflow);
    ret = !overflow && secp256k1_pubkey_load(ctx, &p, pubkey);
    memset(pubkey, 0, sizeof(*pubkey));
    if (ret) {
        if (secp256k1_eckey_pubkey_tweak_add(&ctx->ecmult_ctx, &p, &term)) {
            secp256k1_pubkey_save(pubkey, &p);
        } else {
            ret = 0;
        }
    }

    return ret;
}

int secp256k1_ec_privkey_tweak_mul(const secp256k1_context* ctx, unsigned char *seckey, const unsigned char *tweak) {
    secp256k1_scalar factor;
    secp256k1_scalar sec;
    int ret = 0;
    int overflow = 0;
    VERIFY_CHECK(ctx != NULL);
    ARG_CHECK(seckey != NULL);
    ARG_CHECK(tweak != NULL);

    secp256k1_scalar_set_b32(&factor, tweak, &overflow);
    secp256k1_scalar_set_b32(&sec, seckey, NULL);
    ret = !overflow && secp256k1_eckey_privkey_tweak_mul(&sec, &factor);
    memset(seckey, 0, 32);
    if (ret) {
        secp256k1_scalar_get_b32(seckey, &sec);
    }

    secp256k1_scalar_clear(&sec);
    secp256k1_scalar_clear(&factor);
    return ret;
}

int secp256k1_ec_pubkey_tweak_mul(const secp256k1_context* ctx, secp256k1_pubkey *pubkey, const unsigned char *tweak) {
    secp256k1_ge p;
    secp256k1_scalar factor;
    int ret = 0;
    int overflow = 0;
    VERIFY_CHECK(ctx != NULL);
    ARG_CHECK(secp256k1_ecmult_context_is_built(&ctx->ecmult_ctx));
    ARG_CHECK(pubkey != NULL);
    ARG_CHECK(tweak != NULL);

    secp256k1_scalar_set_b32(&factor, tweak, &overflow);
    ret = !overflow && secp256k1_pubkey_load(ctx, &p, pubkey);
    memset(pubkey, 0, sizeof(*pubkey));
    if (ret) {
        if (secp256k1_eckey_pubkey_tweak_mul(&ctx->ecmult_ctx, &p, &factor)) {
            secp256k1_pubkey_save(pubkey, &p);
        } else {
            ret = 0;
        }
    }

    return ret;
}

int secp256k1_context_randomize(secp256k1_context* ctx, const unsigned char *seed32) {
    VERIFY_CHECK(ctx != NULL);
    ARG_CHECK(secp256k1_ecmult_gen_context_is_built(&ctx->ecmult_gen_ctx));
    secp256k1_ecmult_gen_blind(&ctx->ecmult_gen_ctx, seed32);
    return 1;
}

int secp256k1_ec_pubkey_combine(const secp256k1_context* ctx, secp256k1_pubkey *pubnonce, const secp256k1_pubkey * const *pubnonces, size_t n) {
    size_t i;
    secp256k1_gej Qj;
    secp256k1_ge Q;

    ARG_CHECK(pubnonce != NULL);
    memset(pubnonce, 0, sizeof(*pubnonce));
    ARG_CHECK(n >= 1);
    ARG_CHECK(pubnonces != NULL);

    secp256k1_gej_set_infinity(&Qj);

    for (i = 0; i < n; i++) {
        secp256k1_pubkey_load(ctx, &Q, pubnonces[i]);
        secp256k1_gej_add_ge(&Qj, &Qj, &Q);
    }
    if (secp256k1_gej_is_infinity(&Qj)) {
        return 0;
    }
    secp256k1_ge_set_gej(&Q, &Qj);
    secp256k1_pubkey_save(pubnonce, &Q);
    return 1;
}

#ifdef ENABLE_MODULE_ECDH
# include "modules/ecdh/main_impl.h"
#endif

#ifdef ENABLE_MODULE_RECOVERY
# include "modules/recovery/main_impl.h"
#endif<|MERGE_RESOLUTION|>--- conflicted
+++ resolved
@@ -185,25 +185,6 @@
     return ret;
 }
 
-<<<<<<< HEAD
-
-int secp256k1_ecdsa_check_canonical_sig(const unsigned char *sig, int siglen) {
-    secp256k1_ecdsa_sig_t s;
-    if (!secp256k1_ecdsa_sig_parse(&s, sig, siglen)) return -1;
-    return !secp256k1_scalar_is_high(&s.s);
-}
-
-
-static int nonce_function_rfc6979(unsigned char *nonce32, const unsigned char *msg32, const unsigned char *key32, unsigned int counter, const void *data) {
-   secp256k1_rfc6979_hmac_sha256_t rng;
-   unsigned int i;
-   secp256k1_rfc6979_hmac_sha256_initialize(&rng, key32, 32, msg32, 32, (const unsigned char*)data, data != NULL ? 32 : 0);
-   for (i = 0; i <= counter; i++) {
-       secp256k1_rfc6979_hmac_sha256_generate(&rng, nonce32, 32);
-   }
-   secp256k1_rfc6979_hmac_sha256_finalize(&rng);
-   return 1;
-=======
 static void secp256k1_ecdsa_signature_load(const secp256k1_context* ctx, secp256k1_scalar* r, secp256k1_scalar* s, const secp256k1_ecdsa_signature* sig) {
     (void)ctx;
     if (sizeof(secp256k1_scalar) == 32) {
@@ -216,7 +197,6 @@
         secp256k1_scalar_set_b32(r, &sig->data[0], NULL);
         secp256k1_scalar_set_b32(s, &sig->data[32], NULL);
     }
->>>>>>> 1e0e14de
 }
 
 static void secp256k1_ecdsa_signature_save(secp256k1_ecdsa_signature* sig, const secp256k1_scalar* r, const secp256k1_scalar* s) {
