#ifndef SECP256K1_H
#define SECP256K1_H

#ifdef __cplusplus
extern "C" {
#endif

#include <stddef.h>

/* These rules specify the order of arguments in API calls:
 *
 * 1. Context pointers go first, followed by output arguments, combined
 *    output/input arguments, and finally input-only arguments.
 * 2. Array lengths always immediately the follow the argument whose length
 *    they describe, even if this violates rule 1.
 * 3. Within the OUT/OUTIN/IN groups, pointers to data that is typically generated
 *    later go first. This means: signatures, public nonces, private nonces,
 *    messages, public keys, secret keys, tweaks.
 * 4. Arguments that are not data pointers go last, from more complex to less
 *    complex: function pointers, algorithm names, messages, void pointers,
 *    counts, flags, booleans.
 * 5. Opaque data pointers follow the function pointer they are to be passed to.
 */

/** Opaque data structure that holds context information (precomputed tables etc.).
 *
 *  The purpose of context structures is to cache large precomputed data tables
 *  that are expensive to construct, and also to maintain the randomization data
 *  for blinding.
 *
 *  Do not create a new context object for each operation, as construction is
 *  far slower than all other API calls (~100 times slower than an ECDSA
 *  verification).
 *
 *  A constructed context can safely be used from multiple threads
 *  simultaneously, but API call that take a non-const pointer to a context
 *  need exclusive access to it. In particular this is the case for
 *  secp256k1_context_destroy and secp256k1_context_randomize.
 *
 *  Regarding randomization, either do it once at creation time (in which case
 *  you do not need any locking for the other calls), or use a read-write lock.
 */
typedef struct secp256k1_context_struct secp256k1_context;

/** Opaque data structure that holds a parsed and valid public key.
 *
 *  The exact representation of data inside is implementation defined and not
 *  guaranteed to be portable between different platforms or versions. It is
 *  however guaranteed to be 64 bytes in size, and can be safely copied/moved.
 *  If you need to convert to a format suitable for storage, transmission, or
 *  comparison, use secp256k1_ec_pubkey_serialize and secp256k1_ec_pubkey_parse.
 */
typedef struct {
    unsigned char data[64];
} secp256k1_pubkey;

/** Opaque data structured that holds a parsed ECDSA signature.
 *
 *  The exact representation of data inside is implementation defined and not
 *  guaranteed to be portable between different platforms or versions. It is
 *  however guaranteed to be 64 bytes in size, and can be safely copied/moved.
 *  If you need to convert to a format suitable for storage, transmission, or
 *  comparison, use the secp256k1_ecdsa_signature_serialize_* and
 *  secp256k1_ecdsa_signature_parse_* functions.
 */
typedef struct {
    unsigned char data[64];
} secp256k1_ecdsa_signature;

/** A pointer to a function to deterministically generate a nonce.
 *
 * Returns: 1 if a nonce was successfully generated. 0 will cause signing to fail.
 * Out:     nonce32:   pointer to a 32-byte array to be filled by the function.
 * In:      msg32:     the 32-byte message hash being verified (will not be NULL)
 *          key32:     pointer to a 32-byte secret key (will not be NULL)
 *          algo16:    pointer to a 16-byte array describing the signature
 *                     algorithm (will be NULL for ECDSA for compatibility).
 *          data:      Arbitrary data pointer that is passed through.
 *          attempt:   how many iterations we have tried to find a nonce.
 *                     This will almost always be 0, but different attempt values
 *                     are required to result in a different nonce.
 *
 * Except for test cases, this function should compute some cryptographic hash of
 * the message, the algorithm, the key and the attempt.
 */
typedef int (*secp256k1_nonce_function)(
    unsigned char *nonce32,
    const unsigned char *msg32,
    const unsigned char *key32,
    const unsigned char *algo16,
    void *data,
    unsigned int attempt
);

# if !defined(SECP256K1_GNUC_PREREQ)
#  if defined(__GNUC__)&&defined(__GNUC_MINOR__)
#   define SECP256K1_GNUC_PREREQ(_maj,_min) \
 ((__GNUC__<<16)+__GNUC_MINOR__>=((_maj)<<16)+(_min))
#  else
#   define SECP256K1_GNUC_PREREQ(_maj,_min) 0
#  endif
# endif

# if (!defined(__STDC_VERSION__) || (__STDC_VERSION__ < 199901L) )
#  if SECP256K1_GNUC_PREREQ(2,7)
#   define SECP256K1_INLINE __inline__
#  elif (defined(_MSC_VER))
#   define SECP256K1_INLINE __inline
#  else
#   define SECP256K1_INLINE
#  endif
# else
#  define SECP256K1_INLINE inline
# endif

#ifndef SECP256K1_API
# if defined(_WIN32)
#  ifdef SECP256K1_BUILD
#   define SECP256K1_API __declspec(dllexport)
#  else
#   define SECP256K1_API
#  endif
# elif defined(__GNUC__) && defined(SECP256K1_BUILD)
#  define SECP256K1_API __attribute__ ((visibility ("default")))
# else
#  define SECP256K1_API
# endif
#endif

/**Warning attributes
  * NONNULL is not used if SECP256K1_BUILD is set to avoid the compiler optimizing out
  * some paranoid null checks. */
# if defined(__GNUC__) && SECP256K1_GNUC_PREREQ(3, 4)
#  define SECP256K1_WARN_UNUSED_RESULT __attribute__ ((__warn_unused_result__))
# else
#  define SECP256K1_WARN_UNUSED_RESULT
# endif
# if !defined(SECP256K1_BUILD) && defined(__GNUC__) && SECP256K1_GNUC_PREREQ(3, 4)
#  define SECP256K1_ARG_NONNULL(_x)  __attribute__ ((__nonnull__(_x)))
# else
#  define SECP256K1_ARG_NONNULL(_x)
# endif

/** All flags' lower 8 bits indicate what they're for. Do not use directly. */
#define SECP256K1_FLAGS_TYPE_MASK ((1 << 8) - 1)
#define SECP256K1_FLAGS_TYPE_CONTEXT (1 << 0)
#define SECP256K1_FLAGS_TYPE_COMPRESSION (1 << 1)
/** The higher bits contain the actual data. Do not use directly. */
#define SECP256K1_FLAGS_BIT_CONTEXT_VERIFY (1 << 8)
#define SECP256K1_FLAGS_BIT_CONTEXT_SIGN (1 << 9)
#define SECP256K1_FLAGS_BIT_COMPRESSION (1 << 8)

/** Flags to pass to secp256k1_context_create. */
#define SECP256K1_CONTEXT_VERIFY (SECP256K1_FLAGS_TYPE_CONTEXT | SECP256K1_FLAGS_BIT_CONTEXT_VERIFY)
#define SECP256K1_CONTEXT_SIGN (SECP256K1_FLAGS_TYPE_CONTEXT | SECP256K1_FLAGS_BIT_CONTEXT_SIGN)
#define SECP256K1_CONTEXT_NONE (SECP256K1_FLAGS_TYPE_CONTEXT)

/** Flag to pass to secp256k1_ec_pubkey_serialize and secp256k1_ec_privkey_export. */
#define SECP256K1_EC_COMPRESSED (SECP256K1_FLAGS_TYPE_COMPRESSION | SECP256K1_FLAGS_BIT_COMPRESSION)
#define SECP256K1_EC_UNCOMPRESSED (SECP256K1_FLAGS_TYPE_COMPRESSION)

/** Prefix byte used to tag various encoded curvepoints for specific purposes */
#define SECP256K1_TAG_PUBKEY_EVEN 0x02
#define SECP256K1_TAG_PUBKEY_ODD 0x03
#define SECP256K1_TAG_PUBKEY_UNCOMPRESSED 0x04
#define SECP256K1_TAG_PUBKEY_HYBRID_EVEN 0x06
#define SECP256K1_TAG_PUBKEY_HYBRID_ODD 0x07

/** Create a secp256k1 context object.
 *
 *  Returns: a newly created context object.
 *  In:      flags: which parts of the context to initialize.
 *
 *  See also secp256k1_context_randomize.
 */
SECP256K1_API secp256k1_context* secp256k1_context_create(
    unsigned int flags
) SECP256K1_WARN_UNUSED_RESULT;

/** Copies a secp256k1 context object.
 *
 *  Returns: a newly created context object.
 *  Args:    ctx: an existing context to copy (cannot be NULL)
 */
SECP256K1_API secp256k1_context* secp256k1_context_clone(
    const secp256k1_context* ctx
) SECP256K1_ARG_NONNULL(1) SECP256K1_WARN_UNUSED_RESULT;

/** Destroy a secp256k1 context object.
 *
 *  The context pointer may not be used afterwards.
 *  Args:   ctx: an existing context to destroy (cannot be NULL)
 */
SECP256K1_API void secp256k1_context_destroy(
    secp256k1_context* ctx
);

/** Set a callback function to be called when an illegal argument is passed to
 *  an API call. It will only trigger for violations that are mentioned
 *  explicitly in the header.
 *
 *  The philosophy is that these shouldn't be dealt with through a
 *  specific return value, as calling code should not have branches to deal with
 *  the case that this code itself is broken.
 *
 *  On the other hand, during debug stage, one would want to be informed about
 *  such mistakes, and the default (crashing) may be inadvisable.
 *  When this callback is triggered, the API function called is guaranteed not
 *  to cause a crash, though its return value and output arguments are
 *  undefined.
 *
 *  Args: ctx:  an existing context object (cannot be NULL)
 *  In:   fun:  a pointer to a function to call when an illegal argument is
 *              passed to the API, taking a message and an opaque pointer
 *              (NULL restores a default handler that calls abort).
 *        data: the opaque pointer to pass to fun above.
 */
SECP256K1_API void secp256k1_context_set_illegal_callback(
    secp256k1_context* ctx,
    void (*fun)(const char* message, void* data),
    const void* data
) SECP256K1_ARG_NONNULL(1);

/** Set a callback function to be called when an internal consistency check
 *  fails. The default is crashing.
 *
 *  This can only trigger in case of a hardware failure, miscompilation,
 *  memory corruption, serious bug in the library, or other error would can
 *  otherwise result in undefined behaviour. It will not trigger due to mere
 *  incorrect usage of the API (see secp256k1_context_set_illegal_callback
 *  for that). After this callback returns, anything may happen, including
 *  crashing.
 *
 *  Args: ctx:  an existing context object (cannot be NULL)
 *  In:   fun:  a pointer to a function to call when an internal error occurs,
 *              taking a message and an opaque pointer (NULL restores a default
 *              handler that calls abort).
 *        data: the opaque pointer to pass to fun above.
 */
SECP256K1_API void secp256k1_context_set_error_callback(
    secp256k1_context* ctx,
    void (*fun)(const char* message, void* data),
    const void* data
) SECP256K1_ARG_NONNULL(1);

/** Parse a variable-length public key into the pubkey object.
 *
 *  Returns: 1 if the public key was fully valid.
 *           0 if the public key could not be parsed or is invalid.
 *  Args: ctx:      a secp256k1 context object.
 *  Out:  pubkey:   pointer to a pubkey object. If 1 is returned, it is set to a
 *                  parsed version of input. If not, its value is undefined.
 *  In:   input:    pointer to a serialized public key
 *        inputlen: length of the array pointed to by input
 *
 *  This function supports parsing compressed (33 bytes, header byte 0x02 or
 *  0x03), uncompressed (65 bytes, header byte 0x04), or hybrid (65 bytes, header
 *  byte 0x06 or 0x07) format public keys.
 */
SECP256K1_API SECP256K1_WARN_UNUSED_RESULT int secp256k1_ec_pubkey_parse(
    const secp256k1_context* ctx,
    secp256k1_pubkey* pubkey,
    const unsigned char *input,
    size_t inputlen
) SECP256K1_ARG_NONNULL(1) SECP256K1_ARG_NONNULL(2) SECP256K1_ARG_NONNULL(3);

/** Serialize a pubkey object into a serialized byte sequence.
 *
 *  Returns: 1 always.
 *  Args:   ctx:        a secp256k1 context object.
 *  Out:    output:     a pointer to a 65-byte (if compressed==0) or 33-byte (if
 *                      compressed==1) byte array to place the serialized key
 *                      in.
 *  In/Out: outputlen:  a pointer to an integer which is initially set to the
 *                      size of output, and is overwritten with the written
 *                      size.
 *  In:     pubkey:     a pointer to a secp256k1_pubkey containing an
 *                      initialized public key.
 *          flags:      SECP256K1_EC_COMPRESSED if serialization should be in
 *                      compressed format, otherwise SECP256K1_EC_UNCOMPRESSED.
 */
SECP256K1_API int secp256k1_ec_pubkey_serialize(
    const secp256k1_context* ctx,
    unsigned char *output,
    size_t *outputlen,
    const secp256k1_pubkey* pubkey,
    unsigned int flags
) SECP256K1_ARG_NONNULL(1) SECP256K1_ARG_NONNULL(2) SECP256K1_ARG_NONNULL(3) SECP256K1_ARG_NONNULL(4);

/** Parse an ECDSA signature in compact (64 bytes) format.
 *
 *  Returns: 1 when the signature could be parsed, 0 otherwise.
 *  Args: ctx:      a secp256k1 context object
 *  Out:  sig:      a pointer to a signature object
 *  In:   input64:  a pointer to the 64-byte array to parse
 *
 *  The signature must consist of a 32-byte big endian R value, followed by a
 *  32-byte big endian S value. If R or S fall outside of [0..order-1], the
 *  encoding is invalid. R and S with value 0 are allowed in the encoding.
 *
 *  After the call, sig will always be initialized. If parsing failed or R or
 *  S are zero, the resulting sig value is guaranteed to fail validation for any
 *  message and public key.
 */
SECP256K1_API int secp256k1_ecdsa_signature_parse_compact(
    const secp256k1_context* ctx,
    secp256k1_ecdsa_signature* sig,
    const unsigned char *input64
) SECP256K1_ARG_NONNULL(1) SECP256K1_ARG_NONNULL(2) SECP256K1_ARG_NONNULL(3);

/** Parse a DER ECDSA signature.
 *
 *  Returns: 1 when the signature could be parsed, 0 otherwise.
 *  Args: ctx:      a secp256k1 context object
 *  Out:  sig:      a pointer to a signature object
 *  In:   input:    a pointer to the signature to be parsed
 *        inputlen: the length of the array pointed to be input
 *
 *  This function will accept any valid DER encoded signature, even if the
 *  encoded numbers are out of range.
 *
 *  After the call, sig will always be initialized. If parsing failed or the
 *  encoded numbers are out of range, signature validation with it is
 *  guaranteed to fail for every message and public key.
 */
SECP256K1_API int secp256k1_ecdsa_signature_parse_der(
    const secp256k1_context* ctx,
    secp256k1_ecdsa_signature* sig,
    const unsigned char *input,
    size_t inputlen
) SECP256K1_ARG_NONNULL(1) SECP256K1_ARG_NONNULL(2) SECP256K1_ARG_NONNULL(3);

/** Serialize an ECDSA signature in DER format.
 *
 *  Returns: 1 if enough space was available to serialize, 0 otherwise
 *  Args:   ctx:       a secp256k1 context object
 *  Out:    output:    a pointer to an array to store the DER serialization
 *  In/Out: outputlen: a pointer to a length integer. Initially, this integer
 *                     should be set to the length of output. After the call
 *                     it will be set to the length of the serialization (even
 *                     if 0 was returned).
 *  In:     sig:       a pointer to an initialized signature object
 */
SECP256K1_API int secp256k1_ecdsa_signature_serialize_der(
    const secp256k1_context* ctx,
    unsigned char *output,
    size_t *outputlen,
    const secp256k1_ecdsa_signature* sig
) SECP256K1_ARG_NONNULL(1) SECP256K1_ARG_NONNULL(2) SECP256K1_ARG_NONNULL(3) SECP256K1_ARG_NONNULL(4);

/** Serialize an ECDSA signature in compact (64 byte) format.
 *
 *  Returns: 1
 *  Args:   ctx:       a secp256k1 context object
 *  Out:    output64:  a pointer to a 64-byte array to store the compact serialization
 *  In:     sig:       a pointer to an initialized signature object
 *
 *  See secp256k1_ecdsa_signature_parse_compact for details about the encoding.
 */
SECP256K1_API int secp256k1_ecdsa_signature_serialize_compact(
    const secp256k1_context* ctx,
    unsigned char *output64,
    const secp256k1_ecdsa_signature* sig
) SECP256K1_ARG_NONNULL(1) SECP256K1_ARG_NONNULL(2) SECP256K1_ARG_NONNULL(3);

/** Verify an ECDSA signature.
 *
 *  Returns: 1: correct signature
 *           0: incorrect or unparseable signature
 *  Args:    ctx:       a secp256k1 context object, initialized for verification.
 *  In:      sig:       the signature being verified (cannot be NULL)
 *           msg32:     the 32-byte message hash being verified (cannot be NULL)
 *           pubkey:    pointer to an initialized public key to verify with (cannot be NULL)
 *
 * To avoid accepting malleable signatures, only ECDSA signatures in lower-S
 * form are accepted.
 *
 * If you need to accept ECDSA signatures from sources that do not obey this
 * rule, apply secp256k1_ecdsa_signature_normalize to the signature prior to
 * validation, but be aware that doing so results in malleable signatures.
 *
 * For details, see the comments for that function.
 */
SECP256K1_API SECP256K1_WARN_UNUSED_RESULT int secp256k1_ecdsa_verify(
    const secp256k1_context* ctx,
    const secp256k1_ecdsa_signature *sig,
    const unsigned char *msg32,
    const secp256k1_pubkey *pubkey
) SECP256K1_ARG_NONNULL(1) SECP256K1_ARG_NONNULL(2) SECP256K1_ARG_NONNULL(3) SECP256K1_ARG_NONNULL(4);

<<<<<<< HEAD
/** Check that signature is in canonical form
 *  Returns: 1: In canonical form
 *           0: Non canonical
 *          -1: invalid signature
 * In:       sig:       the signature being verified (cannot be NULL)
 *           siglen:    the length of the signature
 */
SECP256K1_WARN_UNUSED_RESULT int secp256k1_ecdsa_check_canonical_sig(
  const unsigned char *sig,
  int siglen
) SECP256K1_ARG_NONNULL(1);

/** A pointer to a function to deterministically generate a nonce.
 * Returns: 1 if a nonce was successfully generated. 0 will cause signing to fail.
 * In:      msg32:     the 32-byte message hash being verified (will not be NULL)
 *          key32:     pointer to a 32-byte secret key (will not be NULL)
 *          attempt:   how many iterations we have tried to find a nonce.
 *                     This will almost always be 0, but different attempt values
 *                     are required to result in a different nonce.
 *          data:      Arbitrary data pointer that is passed through.
 * Out:     nonce32:   pointer to a 32-byte array to be filled by the function.
 * Except for test cases, this function should compute some cryptographic hash of
 * the message, the key and the attempt.
=======
/** Convert a signature to a normalized lower-S form.
 *
 *  Returns: 1 if sigin was not normalized, 0 if it already was.
 *  Args: ctx:    a secp256k1 context object
 *  Out:  sigout: a pointer to a signature to fill with the normalized form,
 *                or copy if the input was already normalized. (can be NULL if
 *                you're only interested in whether the input was already
 *                normalized).
 *  In:   sigin:  a pointer to a signature to check/normalize (cannot be NULL,
 *                can be identical to sigout)
 *
 *  With ECDSA a third-party can forge a second distinct signature of the same
 *  message, given a single initial signature, but without knowing the key. This
 *  is done by negating the S value modulo the order of the curve, 'flipping'
 *  the sign of the random point R which is not included in the signature.
 *
 *  Forgery of the same message isn't universally problematic, but in systems
 *  where message malleability or uniqueness of signatures is important this can
 *  cause issues. This forgery can be blocked by all verifiers forcing signers
 *  to use a normalized form.
 *
 *  The lower-S form reduces the size of signatures slightly on average when
 *  variable length encodings (such as DER) are used and is cheap to verify,
 *  making it a good choice. Security of always using lower-S is assured because
 *  anyone can trivially modify a signature after the fact to enforce this
 *  property anyway.
 *
 *  The lower S value is always between 0x1 and
 *  0x7FFFFFFFFFFFFFFFFFFFFFFFFFFFFFFF5D576E7357A4501DDFE92F46681B20A0,
 *  inclusive.
 *
 *  No other forms of ECDSA malleability are known and none seem likely, but
 *  there is no formal proof that ECDSA, even with this additional restriction,
 *  is free of other malleability. Commonly used serialization schemes will also
 *  accept various non-unique encodings, so care should be taken when this
 *  property is required for an application.
 *
 *  The secp256k1_ecdsa_sign function will by default create signatures in the
 *  lower-S form, and secp256k1_ecdsa_verify will not accept others. In case
 *  signatures come from a system that cannot enforce this property,
 *  secp256k1_ecdsa_signature_normalize must be called before verification.
>>>>>>> 1e0e14de
 */
SECP256K1_API int secp256k1_ecdsa_signature_normalize(
    const secp256k1_context* ctx,
    secp256k1_ecdsa_signature *sigout,
    const secp256k1_ecdsa_signature *sigin
) SECP256K1_ARG_NONNULL(1) SECP256K1_ARG_NONNULL(3);

/** An implementation of RFC6979 (using HMAC-SHA256) as nonce generation function.
 * If a data pointer is passed, it is assumed to be a pointer to 32 bytes of
 * extra entropy.
 */
SECP256K1_API extern const secp256k1_nonce_function secp256k1_nonce_function_rfc6979;

/** A default safe nonce generation function (currently equal to secp256k1_nonce_function_rfc6979). */
SECP256K1_API extern const secp256k1_nonce_function secp256k1_nonce_function_default;

/** Create an ECDSA signature.
 *
 *  Returns: 1: signature created
 *           0: the nonce generation function failed, or the private key was invalid.
 *  Args:    ctx:    pointer to a context object, initialized for signing (cannot be NULL)
 *  Out:     sig:    pointer to an array where the signature will be placed (cannot be NULL)
 *  In:      msg32:  the 32-byte message hash being signed (cannot be NULL)
 *           seckey: pointer to a 32-byte secret key (cannot be NULL)
 *           noncefp:pointer to a nonce generation function. If NULL, secp256k1_nonce_function_default is used
 *           ndata:  pointer to arbitrary data used by the nonce generation function (can be NULL)
 *
 * The created signature is always in lower-S form. See
 * secp256k1_ecdsa_signature_normalize for more details.
 */
SECP256K1_API int secp256k1_ecdsa_sign(
    const secp256k1_context* ctx,
    secp256k1_ecdsa_signature *sig,
    const unsigned char *msg32,
    const unsigned char *seckey,
    secp256k1_nonce_function noncefp,
    const void *ndata
) SECP256K1_ARG_NONNULL(1) SECP256K1_ARG_NONNULL(2) SECP256K1_ARG_NONNULL(3) SECP256K1_ARG_NONNULL(4);

/** Verify an ECDSA secret key.
 *
 *  Returns: 1: secret key is valid
 *           0: secret key is invalid
 *  Args:    ctx: pointer to a context object (cannot be NULL)
 *  In:      seckey: pointer to a 32-byte secret key (cannot be NULL)
 */
SECP256K1_API SECP256K1_WARN_UNUSED_RESULT int secp256k1_ec_seckey_verify(
    const secp256k1_context* ctx,
    const unsigned char *seckey
) SECP256K1_ARG_NONNULL(1) SECP256K1_ARG_NONNULL(2);

/** Compute the public key for a secret key.
 *
 *  Returns: 1: secret was valid, public key stores
 *           0: secret was invalid, try again
 *  Args:   ctx:        pointer to a context object, initialized for signing (cannot be NULL)
 *  Out:    pubkey:     pointer to the created public key (cannot be NULL)
 *  In:     seckey:     pointer to a 32-byte private key (cannot be NULL)
 */
SECP256K1_API SECP256K1_WARN_UNUSED_RESULT int secp256k1_ec_pubkey_create(
    const secp256k1_context* ctx,
    secp256k1_pubkey *pubkey,
    const unsigned char *seckey
) SECP256K1_ARG_NONNULL(1) SECP256K1_ARG_NONNULL(2) SECP256K1_ARG_NONNULL(3);

/** Negates a private key in place.
 *
 *  Returns: 1 always
 *  Args:   ctx:        pointer to a context object
 *  In/Out: pubkey:     pointer to the public key to be negated (cannot be NULL)
 */
SECP256K1_API SECP256K1_WARN_UNUSED_RESULT int secp256k1_ec_privkey_negate(
    const secp256k1_context* ctx,
    unsigned char *seckey
) SECP256K1_ARG_NONNULL(1) SECP256K1_ARG_NONNULL(2);

/** Negates a public key in place.
 *
 *  Returns: 1 always
 *  Args:   ctx:        pointer to a context object
 *  In/Out: pubkey:     pointer to the public key to be negated (cannot be NULL)
 */
SECP256K1_API SECP256K1_WARN_UNUSED_RESULT int secp256k1_ec_pubkey_negate(
    const secp256k1_context* ctx,
    secp256k1_pubkey *pubkey
) SECP256K1_ARG_NONNULL(1) SECP256K1_ARG_NONNULL(2);

/** Tweak a private key by adding tweak to it.
 * Returns: 0 if the tweak was out of range (chance of around 1 in 2^128 for
 *          uniformly random 32-byte arrays, or if the resulting private key
 *          would be invalid (only when the tweak is the complement of the
 *          private key). 1 otherwise.
 * Args:    ctx:    pointer to a context object (cannot be NULL).
 * In/Out:  seckey: pointer to a 32-byte private key.
 * In:      tweak:  pointer to a 32-byte tweak.
 */
SECP256K1_API SECP256K1_WARN_UNUSED_RESULT int secp256k1_ec_privkey_tweak_add(
    const secp256k1_context* ctx,
    unsigned char *seckey,
    const unsigned char *tweak
) SECP256K1_ARG_NONNULL(1) SECP256K1_ARG_NONNULL(2) SECP256K1_ARG_NONNULL(3);

/** Tweak a public key by adding tweak times the generator to it.
 * Returns: 0 if the tweak was out of range (chance of around 1 in 2^128 for
 *          uniformly random 32-byte arrays, or if the resulting public key
 *          would be invalid (only when the tweak is the complement of the
 *          corresponding private key). 1 otherwise.
 * Args:    ctx:    pointer to a context object initialized for validation
 *                  (cannot be NULL).
 * In/Out:  pubkey: pointer to a public key object.
 * In:      tweak:  pointer to a 32-byte tweak.
 */
SECP256K1_API SECP256K1_WARN_UNUSED_RESULT int secp256k1_ec_pubkey_tweak_add(
    const secp256k1_context* ctx,
    secp256k1_pubkey *pubkey,
    const unsigned char *tweak
) SECP256K1_ARG_NONNULL(1) SECP256K1_ARG_NONNULL(2) SECP256K1_ARG_NONNULL(3);

/** Tweak a private key by multiplying it by a tweak.
 * Returns: 0 if the tweak was out of range (chance of around 1 in 2^128 for
 *          uniformly random 32-byte arrays, or equal to zero. 1 otherwise.
 * Args:   ctx:    pointer to a context object (cannot be NULL).
 * In/Out: seckey: pointer to a 32-byte private key.
 * In:     tweak:  pointer to a 32-byte tweak.
 */
SECP256K1_API SECP256K1_WARN_UNUSED_RESULT int secp256k1_ec_privkey_tweak_mul(
    const secp256k1_context* ctx,
    unsigned char *seckey,
    const unsigned char *tweak
) SECP256K1_ARG_NONNULL(1) SECP256K1_ARG_NONNULL(2) SECP256K1_ARG_NONNULL(3);

/** Tweak a public key by multiplying it by a tweak value.
 * Returns: 0 if the tweak was out of range (chance of around 1 in 2^128 for
 *          uniformly random 32-byte arrays, or equal to zero. 1 otherwise.
 * Args:    ctx:    pointer to a context object initialized for validation
 *                 (cannot be NULL).
 * In/Out:  pubkey: pointer to a public key obkect.
 * In:      tweak:  pointer to a 32-byte tweak.
 */
SECP256K1_API SECP256K1_WARN_UNUSED_RESULT int secp256k1_ec_pubkey_tweak_mul(
    const secp256k1_context* ctx,
    secp256k1_pubkey *pubkey,
    const unsigned char *tweak
) SECP256K1_ARG_NONNULL(1) SECP256K1_ARG_NONNULL(2) SECP256K1_ARG_NONNULL(3);

/** Updates the context randomization to protect against side-channel leakage.
 *  Returns: 1: randomization successfully updated
 *           0: error
 *  Args:    ctx:       pointer to a context object (cannot be NULL)
 *  In:      seed32:    pointer to a 32-byte random seed (NULL resets to initial state)
 *
 * While secp256k1 code is written to be constant-time no matter what secret
 * values are, it's possible that a future compiler may output code which isn't,
 * and also that the CPU may not emit the same radio frequencies or draw the same
 * amount power for all values.
 *
 * This function provides a seed which is combined into the blinding value: that
 * blinding value is added before each multiplication (and removed afterwards) so
 * that it does not affect function results, but shields against attacks which
 * rely on any input-dependent behaviour.
 *
 * You should call this after secp256k1_context_create or
 * secp256k1_context_clone, and may call this repeatedly afterwards.
 */
SECP256K1_API SECP256K1_WARN_UNUSED_RESULT int secp256k1_context_randomize(
    secp256k1_context* ctx,
    const unsigned char *seed32
) SECP256K1_ARG_NONNULL(1);

/** Add a number of public keys together.
 *  Returns: 1: the sum of the public keys is valid.
 *           0: the sum of the public keys is not valid.
 *  Args:   ctx:        pointer to a context object
 *  Out:    out:        pointer to a public key object for placing the resulting public key
 *                      (cannot be NULL)
 *  In:     ins:        pointer to array of pointers to public keys (cannot be NULL)
 *          n:          the number of public keys to add together (must be at least 1)
 */
SECP256K1_API SECP256K1_WARN_UNUSED_RESULT int secp256k1_ec_pubkey_combine(
    const secp256k1_context* ctx,
    secp256k1_pubkey *out,
    const secp256k1_pubkey * const * ins,
    size_t n
) SECP256K1_ARG_NONNULL(2) SECP256K1_ARG_NONNULL(3);

#ifdef __cplusplus
}
#endif

#endif /* SECP256K1_H */<|MERGE_RESOLUTION|>--- conflicted
+++ resolved
@@ -388,31 +388,6 @@
     const secp256k1_pubkey *pubkey
 ) SECP256K1_ARG_NONNULL(1) SECP256K1_ARG_NONNULL(2) SECP256K1_ARG_NONNULL(3) SECP256K1_ARG_NONNULL(4);
 
-<<<<<<< HEAD
-/** Check that signature is in canonical form
- *  Returns: 1: In canonical form
- *           0: Non canonical
- *          -1: invalid signature
- * In:       sig:       the signature being verified (cannot be NULL)
- *           siglen:    the length of the signature
- */
-SECP256K1_WARN_UNUSED_RESULT int secp256k1_ecdsa_check_canonical_sig(
-  const unsigned char *sig,
-  int siglen
-) SECP256K1_ARG_NONNULL(1);
-
-/** A pointer to a function to deterministically generate a nonce.
- * Returns: 1 if a nonce was successfully generated. 0 will cause signing to fail.
- * In:      msg32:     the 32-byte message hash being verified (will not be NULL)
- *          key32:     pointer to a 32-byte secret key (will not be NULL)
- *          attempt:   how many iterations we have tried to find a nonce.
- *                     This will almost always be 0, but different attempt values
- *                     are required to result in a different nonce.
- *          data:      Arbitrary data pointer that is passed through.
- * Out:     nonce32:   pointer to a 32-byte array to be filled by the function.
- * Except for test cases, this function should compute some cryptographic hash of
- * the message, the key and the attempt.
-=======
 /** Convert a signature to a normalized lower-S form.
  *
  *  Returns: 1 if sigin was not normalized, 0 if it already was.
@@ -454,7 +429,6 @@
  *  lower-S form, and secp256k1_ecdsa_verify will not accept others. In case
  *  signatures come from a system that cannot enforce this property,
  *  secp256k1_ecdsa_signature_normalize must be called before verification.
->>>>>>> 1e0e14de
  */
 SECP256K1_API int secp256k1_ecdsa_signature_normalize(
     const secp256k1_context* ctx,
