--- conflicted
+++ resolved
@@ -8,11 +8,7 @@
 // Deprecation policy:
 // * Shut down 16 weeks' worth of blocks after the estimated release block height.
 // * A warning is shown during the 2 weeks' worth of blocks prior to shut down.
-<<<<<<< HEAD
-static const int APPROX_RELEASE_HEIGHT = 499061;
-=======
 static const int APPROX_RELEASE_HEIGHT = 500000;
->>>>>>> 9c9bd398
 static const int WEEKS_UNTIL_DEPRECATION = 20;
 static const int DEPRECATION_HEIGHT = APPROX_RELEASE_HEIGHT + (WEEKS_UNTIL_DEPRECATION * 7 * 60 * 24);
 
