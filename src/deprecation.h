// Copyright (c) 2017 The Zcash developers
// Distributed under the MIT software license, see the accompanying
// file COPYING or https://www.opensource.org/licenses/mit-license.php .

#ifndef ZCASH_DEPRECATION_H
#define ZCASH_DEPRECATION_H

// Deprecation policy:
// * Shut down 20 weeks' worth of blocks after the estimated release block height.
// * A warning is shown during the 2 weeks' worth of blocks prior to shut down.
<<<<<<< HEAD
static const int APPROX_RELEASE_HEIGHT = 1537000;
=======
static const int APPROX_RELEASE_HEIGHT = 1520000;
>>>>>>> b4041670
static const int WEEKS_UNTIL_DEPRECATION = 20;
static const int DEPRECATION_HEIGHT = APPROX_RELEASE_HEIGHT + (WEEKS_UNTIL_DEPRECATION * 7 * 60 * 24);

// Number of blocks before deprecation to warn users
static const int DEPRECATION_WARN_LIMIT = 60 * 24 * 60; // 2 months

/**
 * Checks whether the node is deprecated based on the current block height, and
 * shuts down the node with an error if so (and deprecation is not disabled for
 * the current client version). Warning and error messages are sent to the debug
 * log, the metrics UI, and (if configured) -alertnofity.
 *
 * fThread means run -alertnotify in a free-running thread.
 */
void EnforceNodeDeprecation(int nHeight, bool forceLogging=false, bool fThread=true);

#endif // ZCASH_DEPRECATION_H<|MERGE_RESOLUTION|>--- conflicted
+++ resolved
@@ -8,11 +8,9 @@
 // Deprecation policy:
 // * Shut down 20 weeks' worth of blocks after the estimated release block height.
 // * A warning is shown during the 2 weeks' worth of blocks prior to shut down.
-<<<<<<< HEAD
+
 static const int APPROX_RELEASE_HEIGHT = 1537000;
-=======
-static const int APPROX_RELEASE_HEIGHT = 1520000;
->>>>>>> b4041670
+
 static const int WEEKS_UNTIL_DEPRECATION = 20;
 static const int DEPRECATION_HEIGHT = APPROX_RELEASE_HEIGHT + (WEEKS_UNTIL_DEPRECATION * 7 * 60 * 24);
 
