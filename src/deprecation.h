--- conflicted
+++ resolved
@@ -9,11 +9,7 @@
 // * Shut down 20 weeks' worth of blocks after the estimated release block height.
 // * A warning is shown during the 2 weeks' worth of blocks prior to shut down.
 
-<<<<<<< HEAD
-static const int APPROX_RELEASE_HEIGHT = 2451000;
-=======
 static const int APPROX_RELEASE_HEIGHT = 2462000;
->>>>>>> b29d8077
 
 static const int WEEKS_UNTIL_DEPRECATION = 20;
 static const int DEPRECATION_HEIGHT = APPROX_RELEASE_HEIGHT + (WEEKS_UNTIL_DEPRECATION * 7 * 60 * 24);
