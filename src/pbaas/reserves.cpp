/********************************************************************
 * (C) 2019 Michael Toutonghi
 * 
 * Distributed under the MIT software license, see the accompanying
 * file COPYING or http://www.opensource.org/licenses/mit-license.php.
 * 
 * This provides reserve currency functions, leveraging the multi-precision boost libraries to calculate reserve currency conversions.
 * 
 */

#include "main.h"
#include "pbaas/pbaas.h"
#include "pbaas/reserves.h"
#include "rpc/server.h"
#include "key_io.h"

CReserveOutput::CReserveOutput(const UniValue &obj) : flags(0)
{
    flags = uni_get_int(find_value(obj, "isvalid")) ? flags | VALID : flags & ~VALID;
    nValue = AmountFromValue(find_value(obj, "value"));
}

UniValue CReserveOutput::ToUniValue() const
{
    UniValue ret(UniValue::VOBJ);
    ret.push_back(Pair("isvalid", (bool)(flags & VALID)));
    ret.push_back(Pair("value", ValueFromAmount(nValue)));
    return ret;
}

UniValue CReserveTransfer::ToUniValue() const
{
    UniValue ret(((CReserveOutput *)this)->ToUniValue());
    ret.push_back(Pair("convert", (bool)(flags & CONVERT)));
    ret.push_back(Pair("preconvert", (bool)(flags & PRECONVERT)));
    ret.push_back(Pair("feeoutput", (bool)(flags & FEE_OUTPUT)));
    ret.push_back(Pair("sendback", (bool)(flags & SEND_BACK)));
    return ret;
}

CAmount CReserveTransfer::CalculateFee(uint32_t flags, CAmount transferTotal, const CPBaaSChainDefinition &chainDef)
{
    // determine fee for this send
    if (flags & FEE_OUTPUT)
    {
        return 0;
    }
    CAmount transferFee = CReserveTransfer::DEFAULT_PER_STEP_FEE << 1;

    // take conversion fees for preconvert
    if (flags & CReserveTransfer::PRECONVERT)
    {
        transferFee += CReserveTransactionDescriptor::CalculateConversionFee(transferTotal - transferFee);
    }
    return transferFee;
}

CAmount CReserveTransfer::CalculateTransferFee(uint32_t flags, CAmount transferTotal, const CPBaaSChainDefinition &chainDef)
{
    // determine fee for this send
    if (flags & FEE_OUTPUT)
    {
        return 0;
    }
    return CReserveTransfer::DEFAULT_PER_STEP_FEE << 1;
}

UniValue CReserveExchange::ToUniValue() const
{
    UniValue ret(((CReserveOutput *)this)->ToUniValue());
    ret.push_back(Pair("toreserve", (bool)(flags & TO_RESERVE)));
    ret.push_back(Pair("tonative", !((bool)(flags & TO_RESERVE))));
    ret.push_back(Pair("limitorder", (bool)(flags & LIMIT)));
    if (flags & LIMIT)
    {
        ret.push_back(Pair("limitprice", ValueFromAmount(nLimit)));
    }
    ret.push_back(Pair("fillorkill", (bool)(flags & FILL_OR_KILL)));
    if (flags & FILL_OR_KILL)
    {
        ret.push_back(Pair("validbeforeblock", (int32_t)nValidBefore));
    }
    ret.push_back(Pair("sendoutput", (bool)(flags & SEND_OUTPUT)));
    return ret;
}

CReserveExchange::CReserveExchange(const CTransaction &tx, bool validate)
{
    bool orderFound = false;
    for (auto out : tx.vout)
    {
        COptCCParams p;
        if (IsPayToCryptoCondition(out.scriptPubKey, p))
        {
            if (p.evalCode == EVAL_RESERVE_EXCHANGE)
            {
                if (orderFound)
                {
                    flags &= !VALID;        // invalidate
                }
                else
                {
                    FromVector(p.vData[0], *this);
                    orderFound = true;
                }
            }
        }
    }

    if (validate)
    {
        
    }
}

UniValue CCrossChainExport::ToUniValue() const
{
    UniValue obj(UniValue::VOBJ);
    obj.push_back(Pair("chainid", chainID.GetHex()));
    obj.push_back(Pair("numinputs", numInputs));
    obj.push_back(Pair("totalamount", ValueFromAmount(totalAmount)));
    obj.push_back(Pair("totalfees", ValueFromAmount(totalFees)));
    return obj;
}

UniValue CCrossChainImport::ToUniValue() const
{
    UniValue obj(UniValue::VOBJ);
    obj.push_back(Pair("chainid", chainID.GetHex()));
    obj.push_back(Pair("valuein", ValueFromAmount(nValue)));
    return obj;
}

CCrossChainImport::CCrossChainImport(const CTransaction &tx)
{
    for (auto out : tx.vout)
    {
        COptCCParams p;
        if (IsPayToCryptoCondition(out.scriptPubKey, p))
        {
            // always take the first for now
            if (p.evalCode == EVAL_CROSSCHAIN_IMPORT && p.vData.size())
            {
                FromVector(p.vData[0], *this);
            }
        }
    }
}

CCurrencyState::CCurrencyState(const UniValue &obj)
{
    flags = uni_get_int(find_value(obj, "flags"));
    int32_t initialRatio = AmountFromValue(find_value(obj, "initialratio"));
    if (initialRatio > CReserveExchange::SATOSHIDEN)
    {
        initialRatio = CReserveExchange::SATOSHIDEN;
    }
    else if (initialRatio < MIN_RESERVE_RATIO)
    {
        initialRatio = MIN_RESERVE_RATIO;
    }
    InitialRatio = initialRatio;

    InitialSupply = AmountFromValue(find_value(obj, "initialsupply"));
    Emitted = AmountFromValue(find_value(obj, "emitted"));
    Supply = AmountFromValue(find_value(obj, "supply"));
    Reserve = AmountFromValue(find_value(obj, "reserve"));
}

UniValue CCurrencyState::ToUniValue() const
{
    UniValue ret(UniValue::VOBJ);
    ret.push_back(Pair("flags", (int32_t)flags));
    ret.push_back(Pair("initialratio", ValueFromAmount(InitialRatio)));
    ret.push_back(Pair("initialsupply", ValueFromAmount(InitialSupply)));
    ret.push_back(Pair("emitted", ValueFromAmount(Emitted)));
    ret.push_back(Pair("supply", ValueFromAmount(Supply)));
    ret.push_back(Pair("reserve", ValueFromAmount(Reserve)));
    ret.push_back(Pair("priceinreserve", ValueFromAmount(PriceInReserve())));
    return ret;
}

CCoinbaseCurrencyState::CCoinbaseCurrencyState(const CTransaction &tx, int *pOutIdx)
{
    int localIdx;
    int &i = pOutIdx ? *pOutIdx : localIdx;
    for (i = 0; i < tx.vout.size(); i++)
    {
        COptCCParams p;
        if (IsPayToCryptoCondition(tx.vout[i].scriptPubKey, p))
        {
            if (p.evalCode == EVAL_CURRENCYSTATE && p.vData.size())
            {
                FromVector(p.vData[0], *this);
                break;
            }
        }
    }
}

CCoinbaseCurrencyState::CCoinbaseCurrencyState(const UniValue &obj) : CCurrencyState(obj)
{
    ReserveIn = AmountFromValue(find_value(obj, "reservein"));
    NativeIn = AmountFromValue(find_value(obj, "nativein"));
    ReserveOut = CReserveOutput(find_value(obj, "reserveout"));
    ConversionPrice = AmountFromValue(find_value(obj, "lastconversionprice"));
    Fees = AmountFromValue(find_value(obj, "fees"));
    ConversionFees = AmountFromValue(find_value(obj, "conversionfees"));
}

UniValue CCoinbaseCurrencyState::ToUniValue() const
{
    UniValue ret(UniValue::VOBJ);
    ret = ((CCurrencyState *)this)->ToUniValue();
    ret.push_back(Pair("reservein", ValueFromAmount(ReserveIn)));
    ret.push_back(Pair("nativein", ValueFromAmount(NativeIn)));
    ret.push_back(Pair("reserveout", ReserveOut.ToUniValue()));
    ret.push_back(Pair("lastconversionprice", ValueFromAmount(ConversionPrice)));
    ret.push_back(Pair("fees", ValueFromAmount(Fees)));
    ret.push_back(Pair("conversionfees", ValueFromAmount(ConversionFees)));
    return ret;
}

// This can handle multiple aggregated, bidirectional conversions in one block of transactions. To determine the conversion price, it 
// takes both input amounts of the reserve and the fractional currency to merge the conversion into one calculation
// with the same price for all transactions in the block. It returns the newly calculated conversion price of the fractional 
// reserve in the reserve currency.
CAmount CCurrencyState::ConvertAmounts(CAmount inputReserve, CAmount inputFractional, CCurrencyState &newState) const
{
    newState = *this;
    CAmount conversionPrice = PriceInReserve();

    int64_t totalFractionalOut = 0;     // how much fractional goes to buyers
    int64_t totalReserveOut = 0;        // how much reserve goes to sellers

    // if both conversions are zero, nothing to do but return current price
    if ((!inputReserve && !inputFractional) || !(flags & ISRESERVE))
    {
        return conversionPrice;
    }

    // first, cancel out all parity at the current price, leaving one or the other amount to be converted, but not both
    // that results in consistently minimum slippage in either direction
    CAmount reserveOffset = NativeToReserve(inputFractional, conversionPrice);
    CAmount convertFractional = 0, convertReserve = 0;
    if (inputReserve >= reserveOffset)
    {
        convertReserve = inputReserve - reserveOffset;
        totalFractionalOut += inputFractional;
    }
    else
    {
        CAmount fractionalOffset = ReserveToNative(inputReserve, conversionPrice);
        convertFractional = inputFractional - fractionalOffset;
        if (convertFractional < 0)
        {
            convertFractional = 0;
        }
        totalReserveOut += inputReserve;
    }

    if (!convertReserve && !convertFractional)
    {
        return conversionPrice;
    }

    cpp_dec_float_50 reservein(std::to_string(convertReserve));
    cpp_dec_float_50 fractionalin(std::to_string(convertFractional));
    cpp_dec_float_50 supply(std::to_string((Supply)));
    cpp_dec_float_50 reserve(std::to_string(Reserve));
    cpp_dec_float_50 ratio = GetReserveRatio();
    cpp_dec_float_50 one("1");
    cpp_dec_float_50 dec_satoshi(std::to_string(CReserveExchange::SATOSHIDEN));

    // first check if anything to buy
    if (convertReserve)
    {
        cpp_dec_float_50 supplyout;
        supplyout = (supply * (pow((reservein / reserve) + one, ratio) - one));

        int64_t supplyOut;
        if (!to_int64(supplyout, supplyOut))
        {
            assert(false);
        }
        totalFractionalOut += supplyOut;

        cpp_dec_float_50 dec_price = cpp_dec_float_50(std::to_string(inputReserve)) / cpp_dec_float_50(std::to_string(totalFractionalOut));

        if (!to_int64(cpp_dec_float_50(std::to_string(inputFractional)) * dec_price, totalReserveOut))
        {
            assert(false);
        }
<<<<<<< HEAD
=======
        newState.Supply = newSupply;
        newState.Reserve += inputReserve;
        supply = cpp_dec_float_50(std::to_string((Supply)));
        reserve = cpp_dec_float_50(std::to_string(Reserve));
    }
>>>>>>> 4c53cf45

        if (!to_int64(dec_price * dec_satoshi, conversionPrice))
        {
            assert(false);
        }
    } else
    {
        cpp_dec_float_50 reserveout;
        int64_t reserveOut;
        reserveout = reserve * (one - pow(one - (fractionalin / supply), (one / ratio)));
        if (!to_int64(reserveout, reserveOut))
        {
            assert(false);
        }

        totalReserveOut += reserveOut;

        cpp_dec_float_50 dec_price = cpp_dec_float_50(std::to_string(totalReserveOut)) / cpp_dec_float_50(std::to_string(inputFractional));

        if (!to_int64(cpp_dec_float_50(std::to_string(inputReserve)) / dec_price, totalFractionalOut))
        {
            assert(false);
        }

        if (!to_int64(dec_price * dec_satoshi, conversionPrice))
        {
            assert(false);
        }
    }

    newState.Supply += totalFractionalOut - inputFractional;
    newState.Reserve += totalReserveOut - inputReserve;

    return conversionPrice;
}

void CReserveTransactionDescriptor::AddReserveExchange(const CReserveExchange &rex, int32_t outputIndex, int32_t nHeight)
{
    CAmount fee = 0;

    bool wasMarket = IsMarket();

    flags |= IS_RESERVE + IS_RESERVEEXCHANGE;

    if (IsLimit() || rex.flags & CReserveExchange::LIMIT)
    {
        if (wasMarket || (vRex.size() && (vRex.back().second.flags != rex.flags || (vRex.back().second.nValidBefore != rex.nValidBefore))))
        {
            flags |= IS_REJECT;
            return;
        }

        flags |= IS_LIMIT;

        if (rex.nValidBefore > nHeight)
        {
            flags |= IS_FILLORKILL;
            // fill or kill fee must be pre-subtracted, but is added back on success, making conversion the only
            // requred fee on success
            fee = CalculateConversionFee(rex.nValue + rex.FILL_OR_KILL_FEE);
            if (rex.flags & CReserveExchange::TO_RESERVE)
            {
                numSells += 1;
                nativeConversionFees += fee;
                nativeOutConverted += (rex.nValue + rex.FILL_OR_KILL_FEE) - fee;    // only explicitly converted
                nativeOut += rex.nValue + rex.FILL_OR_KILL_FEE;             // output is always less fees
            }
            else
            {
                numBuys += 1;
                reserveConversionFees += fee;
                reserveOutConverted += rex.nValue + rex.FILL_OR_KILL_FEE - fee;
                reserveOut += rex.nValue + rex.FILL_OR_KILL_FEE;
            }
        }
        else
        {
            flags &= !IS_RESERVEEXCHANGE;                       // no longer a reserve exchange transaction, falls back to normal reserve tx
            flags |= IS_FILLORKILLFAIL;

            if (rex.flags & CReserveExchange::TO_RESERVE)
            {
                numSells += 1;
                nativeOut += rex.nValue;
            }
            else
            {
                numBuys += 1;
                reserveOut += rex.nValue;
            }
        }
    }
    else
    {
        fee = CalculateConversionFee(rex.nValue);
        if (rex.flags & CReserveExchange::TO_RESERVE)
        {
            numSells += 1;
            nativeConversionFees += fee;
            nativeOutConverted += rex.nValue - fee;     // fee may not be converted from native, so is not included in converted out
            nativeOut += rex.nValue;                    // conversion fee is considered part of the total native out, since it will be attributed to conversion tx
        }
        else
        {
            numBuys += 1;
            if (!(flags & IS_IMPORT))
            {
                reserveConversionFees += fee;
                reserveOutConverted += rex.nValue - fee;
                reserveOut += rex.nValue;
            }
        }
    }                        
    vRex.push_back(std::make_pair(outputIndex, rex));
}

CAmount CReserveTransactionDescriptor::AllFeesAsNative(const CCurrencyState &currencyState) const
{
    return NativeFees() + currencyState.ReserveToNative(ReserveFees());
}

CAmount CReserveTransactionDescriptor::AllFeesAsNative(const CCurrencyState &currencyState, CAmount exchangeRate) const
{
    return NativeFees() + currencyState.ReserveToNative(ReserveFees(), exchangeRate);
}

CAmount CReserveTransactionDescriptor::AllFeesAsReserve(const CCurrencyState &currencyState) const
{
    return ReserveFees() + currencyState.NativeToReserve(NativeFees());
}

CAmount CReserveTransactionDescriptor::AllFeesAsReserve(const CCurrencyState &currencyState, CAmount exchangeRate) const
{
    return ReserveFees() + currencyState.NativeToReserve(NativeFees(), exchangeRate);
}

/*
 * Checks all structural aspects of the reserve part of a transaction that may have reserve inputs and/or outputs
 */
CReserveTransactionDescriptor::CReserveTransactionDescriptor(const CTransaction &tx, const CCoinsViewCache &view, int32_t nHeight) :
        flags(0),
        ptx(NULL),
        numBuys(0),
        numSells(0),
        numTransfers(0),
        reserveIn(0),
        reserveOutConverted(0),
        reserveOut(0),
        nativeIn(0),
        nativeOutConverted(0),
        nativeOut(0),
        nativeConversionFees(0),
        reserveConversionFees(0)
{
    // market conversions can have any number of both buy and sell conversion outputs, this is used to make efficient, aggregated
    // reserve transfer operations with conversion

    // limit conversion outputs may have multiple outputs with different input amounts and destinations, 
    // but they must not be mixed in a transaction with any dissimilar set of conditions on the output, 
    // including mixing with market orders, parity of buy or sell, limit value and validbefore values, 
    // or the transaction is considered invalid

    // no inputs are valid at height 0
    if (!nHeight)
    {
        flags |= IS_REJECT;
        return;
    }

    // reserve exchange transactions cannot run on the Verus chain and must have a supported chain on which to execute
    if (!chainActive.LastTip() ||
        CConstVerusSolutionVector::activationHeight.ActiveVersion(nHeight) != CConstVerusSolutionVector::activationHeight.SOLUTION_VERUSV3 ||
        IsVerusActive() ||
        !(ConnectedChains.ThisChain().ChainOptions() & ConnectedChains.ThisChain().OPTION_RESERVE))
    {
        return;
    }

    CCrossChainImport cci;
    CCrossChainExport ccx;

    for (int i = 0; i < tx.vout.size(); i++)
    {
        COptCCParams p;

        if (tx.vout[i].scriptPubKey.IsPayToCryptoCondition(p) && p.IsValid())
        {
            switch (p.evalCode)
            {
                case EVAL_RESERVE_OUTPUT:
                {
                    CReserveOutput ro;
                    if (!p.vData.size() || !(ro = CReserveOutput(p.vData[0])).IsValid())
                    {
                        flags |= IS_REJECT;
                        return;
                    }
                    AddReserveOutput(ro);
                }
                break;

                case EVAL_RESERVE_TRANSFER:
                {
                    CReserveTransfer rt;
                    if (!p.vData.size() && !(rt = CReserveTransfer(p.vData[0])).IsValid())
                    {
                        flags |= IS_REJECT;
                        return;
                    }
                    // on a PBaaS reserve chain, a reserve transfer is always denominated in reserve, as exchange must happen before it is
                    // created. explicit fees in transfer object are for export and import, not initial mining
                    AddReserveTransfer(rt);
                }
                break;

                case EVAL_RESERVE_EXCHANGE:
                {
                    CReserveExchange rex;
                    if (!p.vData.size() || !(rex = CReserveExchange(p.vData[0])).IsValid())
                    {
                        flags |= IS_REJECT;
                        return;
                    }

                    // if we send the output to the reserve chain, it must be a TO_RESERVE transaction
                    if ((rex.flags & rex.SEND_OUTPUT) && !(rex.flags & rex.TO_RESERVE))
                    {
                        flags |= IS_REJECT;
                        return;
                    }
                    AddReserveExchange(rex, i, nHeight);

                    if (IsReject())
                    {
                        return;
                    }
                }
                break;

                case EVAL_CROSSCHAIN_IMPORT:
                {
                    // if this is an import, add the amount imported to the reserve input and the amount of reserve output as
                    // the amount available to take from this transaction in reserve as an import fee
                    if (flags & IS_IMPORT || !p.vData.size() || !(cci = CCrossChainImport(p.vData[0])).IsValid())
                    {
                        flags |= IS_REJECT;
                        return;
                    }

                    flags |= IS_IMPORT;

                    std::vector<CBaseChainObject *> chainObjs;
                    // either a fully valid import with an export or the first import either in block 1 or the chain definition
                    // on the Verus chain
                    if ((nHeight == 1 && tx.IsCoinBase() && !IsVerusActive()) ||
                        (CPBaaSChainDefinition(tx).IsValid() && IsVerusActive()) ||
                        (tx.vout.back().scriptPubKey.IsOpReturn() &&
                        (chainObjs = RetrieveOpRetArray(tx.vout.back().scriptPubKey)).size() >= 2 &&
                        chainObjs[0]->objectType == CHAINOBJ_TRANSACTION &&
                        chainObjs[1]->objectType == CHAINOBJ_CROSSCHAINPROOF))
                    {
                        if (chainObjs.size())
                        {
                            CTransaction &exportTx = ((CChainObject<CTransaction> *)chainObjs[0])->object;
                            std::vector<CBaseChainObject *> exportTransfers;
                            if ((ccx = CCrossChainExport(exportTx)).IsValid() && 
                                exportTx.vout.back().scriptPubKey.IsOpReturn() &&
                                (exportTransfers = RetrieveOpRetArray(exportTx.vout.back().scriptPubKey)).size() &&
                                exportTransfers[0]->objectType == CHAINOBJ_RESERVETRANSFER)
                            {
                                // an import transaction is built from the export list
                                // we can rebuild it and confirm that it matches exactly
                                // we can also subtract all pre-converted reserve from input
                                // and verify that the output matches the proper conversion

                                // get the chain definition of the chain we are importing from
                                std::vector<CTxOut> checkOutputs;

                                if (!AddReserveTransferImportOutputs(ConnectedChains.ThisChain(), exportTransfers, checkOutputs))
                                {
                                    flags |= IS_REJECT;
                                }
                                // TODO:PBAAS - hardening - validate all the outputs we got back as the same as what is in the transaction
                            }
                            else
                            {
                                flags |= IS_REJECT;
                            }
                        }
                    }
                    else
                    {
                        flags |= IS_REJECT;
                    }
                    DeleteOpRetObjects(chainObjs);
                }
                break;

                // this check will need to be made complete by preventing mixing both here and where the others
                // are seen
                case EVAL_CROSSCHAIN_EXPORT:
                {
                    // cross chain export is incompatible with reserve exchange outputs
                    if (!(nHeight == 1 && tx.IsCoinBase() && !IsVerusActive()) &&
                        !(CPBaaSChainDefinition(tx).IsValid() && IsVerusActive()) &&
                        (IsReserveExchange() || (flags & IS_IMPORT)))
                    {
                        flags |= IS_REJECT;
                        return;
                    }
                    flags |= IS_EXPORT;
                }
                break;
            }
        }
    }

    // we have all inputs, outputs, and fees, if check inputs, we can check all for consistency
    // inputs may be in the memory pool or on the blockchain

    int64_t interest;
    nativeOut = tx.GetValueOut();
    nativeIn = view.GetValueIn(nHeight, &interest, tx);

    // if we don't have a reserve transaction, we're done
    // don't try to replace basic transaction validation
    if (IsReserve())
    {
        int64_t interest;
        CAmount nValueIn = 0;

        if (!(flags & IS_IMPORT))
        {
            LOCK2(cs_main, mempool.cs);

            // if it is a conversion to reserve, the amount in is accurate, since it is from the native coin, if converting to
            // the native PBaaS coin, the amount input is a sum of all the reserve token values of all of the inputs
            reserveIn += view.GetReserveValueIn(nHeight, tx);
        }

        // if we have a valid import, override all normal fee calculations
        // in lieu of the import fee calculations
        if (cci.IsValid() && ccx.IsValid())
        {
            if (!(cci.nValue == ccx.totalAmount + ccx.totalFees))
            {
                printf("%s: export value does not match import value\n", __func__);
                flags |= IS_REJECT;
                return;
            }
        }

        // TODO:PBAAS hardening total minimum required fees as we build the descriptor and
        // reject if not correct

        flags |= IS_VALID;
        ptx = &tx;
    }
}

bool CReserveTransactionDescriptor::AddReserveTransferImportOutputs(const CPBaaSChainDefinition &chainDef, const std::vector<CBaseChainObject *> &exportObjects, std::vector<CTxOut> &vOutputs)
{
    // we do not change native in or conversion fees, but we define all of these members
    nativeIn = 0;
    nativeOut = 0;
    reserveIn = 0;
    reserveOut = 0;


    numTransfers = 0;
    CAmount transferFees = 0;
    bool isVerusActive = IsVerusActive();

    CCcontract_info CC;
    CCcontract_info *cp;
    CPubKey pk;
    uint160 chainID = chainDef.GetChainID();

    for (int i = 0; i < exportObjects.size(); i++)
    {
        if (exportObjects[i]->objectType == CHAINOBJ_RESERVETRANSFER)
        {
            CReserveTransfer &curTransfer = ((CChainObject<CReserveTransfer> *)exportObjects[i])->object;

            if (curTransfer.IsValid())
            {
                CTxOut newOut;
                numTransfers++;

                if (curTransfer.flags & curTransfer.FEE_OUTPUT)
                {
                    numTransfers--;
                    // fee comes after everything else, so we should have all numbers ready to calculate
                    // check to be sure that the total fee output matches the import fee expected
                    if (i != exportObjects.size() - 1 || curTransfer.nFees || curTransfer.nValue > transferFees)
                    {
                        // invalid
                        printf("%s: Error with fee output transfer %s\n", __func__, curTransfer.ToUniValue().write().c_str());
                        LogPrintf("%s: Error with fee output transfer %s\n", __func__, curTransfer.ToUniValue().write().c_str());
                        return false;
                    }
                }

                CAmount expectedFee = curTransfer.CalculateFee(curTransfer.flags, curTransfer.nValue + curTransfer.nFees, chainDef);
                if (curTransfer.nFees != expectedFee)
                {
                    printf("%s: Incorrect fee sent with export %s\n", __func__, curTransfer.ToUniValue().write().c_str());
                    LogPrintf("%s: Incorrect fee sent with export %s\n", __func__, curTransfer.ToUniValue().write().c_str());
                    return false;
                }

                transferFees += curTransfer.nFees;

                // if this is a fee output, there are no additional fees and value has already been added to reserveIn through other import transactions' fees
                // this value output should, in total, be equal to the export fee
                if (!(curTransfer.flags & (curTransfer.FEE_OUTPUT | curTransfer.PRECONVERT)))
                {
                    reserveIn += curTransfer.nValue + curTransfer.nFees;
                }

                if (curTransfer.flags & curTransfer.PRECONVERT)
                {
                    // output the amount, minus conversion fees, and generate a normal output that spends the net input of the import as native
                    // difference between all potential value out and what we took unconverted as a fee in our fee output
                    CAmount nativeConverted = CCurrencyState::ReserveToNative(curTransfer.nValue, chainDef.conversion);

                    reserveIn += curTransfer.nFees;
                    nativeIn += nativeConverted;
                    nativeOut += nativeConverted;
                    newOut = CTxOut(nativeConverted, GetScriptForDestination(curTransfer.destination));
                }
                else if (curTransfer.flags & curTransfer.CONVERT)
                {
                    // emit a reserve exchange output
                    cp = CCinit(&CC, EVAL_RESERVE_EXCHANGE);
                    pk = CPubKey(ParseHex(CC.CChexstr));

                    std::vector<CTxDestination> dests = std::vector<CTxDestination>({CTxDestination(CKeyID(curTransfer.destination)), CTxDestination(pk)});

                    CAmount conversionFees = CalculateConversionFee(curTransfer.nValue);
                    reserveConversionFees += conversionFees;
                    CReserveExchange rex = CReserveExchange(CReserveExchange::VALID, curTransfer.nValue);

                    reserveOutConverted += curTransfer.nValue - conversionFees;
                    reserveOut += curTransfer.nValue;
                    newOut = MakeCC1ofAnyVout(EVAL_RESERVE_EXCHANGE, 0, dests, rex, pk);
                }
                else if ((curTransfer.flags & curTransfer.SEND_BACK) && curTransfer.nValue > (curTransfer.DEFAULT_PER_STEP_FEE << 2))
                {
                    // generate a reserve transfer back to the source chain if we have at least double the fee, otherwise leave it on
                    // this chain to be claimed
                    cp = CCinit(&CC, EVAL_RESERVE_TRANSFER);
                    pk = CPubKey(ParseHex(CC.CChexstr));

                    std::vector<CTxDestination> dests = std::vector<CTxDestination>({CKeyID(ConnectedChains.ThisChain().GetConditionID(EVAL_RESERVE_TRANSFER)), CKeyID(chainID)});

                    reserveOut += curTransfer.nValue;

                    CAmount fees = curTransfer.DEFAULT_PER_STEP_FEE << 1;
                    CReserveTransfer rt = CReserveTransfer(CReserveExchange::VALID, curTransfer.nValue - fees, fees, curTransfer.destination);

                    newOut = MakeCC1of1Vout(EVAL_RESERVE_TRANSFER, 0, pk, dests, rt);                    
                }
                else
                {
                    // if Verus is active, we are creating a reserve import for a PBaaS reserve chain
                    if ((isVerusActive && chainDef.name != ConnectedChains.ThisChain().name) || (!isVerusActive && chainDef.name != ConnectedChains.NotaryChain().chainDefinition.name))
                    {
                        // generate a reserve output of the amount indicated, less fees
                        // we will send using a reserve output, fee will be paid through coinbase by converting from reserve or not, depending on currency settings
                        cp = CCinit(&CC, EVAL_RESERVE_OUTPUT);

                        std::vector<CTxDestination> dests = std::vector<CTxDestination>({CTxDestination(curTransfer.destination)});
                        CReserveOutput ro = CReserveOutput(CReserveExchange::VALID, curTransfer.nValue);

                        // no alternative signer for this, send invalid pubkey
                        newOut = MakeCC1ofAnyVout(EVAL_RESERVE_OUTPUT, 0, dests, ro);

                        reserveOut += curTransfer.nValue;
                    }
                    else
                    {
                        // we are creating an import for the Verus chain to spend from a PBaaS account of a reserve currency, move the value specified, which will spend from
                        // the RESERVE_DEPOSIT outputs
                        newOut = CTxOut(curTransfer.nValue, GetScriptForDestination(curTransfer.destination));

                        reserveOut += curTransfer.nValue;
                    }
                }
                vOutputs.push_back(newOut);
            }
            else
            {
                printf("%s: Invalid reserve transfer on export\n", __func__);
                LogPrintf("%s: Invalid reserve transfer on export\n", __func__);
                return false;
            }
        }
    }

    // double check that the export fee taken as the fee output matches the export fee that should have been taken
    CCrossChainExport ccx(chainDef.GetChainID(), numTransfers, reserveIn - transferFees, transferFees);
    if (reserveIn - reserveOut > ccx.CalculateImportFee())
    {
        printf("%s: Too much fee taken by export -- taken: %lu, import fee: %lu, export fee: %lu\n", __func__, reserveIn - reserveOut, ccx.CalculateImportFee(), ccx.CalculateExportFee());
        LogPrintf("%s: Too much fee taken by export -- taken: %lu, import fee: %lu, export fee: %lu\n", __func__, reserveIn - reserveOut, ccx.CalculateImportFee(), ccx.CalculateExportFee());
        return false;
    }
    return true;
}

CMutableTransaction &CReserveTransactionDescriptor::AddConversionInOuts(CMutableTransaction &conversionTx, std::vector<CInputDescriptor> &conversionInputs, CAmount exchangeRate, const CCurrencyState *pCurrencyState) const
{
    if (!IsReserveExchange() || IsFillOrKillFail())
    {
        return conversionTx;
    }

    CCurrencyState dummy;
    const CCurrencyState &currencyState = pCurrencyState ? *pCurrencyState : dummy;
    // if no exchange rate is specified, first from the currency if present, then it is unity
    if (!exchangeRate)
    {
        int64_t price;
        if (pCurrencyState && (price = currencyState.PriceInReserve()) != 0)
        {
            exchangeRate = price;
        }
        else
        {
            exchangeRate = CReserveExchange::SATOSHIDEN;
        }
    }

    CAmount feesLeft = nativeConversionFees + currencyState.ReserveToNative(reserveConversionFees, exchangeRate);

    uint256 txHash = ptx->GetHash();

    for (auto &indexRex : vRex)
    {
        COptCCParams p;
        ptx->vout[indexRex.first].scriptPubKey.IsPayToCryptoCondition(p);

        CCcontract_info CC;
        CCcontract_info *cp;

        CAmount fee = CalculateConversionFee(indexRex.second.nValue);
        if (fee > feesLeft)
        {
            fee = feesLeft;
        }
        feesLeft -= fee;

        CAmount amount = indexRex.second.nValue - fee;

        // add input...
        conversionTx.vin.push_back(CTxIn(txHash, indexRex.first, CScript()));

        // ... and input descriptor. we leave the CTxIn empty and use the one in the corresponding input, using the input descriptor for only
        // script and value
        conversionInputs.push_back(CInputDescriptor(ptx->vout[indexRex.first].scriptPubKey, ptx->vout[indexRex.first].nValue, CTxIn()));

        // if we should emit a reserve transfer or normal reserve output
        if (indexRex.second.flags & indexRex.second.SEND_OUTPUT)
        {
            assert(indexRex.second.flags & indexRex.second.TO_RESERVE);
            cp = CCinit(&CC, EVAL_RESERVE_TRANSFER);

            amount = currencyState.NativeToReserve(amount, exchangeRate);

            CPubKey pk = CPubKey(ParseHex(CC.CChexstr));

            // send the entire amount to a reserve transfer output of the specific chain
            std::vector<CTxDestination> dests = std::vector<CTxDestination>({CKeyID(ConnectedChains.ThisChain().GetConditionID(EVAL_RESERVE_TRANSFER)), 
                                                                                CKeyID(ConnectedChains.NotaryChain().GetChainID())});

            // create the transfer output with the converted amount less fees
            CReserveTransfer rt(CReserveTransfer::VALID, amount - CReserveTransfer::DEFAULT_PER_STEP_FEE << 1, CReserveTransfer::DEFAULT_PER_STEP_FEE << 1, GetDestinationID(p.vKeys[0]));

            // cast object to the most derived class to avoid template errors to a least derived class
            conversionTx.vout.push_back(MakeCC1of1Vout(EVAL_RESERVE_TRANSFER, 0, pk, dests, (CReserveTransfer)rt));
        }
        else if (indexRex.second.flags & indexRex.second.TO_RESERVE)
        {
            // convert amount to reserve from native
            amount = currencyState.NativeToReserve(amount, exchangeRate);

            // send the net amount to the indicated destination, which is the first entry in the destinations of the original reserve/exchange by protocol
            std::vector<CTxDestination> dests = std::vector<CTxDestination>({p.vKeys[0]});

            // create the output with the unconverted amount less fees
            CReserveOutput ro(CReserveOutput::VALID, amount);

            conversionTx.vout.push_back(MakeCC1ofAnyVout(EVAL_RESERVE_OUTPUT, 0, dests, ro));
        }
        else
        {
            // convert amount to native from reserve and send as normal output
            amount = currencyState.ReserveToNative(amount, exchangeRate);
            conversionTx.vout.push_back(CTxOut(amount, GetScriptForDestination(p.vKeys[0])));
        }
    }
    return conversionTx;
}

// this should be done no more that once to prepare a currency state to be moved to the next state
// emission occurs for a block before any conversion or exchange and that impact on the currency state is calculated
CCurrencyState &CCurrencyState::UpdateWithEmission(CAmount emitted)
{
    InitialSupply = Supply;
    Emitted = 0;

    // if supply is 0, reserve must be zero, and we cannot function as a reserve currency
    if (Supply <= 0 || Reserve <= 0)
    {
        if (Supply < 0)
        {
            Emitted = Supply = emitted;
        }
        else
        {
            Emitted = emitted;
            Supply += emitted;
        }
        if (Reserve > 0 && InitialRatio == 0)
        {
            InitialRatio = Supply / Reserve;
        }
        return *this;
    }

    if (emitted)
    {
        // to balance rounding with truncation, we statistically add a satoshi to the initial ratio
        arith_uint256 bigInitial(InitialRatio);
        arith_uint256 bigSatoshi(CReserveExchange::SATOSHIDEN);
        arith_uint256 bigEmission(emitted);
        arith_uint256 bigSupply(Supply);

        arith_uint256 bigScratch = (bigInitial * bigSupply * bigSatoshi) / (bigSupply + bigEmission);
        arith_uint256 bigRatio = bigScratch / bigSatoshi;
        // cap ratio at 1
        if (bigRatio >= bigSatoshi)
        {
            bigScratch = arith_uint256(CReserveExchange::SATOSHIDEN * CReserveExchange::SATOSHIDEN);
            bigRatio = bigSatoshi;
        }

        int64_t newRatio = bigRatio.GetLow64();
        int64_t remainder = bigScratch.GetLow64() - (newRatio * CReserveExchange::SATOSHIDEN);
        // form of bankers rounding, if odd, round up at half, if even, round down at half
        if (remainder > (CReserveExchange::SATOSHIDEN >> 1) || (remainder == (CReserveExchange::SATOSHIDEN >> 1) && newRatio & 1))
        {
            newRatio += 1;
        }

        // update initial supply to be what we currently have
        Emitted = emitted;
        InitialRatio = newRatio;
        Supply = InitialSupply + emitted;
    }
    return *this; 
}

// From a vector of transaction pointers, match all that are valid orders and can be matched,
// put them into a vector of reserve transaction descriptors, and return a new fractional reserve state,
// if pConversionTx is present, this will add one output to it for each transaction included
// and consider its size wen comparing to maxSerializeSize
CCoinbaseCurrencyState CCoinbaseCurrencyState::MatchOrders(const std::vector<const CTransaction *> &orders, 
                                                            std::vector<CReserveTransactionDescriptor> &reserveFills, 
                                                            std::vector<const CTransaction *> &expiredFillOrKills, 
                                                            std::vector<const CTransaction *> &noFills, 
                                                            std::vector<const CTransaction *> &rejects, 
                                                            CAmount &price, int32_t height, std::vector<CInputDescriptor> &conversionInputs,
                                                            int64_t maxSerializeSize, int64_t *pInOutTotalSerializeSize, CMutableTransaction *pConversionTx,
                                                            bool feesAsReserve) const
{
    // synthetic order book of limitBuys and limitSells sorted by limit, order of preference beyond limit sorting is random
    std::multimap<CAmount, CReserveTransactionDescriptor> limitBuys;
    std::multimap<CAmount, CReserveTransactionDescriptor> limitSells;        // limit orders are prioritized by limit
    std::multimap<CAmount, CReserveTransactionDescriptor> marketOrders;      // prioritized by fee rate
    CAmount totalNativeConversionFees = 0;
    CAmount totalReserveConversionFees = 0;

    int64_t totalSerializedSize = pInOutTotalSerializeSize ? *pInOutTotalSerializeSize + CCurrencyState::CONVERSION_TX_SIZE_MIN : CCurrencyState::CONVERSION_TX_SIZE_MIN;
    int64_t conversionSizeOverhead = 0;

    if (!(flags & ISRESERVE))
    {
        return CCoinbaseCurrencyState();
    }

    uint32_t tipTime = (chainActive.Height() >= height) ? chainActive[height]->nTime : chainActive.LastTip()->nTime;
    CCoinsViewCache view(pcoinsTip);

    // organize all valid reserve exchange transactions into 3 multimaps, limitBuys, limitSells, and market orders
    // orders that should be treated as normal will go into refunds and invalid transactions into rejects
    for (int i = 0; i < orders.size(); i++)
    {
        CReserveTransactionDescriptor txDesc(*orders[i], view, height);

        if (txDesc.IsValid() && txDesc.IsReserveExchange())
        {
            // if this is a market order, put it in, if limit, put it in an order book, sorted by limit
            if (txDesc.IsMarket())
            {
                CAmount fee = txDesc.AllFeesAsNative(*this) + ReserveToNative(txDesc.reserveConversionFees) + txDesc.nativeConversionFees;
                CFeeRate feeRate = CFeeRate(fee, GetSerializeSize(CDataStream(SER_NETWORK, PROTOCOL_VERSION), *txDesc.ptx));
                marketOrders.insert(std::make_pair(feeRate.GetFeePerK(), txDesc));
            }
            else
            {
                assert(txDesc.IsLimit());
                // limit order, so put it in buy or sell
                if (txDesc.numBuys)
                {
                    limitBuys.insert(std::make_pair(txDesc.vRex[0].second.nLimit, txDesc));
                }
                else
                {
                    assert(txDesc.numSells);
                    limitSells.insert(std::make_pair(txDesc.vRex[0].second.nLimit, txDesc));
                }
            }
        }
        else if (txDesc.IsValid())
        {
            expiredFillOrKills.push_back(orders[i]);
        }
        else
        {
            rejects.push_back(orders[i]);
        }
    }

    // now we have all market orders in marketOrders multimap, sorted by feePerK, rejects that are expired or invalid in rejects
    // first, prune as many market orders as possible up to the maximum storage space available for market orders, which we calculate
    // as a functoin of the total space available and precentage of total orders that are market orders
    int64_t numLimitOrders = limitBuys.size() + limitSells.size();
    int64_t numMarketOrders = marketOrders.size();

    // if nothing to do, we are done, don't update anything
    if (!(reserveFills.size() + numLimitOrders + numMarketOrders))
    {
        return *this;
    }

    // 1. start from the current state and calculate what the price would be with market orders that fit, leaving room for limit orders
    // 2. add limit orders, first buys, as many as we can from the highest value and number downward, one at a time, until we run out or
    //    cannot add any more due to not meeting the price. then we do the same for sells if there are any available, and alternate until
    //    we either run out or cannot add from either side. within a specific limit, orders are sorted by largest first, which means
    //    there is no point in retracing if an element fails to be added
    // 3. calculate a final order price.5
    // 4. create and return a new, updated CCoinbaseCurrencyState
    CCoinbaseCurrencyState newState(*(CCurrencyState *)this, 0, 0, CReserveOutput(), PriceInReserve(), 0, 0);

    CAmount exchangeRate;

    if (pConversionTx)
    {
        conversionSizeOverhead = GetSerializeSize(*pConversionTx, SER_NETWORK, PROTOCOL_VERSION);
    }
    int64_t curSpace = maxSerializeSize - (totalSerializedSize + conversionSizeOverhead);

    if (curSpace < 0)
    {
        printf("%s: no space available in block to include reserve orders\n", __func__);
        LogPrintf("%s: no space available in block to include reserve orders\n", __func__);
        return *this;
    }

    // the ones that are passed may be any valid reserve related transaction
    // we need to first process those with the assumption that they are included
    for (auto it = reserveFills.begin(); it != reserveFills.end(); )
    {
        auto &txDesc = *it;

        // add up the starting point for conversions
        if (txDesc.IsReserveExchange())
        {
            CMutableTransaction mtx;
            if (pConversionTx)
            {
                mtx = *pConversionTx;
                txDesc.AddConversionInOuts(mtx, conversionInputs);
                conversionSizeOverhead = GetSerializeSize(mtx, SER_NETWORK, PROTOCOL_VERSION);
            }
            int64_t tmpSpace = maxSerializeSize - (totalSerializedSize + conversionSizeOverhead);

            if (tmpSpace < 0)
            {
                // can't fit, so it's a noFill
                noFills.push_back(txDesc.ptx);
                it = reserveFills.erase(it);
            }
            else
            {
                curSpace = tmpSpace;

                totalNativeConversionFees += txDesc.nativeConversionFees;
                totalReserveConversionFees += txDesc.reserveConversionFees;

                if (feesAsReserve)
                {
                    newState.ReserveIn += txDesc.reserveOutConverted;
                    newState.NativeIn += txDesc.nativeOutConverted + txDesc.NativeFees() + txDesc.nativeConversionFees;
                }
                else
                {
                    newState.ReserveIn += txDesc.reserveOutConverted + txDesc.ReserveFees() + txDesc.reserveConversionFees;
                    newState.NativeIn += txDesc.nativeOutConverted;
                }

                if (pConversionTx)
                {
                    *pConversionTx = mtx;
                }
                it++;
            }
        }
        else
        {
            if (feesAsReserve)
            {
                newState.NativeIn += txDesc.NativeFees();
            }
            else
            {
                newState.ReserveIn += txDesc.ReserveFees();
            }
            it++;
        }
    }

    int64_t marketOrdersSizeLimit = curSpace;
    int64_t limitOrdersSizeLimit = curSpace;
    if (numLimitOrders + numMarketOrders)
    {
        marketOrdersSizeLimit = ((arith_uint256(numMarketOrders) * arith_uint256(curSpace)) / arith_uint256(numLimitOrders + numMarketOrders)).GetLow64();
        limitOrdersSizeLimit = curSpace - marketOrdersSizeLimit;
    }
    
    if (limitOrdersSizeLimit < 1024 && maxSerializeSize > 2048)
    {
        marketOrdersSizeLimit = maxSerializeSize - 1024;
        limitOrdersSizeLimit = 1024;
    }

    for (auto marketOrder : marketOrders)
    {
        // add as many as we can fit, if we are able to, consider the output transaction overhead as well
        int64_t thisSerializeSize = GetSerializeSize(*marketOrder.second.ptx, SER_NETWORK, PROTOCOL_VERSION);
        CMutableTransaction mtx;
        if (pConversionTx)
        {
            mtx = *pConversionTx;
            marketOrder.second.AddConversionInOuts(mtx, conversionInputs);
            conversionSizeOverhead = GetSerializeSize(mtx, SER_NETWORK, PROTOCOL_VERSION);
        }
        if ((totalSerializedSize + thisSerializeSize + conversionSizeOverhead) <= marketOrdersSizeLimit)
        {
            totalNativeConversionFees += marketOrder.second.nativeConversionFees;
            totalReserveConversionFees += marketOrder.second.reserveConversionFees;
            if (pConversionTx)
            {
                *pConversionTx = mtx;
            }
            if (feesAsReserve)
            {
                newState.ReserveIn += marketOrder.second.reserveOutConverted;
                newState.NativeIn += marketOrder.second.nativeOutConverted + marketOrder.second.NativeFees() + marketOrder.second.nativeConversionFees;
            }
            else
            {
                newState.ReserveIn += marketOrder.second.reserveOutConverted + marketOrder.second.ReserveFees() + marketOrder.second.reserveConversionFees;
                newState.NativeIn += marketOrder.second.nativeOutConverted;
            }
            reserveFills.push_back(marketOrder.second);
            totalSerializedSize += thisSerializeSize;
        }
        else
        {
            // can't fit, no fill
            noFills.push_back(marketOrder.second.ptx);
        }
    }

    // iteratively add limit orders first buy, then sell, until we no longer have anything to add
    // this must iterate because each time we add a buy, it may put another sell's limit within reach and
    // vice versa
    std::pair<std::multimap<CAmount, CReserveTransactionDescriptor>::iterator, CAmount> buyPartial = make_pair(limitBuys.end(), 0); // valid in loop for partial fill
    std::pair<std::multimap<CAmount, CReserveTransactionDescriptor>::iterator, CAmount> sellPartial = make_pair(limitSells.end(), 0);

    limitOrdersSizeLimit = maxSerializeSize - totalSerializedSize;
    int64_t buyLimitSizeLimit = numLimitOrders ? totalSerializedSize + ((arith_uint256(limitBuys.size()) * arith_uint256(limitOrdersSizeLimit)) / arith_uint256(numLimitOrders)).GetLow64() : limitOrdersSizeLimit;

    CCurrencyState latestState = newState;

    for (bool tryagain = true; tryagain; )
    {
        tryagain = false;

        exchangeRate = ConvertAmounts(newState.ReserveIn, newState.NativeIn, latestState);

        // starting with that exchange rate, add buys one at a time until we run out of buys to add or reach the limit,
        // possibly in a partial fill, then see if we can add any sells. we go back and forth until we have stopped being able to add
        // new orders. it would be possible to recognize a state where we are able to simultaneously fill a buy and a sell that are
        // the the same or very minimally overlapping limits
        
        for (auto limitBuysIt = limitBuys.rbegin(); limitBuysIt != limitBuys.rend() && exchangeRate > limitBuysIt->second.vRex.front().second.nLimit; limitBuysIt = limitBuys.rend())
        {
            // any time there are entries above the lower bound, we only actually look at the end, since we mutate the
            // search space each iteration and remove anything we've already added, making the end always the most in-the-money
            CReserveTransactionDescriptor &currentBuy = limitBuysIt->second;

            // it must first fit, space-wise
            int64_t thisSerializeSize = GetSerializeSize(*(currentBuy.ptx), SER_NETWORK, PROTOCOL_VERSION);

            CMutableTransaction mtx;
            if (pConversionTx)
            {
                mtx = *pConversionTx;
                currentBuy.AddConversionInOuts(mtx, conversionInputs);
                conversionSizeOverhead = GetSerializeSize(mtx, SER_NETWORK, PROTOCOL_VERSION);
            }
            if ((totalSerializedSize + thisSerializeSize + conversionSizeOverhead) <= buyLimitSizeLimit)
            {
                CAmount newReserveIn, newNativeIn;
                if (feesAsReserve)
                {
                    newReserveIn = currentBuy.reserveOutConverted;
                    newNativeIn = currentBuy.nativeOutConverted + currentBuy.NativeFees() + currentBuy.nativeConversionFees;
                }
                else
                {
                    newReserveIn = currentBuy.reserveOutConverted + currentBuy.ReserveFees() + currentBuy.reserveConversionFees;
                    newNativeIn = currentBuy.nativeOutConverted;
                }

                // calculate fresh with all conversions together to see if we still meet the limit
                CAmount newExchange = ConvertAmounts(newState.ReserveIn + newReserveIn, newState.NativeIn + newNativeIn, latestState);

                if (newExchange <= currentBuy.vRex[0].second.nLimit)
                {
                    totalNativeConversionFees += currentBuy.nativeConversionFees;
                    totalReserveConversionFees += currentBuy.reserveConversionFees;

                    // update conversion transaction if we have one
                    if (pConversionTx)
                    {
                        *pConversionTx = mtx;
                    }

                    // add to the current buys, we will never do something to disqualify this, since all orders left are either
                    // the same limit or lower
                    reserveFills.push_back(currentBuy);
                    totalSerializedSize += thisSerializeSize;

                    newState.ReserveIn += newReserveIn;
                    newState.NativeIn += newNativeIn;

                    exchangeRate = newExchange;
                    limitBuys.erase(--limitBuys.end());
                }
                else
                {
                    // TODO:PBAAS support partial fills
                    break;
                }
            }
        }

        // now, iterate from lowest/most qualified sell limit first to highest/least qualified and attempt to put all in
        // if we can only fill an order partially, then do so
        for (auto limitSellsIt = limitSells.begin(); limitSellsIt != limitSells.end() && exchangeRate > limitSellsIt->second.vRex.front().second.nLimit; limitSellsIt = limitSells.begin())
        {
            CReserveTransactionDescriptor &currentSell = limitSellsIt->second;

            int64_t thisSerializeSize = GetSerializeSize(*currentSell.ptx, SER_NETWORK, PROTOCOL_VERSION);

            CMutableTransaction mtx;
            if (pConversionTx)
            {
                mtx = *pConversionTx;
                currentSell.AddConversionInOuts(mtx, conversionInputs);
                conversionSizeOverhead = GetSerializeSize(mtx, SER_NETWORK, PROTOCOL_VERSION);
            }

            if ((totalSerializedSize + thisSerializeSize + conversionSizeOverhead) <= maxSerializeSize)
            {
                CAmount newReserveIn, newNativeIn;
                if (feesAsReserve)
                {
                    newReserveIn = currentSell.reserveOutConverted;
                    newNativeIn = currentSell.nativeOutConverted + currentSell.NativeFees() + currentSell.nativeConversionFees;
                }
                else
                {
                    newReserveIn = currentSell.reserveOutConverted + currentSell.ReserveFees() + currentSell.reserveConversionFees;
                    newNativeIn = currentSell.nativeOutConverted;
                }

                // calculate fresh with all conversions together to see if we still meet the limit
                CAmount newExchange = ConvertAmounts(newState.ReserveIn + newReserveIn, newState.NativeIn + newNativeIn, latestState);
                if (newExchange >= currentSell.vRex.front().second.nLimit)
                {
                    totalNativeConversionFees += currentSell.nativeConversionFees;
                    totalReserveConversionFees += currentSell.reserveConversionFees;

                    // update conversion transaction if we have one
                    if (pConversionTx)
                    {
                        *pConversionTx = mtx;
                    }

                    // add to the current sells, we will never do something to disqualify this, since all orders left are either
                    // the same limit or higher
                    reserveFills.push_back(currentSell);
                    totalSerializedSize += thisSerializeSize;
                    exchangeRate = newExchange;

                    newState.ReserveIn += newReserveIn;
                    newState.NativeIn += newNativeIn;

                    limitSells.erase(limitSellsIt);
                    tryagain = true;
                }
                else
                {
                    // we must be done with buys whether we created a partial or not
                    break;
                }
            }
        }
        buyLimitSizeLimit = maxSerializeSize - totalSerializedSize;
    }

    // we can calculate total fees now, but to avoid a rounding error when converting native to reserve or vice versa on fees, 
    // we must loop through once more to calculate all fees for the currency state
    CAmount totalFees = 0;
    CAmount reserveOutVal = 0;
    for (auto fill : reserveFills)
    {
        reserveOutVal += NativeToReserve(fill.nativeOutConverted, exchangeRate);
        if (feesAsReserve)
        {
            totalFees += fill.AllFeesAsReserve(newState, exchangeRate);
        }
        else
        {
            totalFees += fill.AllFeesAsNative(newState, exchangeRate);
        }    
    }
    CAmount totalConversionFees;
    if (feesAsReserve)
    {
        totalConversionFees = totalReserveConversionFees + NativeToReserve(totalNativeConversionFees, exchangeRate);
        totalFees += totalConversionFees;
        reserveOutVal += totalReserveConversionFees + NativeToReserve(totalNativeConversionFees, exchangeRate);
    }
    else
    {
        totalConversionFees = totalNativeConversionFees + ReserveToNative(totalReserveConversionFees, exchangeRate);
        totalFees += totalConversionFees;
    }

    newState = CCoinbaseCurrencyState(latestState, newState.ReserveIn, newState.NativeIn, CReserveOutput(CReserveOutput::VALID, reserveOutVal), exchangeRate, totalFees, totalConversionFees);

    price = exchangeRate;

    for (auto entry : limitBuys)
    {
        noFills.push_back(entry.second.ptx);
    }

    for (auto entry : limitSells)
    {
        noFills.push_back(entry.second.ptx);
    }

    // if no matches, no state updates
    if (!reserveFills.size())
    {
        return *this;
    }
    else
    {
        if (pInOutTotalSerializeSize)
        {
            *pInOutTotalSerializeSize = totalSerializedSize;
        }
        printf("%s: %s\n", __func__, newState.ToUniValue().write(1, 2).c_str());
        return newState;
    }
}

CAmount CCurrencyState::CalculateConversionFee(CAmount inputAmount, bool convertToNative) const
{
    arith_uint256 bigAmount(inputAmount);
    arith_uint256 bigSatoshi(CReserveExchange::SATOSHIDEN);

    // we need to calculate a fee based either on the amount to convert or the last price
    // times the reserve
    if (convertToNative)
    {
        int64_t price;
        cpp_dec_float_50 priceInReserve = GetPriceInReserve();
        if (!to_int64(priceInReserve, price))
        {
            assert(false);
        }
        bigAmount = price ? (bigAmount * bigSatoshi) / arith_uint256(price) : 0;
    }

    CAmount fee = 0;
    fee = ((bigAmount * arith_uint256(CReserveExchange::SUCCESS_FEE)) / bigSatoshi).GetLow64();
    if (fee < CReserveExchange::MIN_SUCCESS_FEE)
    {
        fee = CReserveExchange::MIN_SUCCESS_FEE;
    }
    return fee;
}

CAmount CReserveTransactionDescriptor::CalculateConversionFee(CAmount inputAmount)
{
    arith_uint256 bigAmount(inputAmount);
    arith_uint256 bigSatoshi(CReserveExchange::SATOSHIDEN);

    CAmount fee = 0;
    fee = ((bigAmount * arith_uint256(CReserveExchange::SUCCESS_FEE)) / bigSatoshi).GetLow64();
    if (fee < CReserveExchange::MIN_SUCCESS_FEE)
    {
        fee = CReserveExchange::MIN_SUCCESS_FEE;
    }
    return fee;
}

// this calculates a fee that will be added to an amount and result in the same percentage as above,
// such that a total of the inputAmount + this returned fee, if passed to CalculateConversionFee, would return
// the same amount
CAmount CReserveTransactionDescriptor::CalculateAdditionalConversionFee(CAmount inputAmount)
{
    arith_uint256 bigAmount(inputAmount);
    arith_uint256 bigSatoshi(CReserveExchange::SATOSHIDEN);
    arith_uint256 conversionFee(CReserveExchange::SUCCESS_FEE);

    CAmount newAmount = ((bigAmount * bigSatoshi) / (bigSatoshi - conversionFee)).GetLow64();
    CAmount fee = CalculateConversionFee(newAmount);
    fee += inputAmount - (newAmount - fee);
    return fee;
}

CAmount CCurrencyState::ReserveToNative(CAmount reserveAmount) const
{
    static arith_uint256 bigSatoshi(CReserveExchange::SATOSHIDEN);
    arith_uint256 bigAmount(reserveAmount);

    int64_t price = PriceInReserve();
    bigAmount = price ? (bigAmount * bigSatoshi) / arith_uint256(price) : 0;

    return bigAmount.GetLow64();
}

CAmount CCurrencyState::ReserveToNative(CAmount reserveAmount, CAmount exchangeRate)
{
    static arith_uint256 bigSatoshi(CReserveExchange::SATOSHIDEN);
    arith_uint256 bigAmount(reserveAmount);

    bigAmount = exchangeRate ? (bigAmount * bigSatoshi) / arith_uint256(exchangeRate) : 0;
    return bigAmount.GetLow64();
}

CAmount CCurrencyState::ReserveFeeToNative(CAmount inputAmount, CAmount outputAmount) const
{
    return ReserveToNative(inputAmount - outputAmount);
}<|MERGE_RESOLUTION|>--- conflicted
+++ resolved
@@ -291,21 +291,13 @@
         {
             assert(false);
         }
-<<<<<<< HEAD
-=======
-        newState.Supply = newSupply;
-        newState.Reserve += inputReserve;
-        supply = cpp_dec_float_50(std::to_string((Supply)));
-        reserve = cpp_dec_float_50(std::to_string(Reserve));
-    }
->>>>>>> 4c53cf45
 
         if (!to_int64(dec_price * dec_satoshi, conversionPrice))
         {
             assert(false);
         }
     } else
-    {
+    { 
         cpp_dec_float_50 reserveout;
         int64_t reserveOut;
         reserveout = reserve * (one - pow(one - (fractionalin / supply), (one / ratio)));
