/********************************************************************
 * (C) 2019 Michael Toutonghi
 * 
 * Distributed under the MIT software license, see the accompanying
 * file COPYING or http://www.opensource.org/licenses/mit-license.php.
 * 
 * This provides reserve currency functions, leveraging the multi-precision boost libraries to calculate reserve currency conversions
 * in a predictable manner that can achieve consensus.
 * 
 */

#ifndef PBAAS_RESERVES_H
#define PBAAS_RESERVES_H

#include <sstream>
#include <univalue.h>
#include "pbaas/crosschainrpc.h"
#include "arith_uint256.h"
#include <boost/multiprecision/cpp_dec_float.hpp>
#include "librustzcash.h"
#include "pubkey.h"
#include "amount.h"
#include <map>

#ifndef SATOSHIDEN
#define SATOSHIDEN ((uint64_t)100000000L)
#endif

using boost::multiprecision::cpp_dec_float_50;
class CCoinsViewCache;
class CInputDescriptor;
class CBaseChainObject;
class CTransaction;
class CMutableTransaction;
class CTxOut;
class CReserveTransactionDescriptor;
class CCurrencyState;
class CValidationState;
class CPBaaSNotarization;
extern uint160 ASSETCHAINS_CHAINID;

// reserve output is a special kind of token output that does not have to carry it's identifier, as it
// is always assumed to be the reserve currency of the current chain.
class CTokenOutput
{
public:
    enum
    {
        VERSION_INVALID = 0,
        VERSION_CURRENT = 1,
        VERSION_FIRSTVALID = 1,
        VERSION_LASTVALID = 1,
        VERSION_MULTIVALUE = 0x80000000 // used for serialization/deserialization
    };

    uint32_t nVersion;                  // version of the token output class
    CCurrencyValueMap reserveValues;    // all outputs of this reserve deposit

    CTokenOutput(const std::vector<unsigned char> &asVector)
    {
        FromVector(asVector, *this);
    }

    CTokenOutput(const UniValue &obj);

    CTokenOutput(uint32_t ver=VERSION_CURRENT) : nVersion(ver) {}

    CTokenOutput(const uint160 &curID, CAmount value) : nVersion(VERSION_CURRENT), reserveValues(std::vector<uint160>({curID}), std::vector<int64_t>({value})) {}
    CTokenOutput(CCurrencyValueMap values) : nVersion(VERSION_CURRENT), reserveValues(values) {}

    ADD_SERIALIZE_METHODS;

    template <typename Stream, typename Operation>
    inline void SerializationOp(Stream& s, Operation ser_action) {
        std::vector<uint160> currencies;
        std::vector<int64_t> values;
        if (ser_action.ForRead())
        {
            READWRITE(VARINT(nVersion));
            if (nVersion & VERSION_MULTIVALUE)
            {
                READWRITE(currencies);
                READWRITE(values);
                if (currencies.size() == values.size())
                {
                    reserveValues = CCurrencyValueMap(currencies, values);
                }
                else
                {
                    nVersion = VERSION_INVALID;
                    reserveValues = CCurrencyValueMap();
                }
                nVersion &= ~VERSION_MULTIVALUE;
            }
            else
            {
                uint160 currencyID;
                CAmount nValue;
                READWRITE(currencyID);
                READWRITE(VARINT(nValue));
                reserveValues = CCurrencyValueMap(std::vector<uint160>({currencyID}), std::vector<int64_t>({nValue}));
            }
        }
        else
        {
            if (reserveValues.valueMap.size() == 1)
            {
                nVersion &= ~VERSION_MULTIVALUE;
                READWRITE(VARINT(nVersion));

                std::pair<uint160, int64_t> oneValPair = *reserveValues.valueMap.begin();
                uint160 currencyID = oneValPair.first;
                CAmount nValue = oneValPair.second;
                READWRITE(currencyID);
                READWRITE(VARINT(nValue));
            }
            else
            {
                nVersion |= VERSION_MULTIVALUE;
                READWRITE(VARINT(nVersion));

                for (auto &oneCur : reserveValues.valueMap)
                {
                    currencies.push_back(oneCur.first);
                    values.push_back(oneCur.second);
                }
                READWRITE(currencies);
                READWRITE(values);
            }
        }
    }

    std::vector<unsigned char> AsVector()
    {
        return ::AsVector(*this);
    }

    UniValue ToUniValue() const;

    uint160 FirstCurrency() const
    {
        auto it = reserveValues.valueMap.begin();
        return it == reserveValues.valueMap.end() ? uint160() : it->first;
    }

    CAmount FirstValue() const
    {
        auto it = reserveValues.valueMap.begin();
        return it == reserveValues.valueMap.end() ? 0 : it->second;
    }

    uint32_t Version() const
    {
        return nVersion;
    }

    bool IsValid() const
    {
        // we don't support op returns, value must be in native or reserve
        return nVersion >= VERSION_FIRSTVALID && nVersion <= VERSION_LASTVALID;
    }
};

class CReserveTransfer : public CTokenOutput
{
public:
    enum EOptions
    {
        VALID = 1,
        CONVERT = 2,
        PRECONVERT = 4,
        FEE_OUTPUT = 8,                     // one per import, amount must match total percentage of fees for exporter, no pre-convert allowed
        DOUBLE_SEND = 0x10,                 // this is used along with increasing the fee to send one transaction on two hops
        MINT_CURRENCY = 0x20,               // set when this output is being minted on import
        CROSS_SYSTEM = 0x40,                // if this is set, there is a systemID serialized and deserialized as well for destination
        BURN_CHANGE_PRICE = 0x80,           // this output is being burned on import and will change the price
        BURN_CHANGE_WEIGHT = 0x100,         // this output is being burned on import and will change the reserve ratio
        IMPORT_TO_SOURCE = 0x200,           // set when the source currency, not destination is the import currency
        RESERVE_TO_RESERVE = 0x400,         // for arbitrage or transient conversion, 2 stage solving (2nd from new fractional to reserves)
        REFUND = 0x800,                     // this transfer should be refunded, individual property when conversions exceed limits
    };

    enum EConstants
    {
        DESTINATION_BYTE_DIVISOR = 128,     // destination vector is divided by this and result is multiplied by normal fee and added to transfer fee
        SUCCESS_FEE = 25000,
        MIN_SUCCESS_FEE = 20000
    };

    static const CAmount DEFAULT_PER_STEP_FEE = 10000; // default fee for each step of each transfer (initial mining, transfer, mining on new chain)

    uint32_t flags;                         // type of transfer and options
    uint160 feeCurrencyID;                  // explicit fee currency
    CAmount nFees;                          // cross-chain network fees only, separated out to enable market conversions, conversion fees are additional
    CTransferDestination destination;       // system specific address to send funds to on the target system
    uint160 destCurrencyID;                 // system to export to, which may represent a PBaaS chain or external bridge
    uint160 secondReserveID;                // set if this is a reserve to reserve conversion
    uint160 destSystemID;                   // set if this is a cross-system send

    CReserveTransfer() : CTokenOutput(), flags(0), nFees(0) { }

    CReserveTransfer(const UniValue &uni);

    CReserveTransfer(const std::vector<unsigned char> &asVector)
    {
        bool success;
        FromVector(asVector, *this, &success);
        if (!success)
        {
            nVersion = VERSION_INVALID;
        }
    }

    CReserveTransfer(uint32_t version) : CTokenOutput(version), flags(0), nFees(0) { }

    CReserveTransfer(uint32_t Flags,
                     const CCurrencyValueMap values,
                     const uint160 &FeeCurrencyID,
                     CAmount fees,
                     const uint160 &destCurID,
                     const CTransferDestination &dest,
                     const uint160 &secondCID=uint160(),
                     const uint160 &destinationSystemID=uint160()) : 
        CTokenOutput(values), 
        flags(Flags), 
        feeCurrencyID(FeeCurrencyID), 
        nFees(fees), 
        destCurrencyID(destCurID), 
        destination(dest), 
        secondReserveID(secondCID),
        destSystemID(destinationSystemID)
    {
        if (!secondReserveID.IsNull())
        {
            flags |= RESERVE_TO_RESERVE;
        }
    }

    CReserveTransfer(uint32_t Flags,
                     const uint160 &cID,
                     CAmount value,
                     const uint160 &FeeCurrencyID,
                     CAmount fees,
                     const uint160 &destCurID,
                     const CTransferDestination &dest,
                     const uint160 &secondCID=uint160(),
                     const uint160 &destinationSystemID=uint160()) : 
        CTokenOutput(CCurrencyValueMap(std::vector<uint160>({cID}), std::vector<int64_t>({value}))),
        flags(Flags), 
        feeCurrencyID(FeeCurrencyID), 
        nFees(fees), 
        destCurrencyID(destCurID), 
        destination(dest), 
        secondReserveID(secondCID),
        destSystemID(destinationSystemID)
    {
        if (!secondReserveID.IsNull())
        {
            flags |= RESERVE_TO_RESERVE;
        }
    }

    ADD_SERIALIZE_METHODS;

    template <typename Stream, typename Operation>
    inline void SerializationOp(Stream& s, Operation ser_action) {
        READWRITE(*(CTokenOutput *)this);
        READWRITE(VARINT(flags));
        READWRITE(feeCurrencyID);
        READWRITE(VARINT(nFees));
        READWRITE(destination);
        READWRITE(destCurrencyID);
        if (flags & RESERVE_TO_RESERVE)
        {
            READWRITE(secondReserveID);
        }
        if (flags & CROSS_SYSTEM)
        {
            READWRITE(destSystemID);
        }
    }

    std::vector<unsigned char> AsVector()
    {
        return ::AsVector(*this);
    }

    UniValue ToUniValue() const;

    CCurrencyValueMap TotalTransferFee() const;
    CCurrencyValueMap ConversionFee() const;
    CCurrencyValueMap CalculateFee(uint32_t flags, CAmount transferTotal) const;
    CCurrencyValueMap TotalCurrencyOut() const;

    static CAmount CalculateTransferFee(const CTransferDestination &destination, uint32_t flags=VALID);

    CAmount CalculateTransferFee() const;

    uint160 GetImportCurrency() const
    {
        return (flags & IMPORT_TO_SOURCE) ? FirstCurrency() : destCurrencyID;
    }

    bool IsValid() const
    {
        bool isCrossSystemIDNull = destSystemID.IsNull();
        return CTokenOutput::IsValid() &&
                reserveValues.valueMap.size() == 1 && 
                destination.IsValid() &&
                ((IsCrossSystem() &&  !isCrossSystemIDNull) || (!IsCrossSystem() &&  isCrossSystemIDNull));
    }

    bool IsConversion() const
    {
        return flags & CONVERT;
    }

    bool IsRefund() const
    {
        return flags & REFUND;
    }

    bool IsCrossSystem() const
    {
        return flags & CROSS_SYSTEM;
    }

    bool IsImportToSource() const
    {
        return flags & IMPORT_TO_SOURCE;
    }

    uint160 SystemDestination() const
    {
        return IsCrossSystem() ? destSystemID : ASSETCHAINS_CHAINID;
    }

    bool IsPreConversion() const
    {
        return flags & PRECONVERT;
    }

    uint160 FeeCurrencyID() const
    {
        return feeCurrencyID;
    }

    bool IsFeeOutput() const
    {
        return flags & FEE_OUTPUT;
    }

    bool IsBurn() const
    {
        return flags & (BURN_CHANGE_PRICE | BURN_CHANGE_WEIGHT);
    }

    bool IsBurnChangePrice() const
    {
        return flags & BURN_CHANGE_PRICE;
    }

    bool IsBurnChangeWeight() const
    {
        return flags & BURN_CHANGE_WEIGHT;
    }

    bool IsMint() const
    {
        return flags & MINT_CURRENCY;
    }

    bool IsReserveToReserve() const
    {
        return flags & RESERVE_TO_RESERVE;
    }

    CReserveTransfer GetRefundTransfer() const;

    static std::string ReserveTransferKeyName()
    {
        return "vrsc::system.currency.reservetransfer";
    }

    static uint160 ReserveTransferKey()
    {
        static uint160 nameSpace;
        static uint160 reserveTransferKey = CVDXF::GetDataKey(ReserveTransferKeyName(), nameSpace);
        return reserveTransferKey;
    }

    static uint160 ReserveTransferSystemKey(const uint160 &systemID)
    {
        return CCrossChainRPCData::GetConditionID(systemID, ReserveTransferKey());
    }

    uint160 ReserveTransferSystemSourceKey()
    {
        return ReserveTransferSystemKey(ASSETCHAINS_CHAINID);
    }

    bool HasNextLeg() const
    {
        return destination.HasGatewayLeg();
    }

    // this returns either an output for the next leg or a normal output if there is no next leg
    // the next leg output can enable chaining of conversions and system transfers
    bool GetTxOut(const CCurrencyValueMap &reserves, int64_t nativeAmount, CTxOut &txOut) const;
};

class CReserveDeposit : public CTokenOutput
{
public:
    uint160 controllingCurrencyID;          // system to export to, which may represent a PBaaS chain or external bridge

    CReserveDeposit() : CTokenOutput() {}

    CReserveDeposit(const std::vector<unsigned char> &asVector)
    {
        FromVector(asVector, *this);
    }

    CReserveDeposit(const uint160 &controllingID, const CCurrencyValueMap &reserveOut) : 
        CTokenOutput(reserveOut), controllingCurrencyID(controllingID) {}

    ADD_SERIALIZE_METHODS;

    template <typename Stream, typename Operation>
    inline void SerializationOp(Stream& s, Operation ser_action) {
        READWRITE(*(CTokenOutput *)this);
        READWRITE(controllingCurrencyID);
    }

    std::vector<unsigned char> AsVector()
    {
        return ::AsVector(*this);
    }

    UniValue ToUniValue() const;

    bool IsValid() const
    {
        return CTokenOutput::IsValid() && !controllingCurrencyID.IsNull();
    }

    static std::string ReserveDepositKeyName()
    {
        return "vrsc::system.currency.reservetransfer";
    }

    static uint160 ReserveDepositKey()
    {
        static uint160 nameSpace;
        static uint160 reserveDepositKey = CVDXF::GetDataKey(ReserveDepositKeyName(), nameSpace);
        return reserveDepositKey;
    }

    uint160 ReserveDepositIndexKey() const
    {
        return CCrossChainRPCData::GetConditionID(controllingCurrencyID, ReserveDepositKey());
    }

    static uint160 ReserveDepositIndexKey(const uint160 &currencyID)
    {
        return CCrossChainRPCData::GetConditionID(currencyID, ReserveDepositKey());
    }
};

class CFeePool : public CTokenOutput
{
public:
    enum
    {
        PER_BLOCK_RATIO = 1000000,
        MIN_SHARE_SIZE = 10000,
        FLAG_COINBASE_POOL = 1,
        FLAG_CURRENCY_NOTARY_POOL = 2
    };
    uint32_t flags;
    uint160 notaryCurrencyID;
    CFeePool(uint32_t ver=VERSION_CURRENT, uint32_t Flags=FLAG_COINBASE_POOL) : CTokenOutput(ver), flags(FLAG_COINBASE_POOL) {}

    CFeePool(const std::vector<unsigned char> &asVector)
    {
        FromVector(asVector, *this);
    }

    CFeePool(const CTransaction &coinbaseTx);

    CFeePool(const CCurrencyValueMap &reserveOut, uint32_t Flags=FLAG_COINBASE_POOL, const uint160 &notaryCID=uint160()) : 
        flags(Flags), notaryCurrencyID(notaryCID), CTokenOutput(reserveOut) {}

    ADD_SERIALIZE_METHODS;

    template <typename Stream, typename Operation>
    inline void SerializationOp(Stream& s, Operation ser_action) {
        READWRITE(*(CTokenOutput *)this);
        READWRITE(VARINT(flags));
        if (flags & FLAG_CURRENCY_NOTARY_POOL)
        {
            READWRITE(notaryCurrencyID);
        }
        else
        {
            notaryCurrencyID = uint160();
        }
    }

    // returns false if fails to get block, otherwise, CFeePool if present
    // invalid CFeePool if not
    static bool GetCoinbaseFeePool(CFeePool &feePool, uint32_t height=0);

    CFeePool OneFeeShare()
    {
        CFeePool retVal;
        for (auto &oneCur : reserveValues.valueMap)
        {
            CAmount share = (oneCur.second <= MIN_SHARE_SIZE) ? oneCur.second : CCurrencyDefinition::CalculateRatioOfValue(oneCur.second, PER_BLOCK_RATIO);
            if (oneCur.second > MIN_SHARE_SIZE && share < MIN_SHARE_SIZE)
            {
                share = MIN_SHARE_SIZE;
            }
            if (share)
            {
                retVal.reserveValues.valueMap[oneCur.first] = share;
            }
        }
        return retVal;
    }

    void SetInvalid()
    {
        nVersion = VERSION_INVALID;
    }

    bool IsValid() const
    {
        return CTokenOutput::IsValid();
    }
};

<<<<<<< HEAD
// convert from $VRSC to fractional reserve coin or vice versa. coinID determines which
// in either direction, this is burned in the block. if burned, the block must contain less than a
// maximum reasonable number of exchange outputs, which must be sorted, hashed, and used to validate
// the outputs that must match exactly on any transaction spending the output. since fees are not
// included in outputs, it is assumed that a miner will spend the output in the same block to recover
// exchange fees
class CReserveExchange : public CTokenOutput
{
public:
    // flags
    enum EFlags
    {
        VALID = 1,
        TO_RESERVE = 0x80000,           // from fractional currency to reserve, default is reserve to fractional
        LIMIT = 0x100000,               // observe the limit when converting
        FILL_OR_KILL = 0x200000,        // if not filled before nValidBefore but before expiry, no execution, mined with fee, output pass through
        ALL_OR_NONE = 0x400000,         // will not execute partial order
        SEND_OUTPUT = 0x800000          // send the output of this exchange to the target chain, only valid if output is reserve
    };

    // success fee is calculated by multiplying the amount by this number and dividing by satoshis (100,000,000), not less than 10x the absolute SUCCESS_FEE
    // failure fee, meaning the valid before block is past but it is not expired is the difference between input and output and must follow those rules
    // it is deducted in the success case from the success fee, so there is no fee beyond the success fee paid
    static const CAmount SUCCESS_FEE = 25000;
    static const CAmount MIN_SUCCESS_FEE = 20000;
    static const CAmount MIN_PARTIAL = 10000000;        // making partial fill minimum the number at which minimum fee meets standard percent fee,
    static const CAmount MIN_NET_CONVERSION = 10000000; // minimum conversion for input
    static const CAmount FILL_OR_KILL_FEE = 10000;

    uint32_t flags;                                     // type of transfer and options
    CAmount nLimit;                                     // limit price to sell or buy currency
    uint32_t nValidBefore;                              // if not filled on or after this block, can mine tx, but is spendable to refund input

    CReserveExchange(const std::vector<unsigned char> &asVector)
    {
        FromVector(asVector, *this);
    }

    CReserveExchange() : CTokenOutput(), nLimit(0), nValidBefore(0) { }

    CReserveExchange(uint32_t Flags, const uint160 &cID, CAmount amountIn, CAmount Limit=0, uint32_t ValidBefore=0) :
        CTokenOutput(cID, amountIn), flags(Flags), nLimit(Limit), nValidBefore(ValidBefore) {}

    CReserveExchange(const UniValue &uni);
    CReserveExchange(const CTransaction &tx);

    ADD_SERIALIZE_METHODS;

    template <typename Stream, typename Operation>
    inline void SerializationOp(Stream& s, Operation ser_action) {
        READWRITE(*(CTokenOutput *)this);
        READWRITE(VARINT(flags));
        READWRITE(VARINT(nLimit));
        READWRITE(nValidBefore);
    }

    std::vector<unsigned char> AsVector()
    {
        return ::AsVector(*this);
    }

    bool IsValid() const
    {
        // this needs an actual check
        return CTokenOutput::IsValid();
    }

    UniValue ToUniValue() const;

    bool IsExpired(int32_t height)
    {
        return height >= nValidBefore;
    }
};

=======
>>>>>>> b7b69568
class CCrossChainExport;

// import transactions and tokens from another chain
// this represents the chain, the currencies, and the amounts of each
// it may also import IDs from the chain on which they were defined
class CCrossChainImport
{
public:
    enum EVersion {
        VERSION_INVALID = 0,
        VERSION_CURRENT = 1,
        VERSION_LAST = 1,
    };
    enum EFlags {
        FLAG_DEFINITIONIMPORT = 1,
        FLAG_INITIALLAUNCHIMPORT = 2,
        FLAG_POSTLAUNCH = 4,
        FLAG_SAMECHAIN = 8,                             // means proof/reerve transfers are from export on chain
        FLAG_HASSUPPLEMENT = 0x10,                      // indicates that we have additional outputs containing the reservetransfers for this export
        FLAG_SUPPLEMENTAL = 0x20,                       // this flag indicates that this is a supplemental output to a prior output
        FLAG_SOURCESYSTEM = 0x40,
    };
    uint16_t nVersion;
    uint16_t flags;
    uint160 sourceSystemID;                             // the native source currency system from where these transactions are imported
    uint32_t sourceSystemHeight;                        // export system height at export
    uint160 importCurrencyID;                           // the import currency ID
    CCurrencyValueMap importValue;                      // total amount of coins imported from source system with or without conversion, including fees
    CCurrencyValueMap totalReserveOutMap;               // all non-native currencies being held in this thread and released on import
    int32_t numOutputs;                                 // number of outputs generated by this import on this transaction for validation

    uint256 hashReserveTransfers;                       // hash of complete reserve transfer list in order if (txinputs, m=0, m=1, ..., m=(n-1))
    uint256 exportTxId;                                 // txid of export
    int32_t exportTxOutNum;                             // output of the tx

    CCrossChainImport() : nVersion(VERSION_INVALID), flags(0), sourceSystemHeight(0), numOutputs(0) {}
    CCrossChainImport(const uint160 &sourceSysID, 
                      uint32_t sourceSysHeight,
                      const uint160 &importCID, 
                      const CCurrencyValueMap &ImportValue, 
                      const CCurrencyValueMap &InitialReserveOutput=CCurrencyValueMap(),
                      int32_t NumOutputs=0,
                      uint256 HashReserveTransfers=uint256(),
                      uint256 ExportTxId=uint256(),
                      int32_t ExportTxOutNum=-1,
                      uint16_t Flags=FLAG_SAMECHAIN,
                      uint16_t version=VERSION_CURRENT) : 
                        nVersion(version),
                        flags(Flags),
                        sourceSystemID(sourceSysID),
                        sourceSystemHeight(sourceSysHeight),
                        importCurrencyID(importCID),
                        importValue(ImportValue),
                        totalReserveOutMap(InitialReserveOutput),
                        numOutputs(NumOutputs),
                        hashReserveTransfers(HashReserveTransfers),
                        exportTxId(ExportTxId),
                        exportTxOutNum(ExportTxOutNum)
                        { }

    CCrossChainImport(const std::vector<unsigned char> &asVector)
    {
        ::FromVector(asVector, *this);
    }

    CCrossChainImport(const CTransaction &tx, int32_t *pOutNum=nullptr);
    CCrossChainImport(const CScript &script);
    CCrossChainImport(const UniValue &obj);

    ADD_SERIALIZE_METHODS;

    template <typename Stream, typename Operation>
    inline void SerializationOp(Stream& s, Operation ser_action) {
        READWRITE(nVersion);
        READWRITE(flags);
        READWRITE(sourceSystemID);
        READWRITE(sourceSystemHeight);
        READWRITE(importCurrencyID);
        READWRITE(importValue);
        READWRITE(totalReserveOutMap);
        READWRITE(numOutputs);
        READWRITE(hashReserveTransfers);
        READWRITE(exportTxId);
        READWRITE(exportTxOutNum);
    }

    std::vector<unsigned char> AsVector()
    {
        return ::AsVector(*this);
    }

    bool IsValid() const
    {
        return nVersion > VERSION_INVALID && nVersion <= VERSION_LAST && !sourceSystemID.IsNull();
    }

    bool IsSameChain() const
    {
        return flags & FLAG_SAMECHAIN;
    }

    void SetSameChain(bool isSameChain)
    {
        if (isSameChain)
        {
            flags |= FLAG_SAMECHAIN;
        }
        else
        {
            flags &= ~FLAG_SAMECHAIN;
        }
    }

    void SetDefinitionImport(bool isDefinition)
    {
        if (isDefinition)
        {
            flags |= FLAG_DEFINITIONIMPORT;
        }
        else
        {
            flags &= ~FLAG_DEFINITIONIMPORT;
        }
    }

    bool IsDefinitionImport() const
    {
        return flags & FLAG_DEFINITIONIMPORT;
    }

    bool IsPostLaunch() const
    {
        return flags & FLAG_POSTLAUNCH;
    }

    void SetPostLaunch(bool isPostLaunch=true)
    {
        if (isPostLaunch)
        {
            flags |= FLAG_POSTLAUNCH;
        }
        else
        {
            flags &= ~FLAG_POSTLAUNCH;
        }
    }

    bool IsSourceSystemImport() const
    {
        return flags & FLAG_SOURCESYSTEM;
    }

    // still importing from pre-launch exports that may contain pre-conversions but not conversions
    // after all of those imports are complete, we can import post-launch exports
    bool IsInitialLaunchImport() const
    {
        return flags & FLAG_INITIALLAUNCHIMPORT;
    }

    void SetInitialLaunchImport(bool isInitialLaunchImport=true)
    {
        if (isInitialLaunchImport)
        {
            flags |= FLAG_INITIALLAUNCHIMPORT;
        }
        else
        {
            flags &= ~FLAG_INITIALLAUNCHIMPORT;
        }
    }

    UniValue ToUniValue() const;

    static std::string CurrencyImportKeyName()
    {
        return "vrsc::system.currency.currencyimport";
    }

    static uint160 CurrencyImportKey()
    {
        static uint160 nameSpace;
        static uint160 key = CVDXF::GetDataKey(CurrencyImportKeyName(), nameSpace);
        return key;
    }

    static std::string CurrencySystemImportKeyName()
    {
        return "vrsc::system.currency.systemimport";
    }

    static uint160 CurrencySystemImportKey()
    {
        static uint160 nameSpace;
        static uint160 key = CVDXF::GetDataKey(CurrencySystemImportKeyName(), nameSpace);
        return key;
    }

    // returns false if the information is unavailable, indicating an invalid, out of context, or
    // incomplete import transaction
    bool GetImportInfo(const CTransaction &importTx,
                       uint32_t nHeight,
                       int numImportOut, 
                       CCrossChainExport &ccx,
                       CCrossChainImport &sysCCI,
                       int32_t &sysCCIOut,
                       CPBaaSNotarization &importNotarization, 
                       int32_t &importNotarizationOut,
                       int32_t &evidenceOutStart,
                       int32_t &evidenceOutEnd,
                       std::vector<CReserveTransfer> &reserveTransfers,
                       CValidationState &state) const;
    bool GetImportInfo(const CTransaction &importTx, 
                       uint32_t nHeight,
                       int numImportOut, 
                       CCrossChainExport &ccx,
                       CCrossChainImport &sysCCI,
                       int32_t &sysCCIOut,
                       CPBaaSNotarization &importNotarization, 
                       int32_t &importNotarizationOut,
                       int32_t &evidenceOutStart,
                       int32_t &evidenceOutEnd,
                       std::vector<CReserveTransfer> &reserveTransfers) const;

    // ensures that all import rules were properly followed to create
    // the import inputs and outputs on this transaction
    bool ValidateImport(const CTransaction &tx,
                        int numImportin,
                        int numImportOut,
                        CCrossChainExport &ccx,
                        CPBaaSNotarization &importNotarization,
                        std::vector<CReserveTransfer> &reserveTransfers,
                        CValidationState &state) const;
    bool ValidateImport(const CTransaction &tx,
                        int numImportin,
                        int numImportOut,
                        CCrossChainExport &ccx,
                        CPBaaSNotarization &importNotarization,
                        std::vector<CReserveTransfer> &reserveTransfers) const;
};

// describes an entire output that will be realized on a target chain. target is specified as part of an aggregated transaction.
class CCrossChainExport
{
public:
    enum {
        MIN_BLOCKS = 10,
        MIN_INPUTS = 10,
        MAX_FEE_INPUTS = 50                         // when we reach 50 or more inputs, we get maximum fees as an exporter
    };

    enum
    {
        MIN_FEES_BEFORE_FEEPOOL = 20000,            // MAX(MIN(this, max avail), RATIO_OF_EXPORT_FEE of export fees) is sent to exporter
        RATIO_OF_EXPORT_FEE = 10000000,
    };

    enum EVersions
    {
        VERSION_INVALID = 0,
        VERSION_CURRENT = 1,
        VERSION_FIRST = 1,
        VERSION_LAST = 1,
    };

    enum EFlags
    {
        FLAG_PRELAUNCH = 1,                     // prior to launch
        FLAG_CLEARLAUNCH = 2,                   // when launch state is determined, there is one of these
        FLAG_HASSUPPLEMENT = 4,                 // indicates that we have additional outputs containing the reservetransfers for this export
        FLAG_SUPPLEMENTAL = 8,                  // this flag indicates that this is a supplemental output to a prior output
        FLAG_EVIDENCEONLY = 0x10,               // when set, this is not indexed as an active export
        FLAG_GATEWAYEXPORT = 0x20,              // when set, will be exported to a gateway currency, which may get routed from this chain as systemID
        FLAG_DEFINITIONEXPORT = 0x40,           // set on only the first export
        FLAG_POSTLAUNCH = 0x80,                 // set post launch
        FLAG_SYSTEMTHREAD = 0x100               // export that is there to ensure continuous export thread only
    };

    uint16_t nVersion;                          // current version
    uint16_t flags;                             // controls serialization and active state

    // these amounts are not serialized for supplemental export outputs, which identify themselves,
    // indicate their position in the relative group of outputs, and carry the additional reserve transfers.
    uint160 sourceSystemID;                     // imported from native system or gateway (notarization payout to this system)
    uint32_t sourceHeightStart;                 // exporting all items to the destination from source system height...
    uint32_t sourceHeightEnd;                   // to height, inclusive of end, last before start block from launch chain is needed to start a currency
    uint160 destSystemID;                       // exported to target blockchain or system
    uint160 destCurrencyID;                     // exported to target currency
    int32_t numInputs;                          // total number of inputs aggregated for validation
    CCurrencyValueMap totalAmounts;             // total amount exported of each currency, including fees
    CCurrencyValueMap totalFees;                // total fees in all currencies to split between this export and import
    uint256 hashReserveTransfers;               // hash of complete reserve transfer list in order of (txinputs, m=0, m=1, ..., m=(n-1))
    CCurrencyValueMap totalBurned;              // if this is a cross chain export, some currencies will be burned, the rest held in deposits
    CTransferDestination exporter;              // typically the exporting miner or staker's address, to accept deferred payment for the export

    int32_t firstInput;                         // if export is from inputs, on chain of reserveTransfers, this is first input
    std::vector<CReserveTransfer> reserveTransfers; // reserve transfers for this export, can be split across multiple outputs

    CCrossChainExport() : nVersion(VERSION_INVALID), flags(0), sourceHeightStart(0), sourceHeightEnd(0), numInputs(0), firstInput(0) {}

    CCrossChainExport(const std::vector<unsigned char> &asVector)
    {
        FromVector(asVector, *this);
    }

    CCrossChainExport(const uint160 &SourceSystemID, 
                      int32_t SourceHeightStart,
                      int32_t SourceHeightEnd,
                      const uint160 &DestSystemID, 
                      const uint160 &DestCurrencyID, 
                      int32_t numin, 
                      const CCurrencyValueMap &values, 
                      const CCurrencyValueMap &transferFees, 
                      const uint256 &HashReserveTransfers,
                      const CCurrencyValueMap &TotalBurned=CCurrencyValueMap(),
                      int32_t firstin=-1, 
                      const CTransferDestination Exporter=CTransferDestination(),
                      const std::vector<CReserveTransfer> &ReserveTransfers=std::vector<CReserveTransfer>(),
                      int16_t Flags=0, int16_t Version=VERSION_CURRENT) : 
                      nVersion(Version), 
                      flags(Flags), 
                      sourceSystemID(SourceSystemID), 
                      sourceHeightStart(SourceHeightStart), 
                      sourceHeightEnd(SourceHeightEnd), 
                      destSystemID(DestSystemID), 
                      destCurrencyID(DestCurrencyID), 
                      numInputs(numin),
                      totalBurned(TotalBurned),
                      firstInput(firstin), 
                      totalAmounts(values), 
                      totalFees(transferFees), 
                      hashReserveTransfers(HashReserveTransfers),

                      exporter(Exporter), 
                      reserveTransfers(ReserveTransfers)
    {}

    CCrossChainExport(const CScript &script);
    CCrossChainExport(const UniValue &obj);
    CCrossChainExport(const CTransaction &tx, int32_t *pCCXOutputNum=nullptr);

    ADD_SERIALIZE_METHODS;

    template <typename Stream, typename Operation>
    inline void SerializationOp(Stream& s, Operation ser_action) {
        READWRITE(nVersion);
        READWRITE(flags);
        READWRITE(sourceSystemID);
        if (!(flags & FLAG_SUPPLEMENTAL))
        {
            READWRITE(VARINT(sourceHeightStart));
            READWRITE(VARINT(sourceHeightEnd));
            READWRITE(destSystemID);
            READWRITE(destCurrencyID);
            READWRITE(numInputs);
            READWRITE(totalAmounts);
            READWRITE(totalFees);
            READWRITE(hashReserveTransfers);
            READWRITE(totalBurned);
            READWRITE(exporter);
            READWRITE(firstInput);
        }
        READWRITE(reserveTransfers);
    }

    std::vector<unsigned char> AsVector()
    {
        return ::AsVector(*this);
    }

    bool IsSupplemental() const
    {
        return flags & FLAG_SUPPLEMENTAL;
    }

    bool HasSupplement() const
    {
        return flags & FLAG_HASSUPPLEMENT;
    }

    bool IsValid() const
    {
        return nVersion >= VERSION_FIRST && 
               nVersion <= VERSION_LAST && 
               !sourceSystemID.IsNull() &&
               (IsSupplemental() ||
               (!destSystemID.IsNull() &&
                !destCurrencyID.IsNull()));
    }

    static CCurrencyValueMap CalculateExportFee(const CCurrencyValueMap &fees, int numIn);
    static CAmount CalculateExportFeeRaw(CAmount fee, int numIn);
    CCurrencyValueMap CalculateExportFee() const;
    CCurrencyValueMap CalculateImportFee() const;
    static CAmount ExportReward(int64_t exportFee);

    UniValue ToUniValue() const;

    bool IsSameChain() const
    {
        return sourceSystemID == ASSETCHAINS_CHAINID;
    }

    bool IsPrelaunch() const
    {
        return flags & FLAG_PRELAUNCH;
    }

    void SetPreLaunch(bool setTrue=true)
    {
        if (setTrue)
        {
            flags |= FLAG_PRELAUNCH;
        }
        else
        {
            flags &= ~FLAG_PRELAUNCH;
        }
    }

    bool IsPostlaunch() const
    {
        return flags & FLAG_POSTLAUNCH;
    }

    void SetPostLaunch(bool setTrue=true)
    {
        if (setTrue)
        {
            flags |= FLAG_POSTLAUNCH;
        }
        else
        {
            flags &= ~FLAG_POSTLAUNCH;
        }
    }

    bool IsSystemThreadExport() const
    {
        return flags & FLAG_SYSTEMTHREAD;
    }

    void SetSystemThreadExport(bool setTrue=true)
    {
        if (setTrue)
        {
            flags |= FLAG_SYSTEMTHREAD;
        }
        else
        {
            flags &= ~FLAG_SYSTEMTHREAD;
        }
    }

    bool IsChainDefinition() const
    {
        return flags & FLAG_DEFINITIONEXPORT;
    }

    void SetChainDefinition(bool setTrue=true)
    {
        if (setTrue)
        {
            flags |= FLAG_DEFINITIONEXPORT;
        }
        else
        {
            flags &= ~FLAG_DEFINITIONEXPORT;
        }
    }

    bool IsClearLaunch() const
    {
        return flags & FLAG_CLEARLAUNCH;
    }

    void SetClearLaunch(bool setTrue=true)
    {
        if (setTrue)
        {
            flags |= FLAG_CLEARLAUNCH;
        }
        else
        {
            flags &= ~FLAG_CLEARLAUNCH;
        }
    }

    bool GetExportInfo(const CTransaction &exportTx, 
                       int numExportOut,
                       int &primaryExportOutNumOut,
                       int32_t &nextOutput,
                       CPBaaSNotarization &exportNotarization, 
                       std::vector<CReserveTransfer> &reserveTransfers,
                       CValidationState &state) const;

    bool GetExportInfo(const CTransaction &exportTx, 
                       int numExportOut, 
                       int &primaryExportOutNumOut,
                       int32_t &nextOutput,
                       CPBaaSNotarization &exportNotarization, 
                       std::vector<CReserveTransfer> &reserveTransfers) const;

    static std::string CurrencyExportKeyName()
    {
        return "vrsc::system.currency.export";
    }

    static uint160 CurrencyExportKey()
    {
        static uint160 nameSpace;
        static uint160 key = CVDXF::GetDataKey(CurrencyExportKeyName(), nameSpace);
        return key;
    }

    static std::string SystemExportKeyName()
    {
        return "vrsc::system.currency.systemexport";
    }

    static uint160 SystemExportKey()
    {
        static uint160 nameSpace;
        static uint160 key = CVDXF::GetDataKey(SystemExportKeyName(), nameSpace);
        return key;
    }
};

class CCurrencyState
{
public:
    enum EVersion {
        VERSION_INVALID = 0,
        VERSION_FIRST = 1,
        VERSION_LAST = 1,
        VERSION_CURRENT = 1,
    };

    enum EFlags {
        FLAG_FRACTIONAL = 1,
        FLAG_PRELAUNCH = 2,
        FLAG_REFUNDING = 4,
        FLAG_LAUNCHCLEAR = 8,               // set only on the first import after launch has been cleared, whether refunding or confirmed
        FLAG_LAUNCHCONFIRMED = 0x10,
        FLAG_LAUNCHCOMPLETEMARKER = 0x20    // only set on the currency state when importing the last transfers exported during pre-launch
    };

    enum EConstants {
        MIN_RESERVE_RATIO = 1000000,        // we will not start a chain with less than 1% reserve ratio in any single currency
        MAX_RESERVE_RATIO = 100000000,      // we will not start a chain with greater than 100% reserve ratio
        SHUTDOWN_RESERVE_RATIO = 500000,    // if we hit this reserve ratio in any currency, initiate chain shutdown
        CONVERSION_TX_SIZE_MIN = 1024,      // minimum size accounted for in a conversion transaction
        MAX_RESERVE_CURRENCIES = 10,        // maximum number of reserve currencies that can underly a fractional reserve
        MIN_CONVERTER_RESERVE_TO_INDEX = 1000, // must have at least this much in native reserves to be indexed as a converter
        MIN_CONVERTER_RATIO_TO_INDEX = 10000000 // must have at least 10% reserve ratio of native as well
    };

    uint16_t version;
    uint16_t flags;                         // currency flags (valid, reserve currency, etc.)
    uint160 currencyID;                     // ID of this currency
    std::vector<uint160> currencies;        // the ID in uin160 form (maps to CIdentityID) if each currency in the reserve
    std::vector<int32_t> weights;           // current, individual weights for all currencies to use in calculations
    std::vector<int64_t> reserves;          // total amount of reserves in each currency

    int64_t initialSupply;                  // initial premine + pre-converted coins
    int64_t emitted;                        // emitted coins reduce the reserve ratio and are used to calculate current ratio
    CAmount supply;                         // current supply: total of initial, all emitted, and all purchased coins

    //std::vector<CAmount> Reserves; // reserve currencies amounts controlled by this fractional chain - only present for reserve currencies, currency IDs are in chain definition

    CCurrencyState() : version(VERSION_INVALID), flags(0), initialSupply(0), emitted(0), supply(0) {}

    CCurrencyState(const uint160 &cID,
                   const std::vector<uint160> &Currencies, 
                   const std::vector<int32_t> &Weights, 
                   const std::vector<int64_t> &Reserves, 
                   CAmount InitialSupply, 
                   CAmount Emitted, 
                   CAmount Supply, 
                   uint16_t Flags=0,
                   uint16_t Version=VERSION_CURRENT) : 
        version(Version),
        flags(Flags),
        currencyID(cID),
        currencies(Currencies),
        weights(Weights),
        reserves(Reserves),
        initialSupply(InitialSupply),
        emitted(Emitted),
        supply(Supply)
    {
        if (weights.size() != currencies.size())
        {
            weights = std::vector<int32_t>(currencies.size());
        }
        if (reserves.size() != reserves.size())
        {
            reserves = std::vector<int64_t>(currencies.size());
        }
    }

    CCurrencyState(const std::vector<unsigned char> &asVector)
    {
        FromVector(asVector, *this);
    }

    CCurrencyState(const UniValue &uni);

    ADD_SERIALIZE_METHODS;

    template <typename Stream, typename Operation>
    inline void SerializationOp(Stream& s, Operation ser_action) {
        READWRITE(version);
        READWRITE(flags);
        READWRITE(currencyID);
        READWRITE(currencies);
        READWRITE(weights);
        READWRITE(reserves);
        READWRITE(VARINT(initialSupply));
        READWRITE(VARINT(emitted));
        READWRITE(VARINT(supply));
    }

    std::vector<unsigned char> AsVector() const
    {
        return ::AsVector(*this);
    }

    // this should be done no more than once to prepare a currency state to be moved to the next state
    // emission occurs for a block before any conversion or exchange and that impact on the currency state is calculated
    CCurrencyState &UpdateWithEmission(CAmount emitted);

    cpp_dec_float_50 GetReserveRatio(int32_t reserveIndex=0) const
    {
        return cpp_dec_float_50(std::to_string(weights[reserveIndex])) / cpp_dec_float_50("100000000");
    }

    template<typename cpp_dec_float_type>
    static bool to_int64(const cpp_dec_float_type &input, int64_t &outval)
    {
        std::stringstream ss(input.str(0, std::ios_base::fmtflags::_S_fixed));
        try
        {
            ss >> outval;
            return true;
        }
        catch(const std::exception& e)
        {
            return false;
        }
    }

    // in a fractional reserve with no reserve or supply, this will always return
    // a price of the reciprocal (1/x) of the fractional reserve ratio of the indexed reserve,
    // which will always be >= 1
    CAmount PriceInReserve(int32_t reserveIndex=0, bool roundUp=false) const;

    // return the current price of the fractional reserve in the reserve currency in Satoshis
    cpp_dec_float_50 PriceInReserveDecFloat50(int32_t reserveIndex=0) const;

    std::vector<CAmount> PricesInReserve(bool roundUp=false) const;

    // This considers one currency at a time
    CAmount ConvertAmounts(CAmount inputReserve, CAmount inputFractional, CCurrencyState &newState, int32_t reserveIndex=0) const;

    // convert amounts for multi-reserve fractional reserve currencies
    // one entry in the vector for each currency in and one fractional input for each
    // currency expected as output
    std::vector<CAmount> ConvertAmounts(const std::vector<CAmount> &inputReserve,    // reserves to convert to fractional
                                        const std::vector<CAmount> &inputFractional,    // fractional to convert to each reserve
                                        CCurrencyState &newState,
                                        const std::vector<std::vector<CAmount>> *pCrossConversions=nullptr,
                                        std::vector<CAmount> *pViaPrices=nullptr) const;

    CAmount CalculateConversionFee(CAmount inputAmount, bool convertToNative = false, int32_t reserveIndex=0) const;
    CAmount ReserveFeeToNative(CAmount inputAmount, CAmount outputAmount, int32_t reserveIndex=0) const;

    CAmount ReserveToNative(CAmount reserveAmount, int32_t reserveIndex) const;
    CAmount ReserveToNative(const CCurrencyValueMap &reserveAmounts) const;

    static CAmount ReserveToNativeRaw(CAmount reserveAmount, const cpp_dec_float_50 &exchangeRate);
    static CAmount ReserveToNativeRaw(CAmount reserveAmount, CAmount exchangeRate);
    static CAmount ReserveToNativeRaw(const CCurrencyValueMap &reserveAmounts, const std::vector<uint160> &currencies, const std::vector<CAmount> &exchangeRates);
    static CAmount ReserveToNativeRaw(const CCurrencyValueMap &reserveAmounts, const std::vector<uint160> &currencies, const std::vector<cpp_dec_float_50> &exchangeRates);
    CAmount ReserveToNativeRaw(const CCurrencyValueMap &reserveAmounts, const std::vector<CAmount> &exchangeRates) const;

    const CCurrencyValueMap &NativeToReserve(std::vector<CAmount> nativeAmount, int32_t reserveIndex=0) const;
    CAmount NativeToReserve(CAmount nativeAmount, int32_t reserveIndex=0) const;
    static CAmount NativeToReserveRaw(CAmount nativeAmount, const cpp_dec_float_50 &exchangeRate);
    static CAmount NativeToReserveRaw(CAmount nativeAmount, CAmount exchangeRate);
    CCurrencyValueMap NativeToReserveRaw(const std::vector<CAmount> &, const std::vector<CAmount> &exchangeRates) const;
    CCurrencyValueMap NativeToReserveRaw(const std::vector<CAmount> &, const std::vector<cpp_dec_float_50> &exchangeRates) const;

    UniValue ToUniValue() const;

    uint160 GetID() const { return currencyID; }

    bool IsValid() const
    {
        return version >= VERSION_FIRST && version <= VERSION_LAST && !currencyID.IsNull();
    }

    bool IsFractional() const
    {
        return flags & FLAG_FRACTIONAL;
    }

    bool IsRefunding() const
    {
        return flags & FLAG_REFUNDING;
    }

    bool IsPrelaunch() const
    {
        return flags & FLAG_PRELAUNCH;
    }

    bool IsLaunchClear() const
    {
        return flags & FLAG_LAUNCHCLEAR;
    }

    bool IsLaunchConfirmed() const
    {
        return flags & FLAG_LAUNCHCONFIRMED;
    }

    bool IsLaunchCompleteMarker() const
    {
        return flags & FLAG_LAUNCHCOMPLETEMARKER;
    }

    // this is only set after the import that completes all pre-conversions
    void SetLaunchCompleteMarker(bool newState=true)
    {
        if (newState)
        {
            flags &= ~FLAG_PRELAUNCH;
            flags |= FLAG_LAUNCHCOMPLETEMARKER;
        }
        else
        {
            flags &= ~FLAG_LAUNCHCOMPLETEMARKER;
        }
    }

    void SetPrelaunch(bool newState=true)
    {
        if (newState)
        {
            flags |= FLAG_PRELAUNCH;
        }
        else
        {
            flags &= ~FLAG_PRELAUNCH;
        }
    }

    void SetLaunchClear(bool newState=true)
    {
        if (newState)
        {
            flags |= FLAG_LAUNCHCLEAR;
        }
        else
        {
            flags &= ~FLAG_LAUNCHCLEAR;
        }
    }

    void SetLaunchConfirmed(bool newState=true)
    {
        if (newState)
        {
            flags |= FLAG_LAUNCHCONFIRMED;
        }
        else
        {
            flags &= ~FLAG_LAUNCHCONFIRMED;
        }
    }

    void SetRefunding(bool newState=true)
    {
        if (newState)
        {
            flags |= FLAG_REFUNDING;
        }
        else
        {
            flags &= ~FLAG_REFUNDING;
        }
    }

    std::map<uint160, int32_t> GetReserveMap() const
    {
        std::map<uint160, int32_t> retVal;
        for (int i = 0; i < currencies.size(); i++)
        {
            retVal[currencies[i]] = i;
        }
        return retVal;
    }
};

class CCoinbaseCurrencyState : public CCurrencyState
{
public:
    CAmount primaryCurrencyOut;             // converted or generated currency output, emitted, converted, etc. is stored in parent class
    CAmount preConvertedOut;                // how much of the currency out was pre-converted, which is asynchronously added to supply
    CAmount primaryCurrencyFees;
    CAmount primaryCurrencyConversionFees;
    std::vector<CAmount> reserveIn;         // reserve currency converted to native
    std::vector<CAmount> primaryCurrencyIn; // native currency converted to reserve
    std::vector<CAmount> reserveOut;        // output can have both normal and reserve output value, if non-0, this is spent by the required output transactions
    std::vector<CAmount> conversionPrice;   // calculated price in reserve for all conversions * 100000000
    std::vector<CAmount> viaConversionPrice; // the via conversion stage prices
    std::vector<CAmount> fees;              // fee values in native (or reserve if specified) coins for reserve transaction fees for the block
    std::vector<CAmount> conversionFees;    // total of only conversion fees, which will accrue to the conversion transaction
    std::vector<int32_t> priorWeights;      // previous weights to enable reversal of state

    CCoinbaseCurrencyState() : primaryCurrencyOut(0), preConvertedOut(0), primaryCurrencyFees(0), primaryCurrencyConversionFees(0) {}

    CCoinbaseCurrencyState(const CCurrencyState &CurrencyState,
                           CAmount NativeOut=0, CAmount NativeFees=0, CAmount NativeConversionFees=0,
                           const std::vector<CAmount> &ReserveIn=std::vector<CAmount>(),
                           const std::vector<CAmount> &NativeIn=std::vector<CAmount>(), 
                           const std::vector<CAmount> &ReserveOut=std::vector<CAmount>(), 
                           const std::vector<CAmount> &ConversionPrice=std::vector<CAmount>(), 
                           const std::vector<CAmount> &ViaConversionPrice=std::vector<CAmount>(), 
                           const std::vector<CAmount> &Fees=std::vector<CAmount>(), 
                           const std::vector<CAmount> &ConversionFees=std::vector<CAmount>(),
                           CAmount PreConvertedOut=0,
                           const std::vector<int32_t> &PriorWeights=std::vector<int32_t>()) : 
        CCurrencyState(CurrencyState), primaryCurrencyOut(NativeOut), primaryCurrencyFees(NativeFees), primaryCurrencyConversionFees(NativeConversionFees),
        reserveIn(ReserveIn),
        primaryCurrencyIn(NativeIn),
        reserveOut(ReserveOut),
        conversionPrice(ConversionPrice),
        viaConversionPrice(ViaConversionPrice),
        fees(Fees),
<<<<<<< HEAD
        conversionFees(ConversionFees)
=======
        conversionFees(ConversionFees),
        preConvertedOut(PreConvertedOut),
        priorWeights(PriorWeights)
>>>>>>> b7b69568
    {
        int numCurrencies = currencies.size();
        if (!reserveIn.size() == numCurrencies) reserveIn.resize(currencies.size());
        if (!primaryCurrencyIn.size() == numCurrencies) primaryCurrencyIn.resize(currencies.size());
        if (!reserveOut.size() == numCurrencies) reserveOut.resize(currencies.size());
        if (!conversionPrice.size() == numCurrencies) conversionPrice.resize(currencies.size());
        if (!viaConversionPrice.size() == numCurrencies) viaConversionPrice.resize(currencies.size());
        if (!fees.size() == numCurrencies) fees.resize(currencies.size());
        if (!conversionFees.size() == numCurrencies) conversionFees.resize(currencies.size());
        if (!priorWeights.size() == numCurrencies) priorWeights.resize(currencies.size());
    }

    CCoinbaseCurrencyState(const UniValue &uni);

    CCoinbaseCurrencyState(const std::vector<unsigned char> asVector)
    {
        ::FromVector(asVector, *this);
    }

    CCoinbaseCurrencyState(const CTransaction &tx, int *pOutIdx=NULL);

    ADD_SERIALIZE_METHODS;

    template <typename Stream, typename Operation>
    inline void SerializationOp(Stream& s, Operation ser_action) {
        READWRITE(*(CCurrencyState *)this);
        READWRITE(primaryCurrencyOut);
        READWRITE(preConvertedOut);
        READWRITE(primaryCurrencyFees);
        READWRITE(primaryCurrencyConversionFees);
        READWRITE(reserveIn);
        READWRITE(primaryCurrencyIn);
        READWRITE(reserveOut);
        READWRITE(conversionPrice);
        READWRITE(viaConversionPrice);
        READWRITE(fees);
        READWRITE(priorWeights);
        READWRITE(conversionFees);
    }

    std::vector<unsigned char> AsVector() const
    {
        return ::AsVector(*this);
    }

    UniValue ToUniValue() const;

    CCoinbaseCurrencyState &UpdateWithEmission(CAmount toEmit);
    CCoinbaseCurrencyState &ApplyCarveouts(int32_t carveOut);

    void ClearForNextBlock()
    {
        priorWeights = weights;
        emitted = 0;
        primaryCurrencyOut = 0;
        preConvertedOut = 0;
        primaryCurrencyFees = 0;
        primaryCurrencyConversionFees = 0;
        reserveIn = std::vector<CAmount>(currencies.size());
        primaryCurrencyIn = std::vector<CAmount>(currencies.size());
        reserveOut = std::vector<CAmount>(currencies.size());
        fees = std::vector<CAmount>(currencies.size());
        conversionFees = std::vector<CAmount>(currencies.size());
    }

    // given that all reserves in and out are accurate, this reverts the reserves and supply to the prior state,
    // while leaving conversion prices the same
    void RevertFees(const std::vector<CAmount> &conversionPrice,
                    const std::vector<CAmount> &viaConversionPrice,
                    const uint160 &systemID=ASSETCHAINS_CHAINID);

    // returns all unconverted fees, liquidity fees, and converted fees
    // convertedFees are only added to if fees are found and never modified other than that, so this can
    // be used for accumulation.
    CCurrencyValueMap CalculateConvertedFees(const std::vector<CAmount> &normalConversionPrice,
                                             const std::vector<CAmount> &outgoingConversionPrice,
                                             const uint160 &systemID,
                                             bool &feesConverted,
                                             CCurrencyValueMap &liquidityFees,
                                             CCurrencyValueMap &convertedFees) const;
    void RevertReservesAndSupply();

<<<<<<< HEAD
    CCoinbaseCurrencyState MatchOrders(const std::vector<CReserveTransactionDescriptor> &orders, 
                                       std::vector<CReserveTransactionDescriptor> &reserveFills, 
                                       std::vector<CReserveTransactionDescriptor> &noFills, 
                                       std::vector<const CReserveTransactionDescriptor *> &expiredFillOrKills, 
                                       std::vector<const CReserveTransactionDescriptor *> &rejects, 
                                       std::vector<CAmount> &exchangeRates, 
                                       int32_t height, std::vector<CInputDescriptor> &conversionInputs, 
                                       int64_t maxSerializedSize=LONG_MAX, int64_t *ptotalSerializeSize=NULL, CMutableTransaction *pConversionTx=NULL,
                                       bool feesAsReserve=false) const;

=======
>>>>>>> b7b69568
    template <typename NUMBERVECTOR>
    NUMBERVECTOR AddVectors(const NUMBERVECTOR &a, const NUMBERVECTOR &b) const
    {
        const NUMBERVECTOR *shortVec, *longVec;
        int64_t count, max;
        if (a.size() <= b.size())
        {
            count = a.size();
            max = b.size();
            shortVec = &a;
            longVec = &b;
        }
        else
        {
            count = b.size();
            max = a.size();
            shortVec = &b;
            longVec = &a;
        }

        NUMBERVECTOR ret;
        ret.resize(max);
        for (int i = 0; i < count; i++)
        {
            ret[i] = (*longVec)[i] + (*shortVec)[i];
        }
        for (int i = count; i < max; i++)
        {
            ret[i] = (*longVec)[i];
        }
        return ret;
    }

    inline static int64_t IndexConverterReserveMinimum()
    {
        // TODO: this needs to be specific to the current blockchain
        // on Verus, we will consider any currency with 1000 or more in Verus reserves and >= 10% reserve a possible
        // converter
        return MIN_CONVERTER_RESERVE_TO_INDEX; 
    }

    inline static int32_t IndexConverterReserveRatio()
    {
        // currencies must have at least 10% native reserve to be considered a converter
        return MIN_CONVERTER_RATIO_TO_INDEX; 
    }

    static std::string CurrencyStateKeyName()
    {
        return "vrsc::system.currency.state";
    }

    static uint160 CurrencyStateKey()
    {
        static uint160 nameSpace;
        static uint160 currencyStateKey = CVDXF::GetDataKey(CurrencyStateKeyName(), nameSpace);
        return currencyStateKey;
    }

    static std::string CurrencyConverterKeyName()
    {
        return "vrsc::system.currency.converter";
    }

    static uint160 CurrencyConverterKey()
    {
        static uint160 nameSpace;
        static uint160 converterKey = CVDXF::GetDataKey(CurrencyConverterKeyName(), nameSpace);
        return converterKey;
    }

    inline static uint160 IndexConverterKey(const uint160 &currencyID)
    {
        return CCrossChainRPCData::GetConditionID(currencyID, CurrencyConverterKey());
    }
};

class CReserveInOuts
{
public:
    int64_t reserveIn;
    int64_t reserveOut;
    int64_t reserveOutConverted;
    int64_t nativeOutConverted;
    int64_t reserveConversionFees;
    CReserveInOuts() : reserveIn(0), reserveOut(0), reserveOutConverted(0), nativeOutConverted(0), reserveConversionFees(0) {}
    CReserveInOuts(int64_t ReserveIn, int64_t ReserveOut, int64_t ReserveOutConverted, int64_t NativeOutConverted, int64_t ReserveConversionFees) :
                    reserveIn(ReserveIn),
                    reserveOut(ReserveOut),
                    reserveOutConverted(ReserveOutConverted),
                    nativeOutConverted(NativeOutConverted),
                    reserveConversionFees(ReserveConversionFees) {}
    UniValue ToUniValue() const;
};

class CReserveTransactionDescriptor
{
public:
    enum EFlagBits {
        IS_VALID=1,                             // known to be valid
        IS_REJECT=2,                            // if set, tx is known to be invalid
        IS_RESERVE=4,                           // if set, this transaction affects reserves and/or price if mined
        IS_RESERVEEXCHANGE=8,                   // is this a reserve/exchange transaction?
        IS_LIMIT=0x10,                          // if reserve exchange, is it a limit order?
        IS_FILLORKILL=0x20,                     // If set, this can expire
        IS_FILLORKILLFAIL=0x40,                 // If set, this is an expired fill or kill in a valid tx
        IS_IMPORT=0x80,                         // If set, this is an expired fill or kill in a valid tx
        IS_EXPORT=0x100,                        // If set, this is an expired fill or kill in a valid tx
        IS_IDENTITY=0x200,                      // If set, this is an identity definition or update
        IS_IDENTITY_DEFINITION=0x400,           // If set, this is an identity definition
        IS_HIGH_FEE=0x800                       // If set, this may have "absurdly high fees"
    };

    enum ESubIndexCodes {
        ONE_RESERVE_IDX = 1                     // used to create a condition code that indexed reserves of a fractional currency
    };

    const CTransaction *ptx;                    // pointer to the actual transaction if valid
    uint16_t flags;                             // indicates transaction state
    std::map<uint160, CReserveInOuts> currencies; // currency entries in this transaction
    int16_t numBuys = 0;                        // each limit conversion that is valid before a certain block should account for FILL_OR_KILL_FEE
    int16_t numSells = 0;
    int16_t numTransfers = 0;                   // number of transfers, each of which also requires a transfer fee
    CAmount nativeIn = 0;
    CAmount nativeOut = 0;
    CAmount nativeConversionFees = 0;           // non-zero only if there is a conversion

    CReserveTransactionDescriptor() :
        flags(0),
        ptx(NULL),
        numBuys(0),                             // each limit conversion that is valid before a certain block should account for FILL_OR_KILL_FEE
        numSells(0),
        numTransfers(0),
        nativeIn(0),
        nativeOut(0),
        nativeConversionFees(0) {}              // non-zero only if there is a conversion, stored vs. calculated to get exact number with each calculated seperately

    CReserveTransactionDescriptor(const CTransaction &tx, const CCoinsViewCache &view, int32_t nHeight);

    UniValue ToUniValue() const;

    bool IsReject() const { return flags & IS_REJECT; }
    bool IsValid() const { return flags & IS_VALID && !IsReject(); }
    bool IsReserve() const { return IsValid() && flags & IS_RESERVE; }
    bool IsReserveExchange() const { return flags & IS_RESERVEEXCHANGE; }
    bool IsLimit() const { return flags & IS_LIMIT; }
    bool IsFillOrKill() const { return flags & IS_FILLORKILL; }
    bool IsMarket() const { return IsReserveExchange() && !IsLimit(); }
    bool IsFillOrKillFail() const { return flags & IS_FILLORKILLFAIL; }
    bool IsIdentity() const { return flags & IS_IDENTITY; }
    bool IsIdentityDefinition() const { return flags & IS_IDENTITY_DEFINITION; }
    bool IsHighFee() const { return flags & IS_HIGH_FEE; }

    static CAmount CalculateConversionFee(CAmount inputAmount);
    static CAmount CalculateConversionFeeNoMin(CAmount inputAmount);
    static CAmount CalculateAdditionalConversionFee(CAmount inputAmount);

    CAmount TotalNativeOutConverted() const
    {
        CAmount nativeOutConverted = 0;
        for (auto &one : currencies)
        {
            nativeOutConverted += one.second.nativeOutConverted;
        }
        return nativeOutConverted;
    }

    CCurrencyValueMap ReserveFees(const uint160 &nativeID=uint160()) const;
    CAmount NativeFees() const;

    CAmount AllFeesAsNative(const CCurrencyState &currencyState) const;
    CAmount AllFeesAsNative(const CCurrencyState &currencyState, const std::vector<CAmount> &exchangeRates) const;
    CCurrencyValueMap AllFeesAsReserve(const CCurrencyState &currencyState, int defaultReserve=0) const;
    CCurrencyValueMap AllFeesAsReserve(const CCurrencyState &currencyState, const std::vector<CAmount> &exchangeRates, int defaultReserve=0) const;

    // does not check for errors
    void AddReserveInput(const uint160 &currency, CAmount value);
    void AddReserveOutput(const uint160 &currency, CAmount value);
    void AddReserveOutConverted(const uint160 &currency, CAmount value);
    void AddNativeOutConverted(const uint160 &currency, CAmount value);
    void AddReserveConversionFees(const uint160 &currency, CAmount value);

    CCurrencyValueMap ReserveInputMap(const uint160 &nativeID=uint160()) const;
    CCurrencyValueMap ReserveOutputMap(const uint160 &nativeID=uint160()) const;
    CCurrencyValueMap ReserveOutConvertedMap(const uint160 &nativeID=uint160()) const;
    CCurrencyValueMap NativeOutConvertedMap() const;
    CCurrencyValueMap ReserveConversionFeesMap() const;
    CCurrencyValueMap GeneratedImportCurrency(const uint160 &fromSystemID, const uint160 &importSystemID, const uint160 &importCurrencyID) const;

    // returns vectors in same size and order as reserve currencies
    std::vector<CAmount> ReserveInputVec(const CCurrencyState &cState) const;
    std::vector<CAmount> ReserveOutputVec(const CCurrencyState &cState) const;
    std::vector<CAmount> ReserveOutConvertedVec(const CCurrencyState &cState) const;
    std::vector<CAmount> NativeOutConvertedVec(const CCurrencyState &cState) const;
    std::vector<CAmount> ReserveConversionFeesVec(const CCurrencyState &cState) const;

    void AddReserveOutput(const CTokenOutput &ro);
    void AddReserveTransfer(const CReserveTransfer &rt);

<<<<<<< HEAD
    CMutableTransaction &AddConversionInOuts(CMutableTransaction &conversionTx,
                                             std::vector<CInputDescriptor> &conversionInputs,
                                             const CCurrencyValueMap &exchangeRates=CCurrencyValueMap(),
                                             const CCurrencyState *pCurrencyState=nullptr) const;

=======
>>>>>>> b7b69568
    bool AddReserveTransferImportOutputs(const CCurrencyDefinition &systemSource, 
                                         const CCurrencyDefinition &systemDest, 
                                         const CCurrencyDefinition &importCurrencyDef, 
                                         const CCoinbaseCurrencyState &importCurrencyState,
                                         const std::vector<CReserveTransfer> &exportObjects, 
                                         std::vector<CTxOut> &vOutputs,
                                         CCurrencyValueMap &importedCurrency,
                                         CCurrencyValueMap &gatewayDepositsIn,
                                         CCurrencyValueMap &spentCurrencyOut,
                                         CCoinbaseCurrencyState *pNewCurrencyState=nullptr);
};

struct CCcontract_info;
struct Eval;
class CValidationState;

typedef std::tuple<uint32_t, CInputDescriptor, CReserveTransfer> ChainTransferData;

bool ValidateFeePool(struct CCcontract_info *cp, Eval* eval, const CTransaction &tx, uint32_t nIn, bool fulfilled);
bool IsFeePoolInput(const CScript &scriptSig);
bool PrecheckFeePool(const CTransaction &tx, int32_t outNum, CValidationState &state, uint32_t height);
bool PrecheckReserveTransfer(const CTransaction &tx, int32_t outNum, CValidationState &state, uint32_t height);

#endif // PBAAS_RESERVES_H<|MERGE_RESOLUTION|>--- conflicted
+++ resolved
@@ -540,84 +540,6 @@
     }
 };
 
-<<<<<<< HEAD
-// convert from $VRSC to fractional reserve coin or vice versa. coinID determines which
-// in either direction, this is burned in the block. if burned, the block must contain less than a
-// maximum reasonable number of exchange outputs, which must be sorted, hashed, and used to validate
-// the outputs that must match exactly on any transaction spending the output. since fees are not
-// included in outputs, it is assumed that a miner will spend the output in the same block to recover
-// exchange fees
-class CReserveExchange : public CTokenOutput
-{
-public:
-    // flags
-    enum EFlags
-    {
-        VALID = 1,
-        TO_RESERVE = 0x80000,           // from fractional currency to reserve, default is reserve to fractional
-        LIMIT = 0x100000,               // observe the limit when converting
-        FILL_OR_KILL = 0x200000,        // if not filled before nValidBefore but before expiry, no execution, mined with fee, output pass through
-        ALL_OR_NONE = 0x400000,         // will not execute partial order
-        SEND_OUTPUT = 0x800000          // send the output of this exchange to the target chain, only valid if output is reserve
-    };
-
-    // success fee is calculated by multiplying the amount by this number and dividing by satoshis (100,000,000), not less than 10x the absolute SUCCESS_FEE
-    // failure fee, meaning the valid before block is past but it is not expired is the difference between input and output and must follow those rules
-    // it is deducted in the success case from the success fee, so there is no fee beyond the success fee paid
-    static const CAmount SUCCESS_FEE = 25000;
-    static const CAmount MIN_SUCCESS_FEE = 20000;
-    static const CAmount MIN_PARTIAL = 10000000;        // making partial fill minimum the number at which minimum fee meets standard percent fee,
-    static const CAmount MIN_NET_CONVERSION = 10000000; // minimum conversion for input
-    static const CAmount FILL_OR_KILL_FEE = 10000;
-
-    uint32_t flags;                                     // type of transfer and options
-    CAmount nLimit;                                     // limit price to sell or buy currency
-    uint32_t nValidBefore;                              // if not filled on or after this block, can mine tx, but is spendable to refund input
-
-    CReserveExchange(const std::vector<unsigned char> &asVector)
-    {
-        FromVector(asVector, *this);
-    }
-
-    CReserveExchange() : CTokenOutput(), nLimit(0), nValidBefore(0) { }
-
-    CReserveExchange(uint32_t Flags, const uint160 &cID, CAmount amountIn, CAmount Limit=0, uint32_t ValidBefore=0) :
-        CTokenOutput(cID, amountIn), flags(Flags), nLimit(Limit), nValidBefore(ValidBefore) {}
-
-    CReserveExchange(const UniValue &uni);
-    CReserveExchange(const CTransaction &tx);
-
-    ADD_SERIALIZE_METHODS;
-
-    template <typename Stream, typename Operation>
-    inline void SerializationOp(Stream& s, Operation ser_action) {
-        READWRITE(*(CTokenOutput *)this);
-        READWRITE(VARINT(flags));
-        READWRITE(VARINT(nLimit));
-        READWRITE(nValidBefore);
-    }
-
-    std::vector<unsigned char> AsVector()
-    {
-        return ::AsVector(*this);
-    }
-
-    bool IsValid() const
-    {
-        // this needs an actual check
-        return CTokenOutput::IsValid();
-    }
-
-    UniValue ToUniValue() const;
-
-    bool IsExpired(int32_t height)
-    {
-        return height >= nValidBefore;
-    }
-};
-
-=======
->>>>>>> b7b69568
 class CCrossChainExport;
 
 // import transactions and tokens from another chain
@@ -1201,10 +1123,10 @@
         version(Version),
         flags(Flags),
         currencyID(cID),
-        currencies(Currencies),
-        weights(Weights),
+        currencies(Currencies), 
+        weights(Weights), 
         reserves(Reserves),
-        initialSupply(InitialSupply),
+        initialSupply(InitialSupply), 
         emitted(Emitted),
         supply(Supply)
     {
@@ -1231,10 +1153,10 @@
     inline void SerializationOp(Stream& s, Operation ser_action) {
         READWRITE(version);
         READWRITE(flags);
-        READWRITE(currencyID);
-        READWRITE(currencies);
-        READWRITE(weights);
-        READWRITE(reserves);
+        READWRITE(currencyID);        
+        READWRITE(currencies);        
+        READWRITE(weights);        
+        READWRITE(reserves);        
         READWRITE(VARINT(initialSupply));
         READWRITE(VARINT(emitted));
         READWRITE(VARINT(supply));
@@ -1458,13 +1380,9 @@
         conversionPrice(ConversionPrice),
         viaConversionPrice(ViaConversionPrice),
         fees(Fees),
-<<<<<<< HEAD
-        conversionFees(ConversionFees)
-=======
         conversionFees(ConversionFees),
         preConvertedOut(PreConvertedOut),
         priorWeights(PriorWeights)
->>>>>>> b7b69568
     {
         int numCurrencies = currencies.size();
         if (!reserveIn.size() == numCurrencies) reserveIn.resize(currencies.size());
@@ -1547,19 +1465,6 @@
                                              CCurrencyValueMap &convertedFees) const;
     void RevertReservesAndSupply();
 
-<<<<<<< HEAD
-    CCoinbaseCurrencyState MatchOrders(const std::vector<CReserveTransactionDescriptor> &orders, 
-                                       std::vector<CReserveTransactionDescriptor> &reserveFills, 
-                                       std::vector<CReserveTransactionDescriptor> &noFills, 
-                                       std::vector<const CReserveTransactionDescriptor *> &expiredFillOrKills, 
-                                       std::vector<const CReserveTransactionDescriptor *> &rejects, 
-                                       std::vector<CAmount> &exchangeRates, 
-                                       int32_t height, std::vector<CInputDescriptor> &conversionInputs, 
-                                       int64_t maxSerializedSize=LONG_MAX, int64_t *ptotalSerializeSize=NULL, CMutableTransaction *pConversionTx=NULL,
-                                       bool feesAsReserve=false) const;
-
-=======
->>>>>>> b7b69568
     template <typename NUMBERVECTOR>
     NUMBERVECTOR AddVectors(const NUMBERVECTOR &a, const NUMBERVECTOR &b) const
     {
@@ -1646,11 +1551,11 @@
     int64_t nativeOutConverted;
     int64_t reserveConversionFees;
     CReserveInOuts() : reserveIn(0), reserveOut(0), reserveOutConverted(0), nativeOutConverted(0), reserveConversionFees(0) {}
-    CReserveInOuts(int64_t ReserveIn, int64_t ReserveOut, int64_t ReserveOutConverted, int64_t NativeOutConverted, int64_t ReserveConversionFees) :
-                    reserveIn(ReserveIn),
-                    reserveOut(ReserveOut),
-                    reserveOutConverted(ReserveOutConverted),
-                    nativeOutConverted(NativeOutConverted),
+    CReserveInOuts(int64_t ReserveIn, int64_t ReserveOut, int64_t ReserveOutConverted, int64_t NativeOutConverted, int64_t ReserveConversionFees) : 
+                    reserveIn(ReserveIn), 
+                    reserveOut(ReserveOut), 
+                    reserveOutConverted(ReserveOutConverted), 
+                    nativeOutConverted(NativeOutConverted), 
                     reserveConversionFees(ReserveConversionFees) {}
     UniValue ToUniValue() const;
 };
@@ -1687,7 +1592,7 @@
     CAmount nativeOut = 0;
     CAmount nativeConversionFees = 0;           // non-zero only if there is a conversion
 
-    CReserveTransactionDescriptor() :
+    CReserveTransactionDescriptor() : 
         flags(0),
         ptx(NULL),
         numBuys(0),                             // each limit conversion that is valid before a certain block should account for FILL_OR_KILL_FEE
@@ -1759,14 +1664,6 @@
     void AddReserveOutput(const CTokenOutput &ro);
     void AddReserveTransfer(const CReserveTransfer &rt);
 
-<<<<<<< HEAD
-    CMutableTransaction &AddConversionInOuts(CMutableTransaction &conversionTx,
-                                             std::vector<CInputDescriptor> &conversionInputs,
-                                             const CCurrencyValueMap &exchangeRates=CCurrencyValueMap(),
-                                             const CCurrencyState *pCurrencyState=nullptr) const;
-
-=======
->>>>>>> b7b69568
     bool AddReserveTransferImportOutputs(const CCurrencyDefinition &systemSource, 
                                          const CCurrencyDefinition &systemDest, 
                                          const CCurrencyDefinition &importCurrencyDef, 
