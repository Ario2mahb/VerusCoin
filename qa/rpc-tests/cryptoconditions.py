#!/usr/bin/env python2
# Copyright (c) 2018 SuperNET developers
# Distributed under the MIT software license, see the accompanying
# file COPYING or http://www.opensource.org/licenses/mit-license.php.

from test_framework.test_framework import BitcoinTestFramework
from test_framework.authproxy import JSONRPCException
from test_framework.util import assert_equal, assert_greater_than, \
    initialize_chain_clean, initialize_chain, start_nodes, start_node, connect_nodes_bi, \
    stop_nodes, sync_blocks, sync_mempools, wait_bitcoinds, rpc_port, assert_raises

import time
from decimal import Decimal

def assert_success(result):
    assert_equal(result['result'], 'success')

def assert_error(result):
    assert_equal(result['result'], 'error')

class CryptoConditionsTest (BitcoinTestFramework):

    def setup_chain(self):
        print("Initializing CC test directory "+self.options.tmpdir)
        self.num_nodes = 1
        initialize_chain_clean(self.options.tmpdir, self.num_nodes)

    def setup_network(self, split = False):
        print("Setting up network...")
        self.addr    = "RWPg8B91kfK5UtUN7z6s6TeV9cHSGtVY8D"
        self.pubkey  = "02676d00110c2cd14ae24f95969e8598f7ccfaa675498b82654a5b5bd57fc1d8cf"
        self.privkey = "UqMgxk7ySPNQ4r9nKAFPjkXy6r5t898yhuNCjSZJLg3RAM4WW1m9"
        self.nodes   = start_nodes(self.num_nodes, self.options.tmpdir,
                    extra_args=[[
                    # always give -ac_name as first extra_arg
                    '-ac_name=REGTEST',
                    '-conf='+self.options.tmpdir+'/node0/REGTEST.conf',
                    '-port=64367',
                    '-rpcport=64368',
                    '-regtest',
                    '-addressindex=1',
                    '-spentindex=1',
                    '-ac_supply=5555555',
                    '-ac_reward=10000000',
                    '-pubkey=' + self.pubkey,
                    '-ac_cc=2',
                    '-whitelist=127.0.0.1',
                    '-debug',
                    '-daemon',
                    '-rpcuser=rt',
                    '-rpcpassword=rt'
                    ]]
        )
        self.is_network_split = split
        self.rpc              = self.nodes[0]
        self.sync_all()
        print("Done setting up network")

    def send_and_mine(self, xtn):
        txid = self.rpc.sendrawtransaction(xtn)
        assert txid, 'got txid'
        # we need the tx above to be confirmed in the next block
        self.rpc.generate(1)
        return txid

    def run_faucet_tests(self):
        rpc = self.rpc

        # basic sanity tests
        result = rpc.getwalletinfo()
        assert_greater_than(result['txcount'], 100)
        assert_greater_than(result['balance'], 0.0)
        balance = result['balance']

        faucet  = rpc.faucetaddress()
        assert_equal(faucet['result'], 'success')
        # verify all keys look like valid AC addrs, could be better
        for x in ['myCCaddress', 'FaucetCCaddress', 'Faucetmarker', 'myaddress']:
            assert_equal(faucet[x][0], 'R')

        # no funds in the faucet yet
        result = rpc.faucetget()
        assert_error(result)

        result = rpc.faucetinfo()
        assert_success(result)

        result = rpc.faucetfund("0")
        assert_error(result)

        result = rpc.faucetfund("-1")
        assert_error(result)

        # we need at least 1 + txfee to get
        result = rpc.faucetfund("2")
        assert_success(result)
        assert result['hex'], "hex key found"

        # broadcast the xtn
        result = rpc.sendrawtransaction(result['hex'])
        txid   = result[0]
        assert txid, "found txid"

        # we need the tx above to be confirmed in the next block
        rpc.generate(1)

        result   = rpc.getwalletinfo()
        balance2 =  result['balance']
        # make sure our balance is less now
        assert_greater_than(balance, balance2)

        result = rpc.faucetinfo()
        assert_success(result)
        assert_greater_than( result['funding'], 0 )

        result = rpc.faucetget()
        assert_success(result)
        assert result['hex'], "hex key found"

        # try to broadcast the xtn, but we will get 'faucet is only for brand new addresses'
        assert_raises(JSONRPCException, rpc.sendrawtransaction, [ result['hex'] ])

        newaddr = rpc.getnewaddress()
        assert newaddr, "got a new address"
        result  = rpc.validateaddress(newaddr)
        newpubkey = result['pubkey']
        assert newpubkey, "got a pubkey for new address"

    def run_dice_tests(self):
        rpc     = self.nodes[0]

        dice  = rpc.diceaddress()
        assert_equal(dice['result'], 'success')
        for x in ['myCCaddress', 'DiceCCaddress', 'Dicemarker', 'myaddress']:
            assert_equal(dice[x][0], 'R')

        # no dice created yet
        result  = rpc.dicelist()
        assert_equal(result, [])

        #result  = rpc.dicefund("LUCKY",10000,1,10000,10,5)
        #assert_equal(result, [])

    def run_token_tests(self):
        rpc    = self.nodes[0]
        result = rpc.tokenaddress()
        assert_success(result)
        for x in ['AssetsCCaddress', 'myCCaddress', 'Assetsmarker', 'myaddress']:
            assert_equal(result[x][0], 'R')

        result = rpc.tokenaddress(self.pubkey)
        assert_success(result)
        for x in ['AssetsCCaddress', 'myCCaddress', 'Assetsmarker', 'myaddress', 'CCaddress']:
            assert_equal(result[x][0], 'R')
        # there are no tokens created yet
        result = rpc.tokenlist()
        assert_equal(result, [])

        result = rpc.tokencreate("DUKE", "1987.420", "duke")
        assert_success(result)
        tokenid = self.send_and_mine(result['hex'])

        result = rpc.tokenlist()
        assert_equal(result[0], tokenid)

        # there are no token orders yet
        result = rpc.tokenorders()
        assert_equal(result, [])

        # getting token balance for pubkey
        result = rpc.tokenbalance(self.pubkey)
        assert_success(result)
        assert_equal(result['balance'], 0)
<<<<<<< HEAD
=======
        assert_success(result)
>>>>>>> 651cc759
        assert_equal(result['CCaddress'], 'RCRsm3VBXz8kKTsYaXKpy7pSEzrtNNQGJC')
        assert_equal(result['tokenid'], self.pubkey)

        # get token balance for token with pubkey
        result = rpc.tokenbalance(tokenid, self.pubkey)
        assert_success(result)
        assert_equal(result['balance'], 198742000000)
        assert_equal(result['tokenid'], tokenid)

        # get token balance for token without pubkey
        result = rpc.tokenbalance(tokenid)
        assert_success(result)
        assert_equal(result['balance'], 198742000000)
        assert_equal(result['tokenid'], tokenid)

        # this is not a valid assetid
        result = rpc.tokeninfo(self.pubkey)
        assert_error(result)

<<<<<<< HEAD
        # check tokeninfo for valid token
        result = rpc.tokeninfo(tokenid)
        assert_success(result)
        assert_equal(result['tokenid'], tokenid)
        assert_equal(result['owner'], self.pubkey)
        assert_equal(result['name'], "DUKE")
        assert_equal(result['supply'], 198742000000)
        assert_equal(result['description'], "duke")

=======
>>>>>>> 651cc759
        # invalid numtokens ask
        result = rpc.tokenask("-1", tokenid, "1")
        assert_error(result)

        # invalid numtokens ask
        result = rpc.tokenask("0", tokenid, "1")
        assert_error(result)

        # invalid price ask
        result = rpc.tokenask("1", tokenid, "-1")
        assert_error(result)

        # invalid price ask
        result = rpc.tokenask("1", tokenid, "0")
        assert_error(result)

        # invalid tokenid ask
        result = rpc.tokenask("100", "deadbeef", "1")
        assert_error(result)

        # valid ask
        tokenask = rpc.tokenask("100", tokenid, "7.77")
        tokenaskhex = tokenask['hex']
        tokenaskid = self.send_and_mine(tokenask['hex'])
        result = rpc.tokenorders()
        order = result[0]
        assert order, "found order"

        # invalid ask fillunits
        result = rpc.tokenfillask(tokenid, tokenaskid, "0")
        assert_error(result)

        # invalid ask fillunits
        result = rpc.tokenfillask(tokenid, tokenaskid, "-777")
        assert_error(result)

        # valid ask fillunits
        fillask = rpc.tokenfillask(tokenid, tokenaskid, "777")
        result = self.send_and_mine(fillask['hex'])
        txid   = result[0]
        assert txid, "found txid"

        # should be no token orders
        result = rpc.tokenorders()
        assert_equal(result, [])

        # checking ask cancellation
        testorder = rpc.tokenask("100", tokenid, "7.77")
        testorderid = self.send_and_mine(testorder['hex'])
        cancel = rpc.tokencancelask(tokenid, testorderid)
        self.send_and_mine(cancel["hex"])
        result = rpc.tokenorders()
        assert_equal(result, [])

<<<<<<< HEAD
        # invalid numtokens bid (have to add status to CC code!)
        result = rpc.tokenbid("-1", tokenid, "1")
        assert_equal(result['error'], 'invalid parameter')

        # invalid numtokens bid (have to add status to CC code!)
        result = rpc.tokenbid("0", tokenid, "1")
        assert_equal(result['error'], 'invalid parameter')

        # invalid price bid (have to add status to CC code!)
        result = rpc.tokenbid("1", tokenid, "-1")
        assert_equal(result['error'], 'invalid parameter')

        # invalid price bid (have to add status to CC code!)
        result = rpc.tokenbid("1", tokenid, "0")
        assert_equal(result['error'], 'invalid parameter')

        # invalid tokenid bid (have to add status to CC code!)
        result = rpc.tokenbid("100", "deadbeef", "1")
        assert_equal(result['error'], 'invalid parameter')

=======
>>>>>>> 651cc759
        # valid bid
        tokenbid = rpc.tokenbid("100", tokenid, "10")
        tokenbidhex = tokenbid['hex']
        tokenbidid = self.send_and_mine(tokenbid['hex'])
        result = rpc.tokenorders()
        order = result[0]
        assert order, "found order"

<<<<<<< HEAD
        # invalid bid fillunits
        result = rpc.tokenfillbid(tokenid, tokenbidid, "0")
        assert_error(result)

        # invalid bid fillunits
        result = rpc.tokenfillbid(tokenid, tokenbidid, "-777")
        assert_error(result)

=======
>>>>>>> 651cc759
        # valid bid fillunits
        fillbid = rpc.tokenfillbid(tokenid, tokenbidid, "1000")
        result = self.send_and_mine(fillbid['hex'])
        txid   = result[0]
        assert txid, "found txid"

        # should be no token orders
        result = rpc.tokenorders()
        assert_equal(result, [])

        # checking bid cancellation
        testorder = rpc.tokenbid("100", tokenid, "7.77")
        testorderid = self.send_and_mine(testorder['hex'])
        cancel = rpc.tokencancelbid(tokenid, testorderid)
        self.send_and_mine(cancel["hex"])
        result = rpc.tokenorders()
        assert_equal(result, [])

<<<<<<< HEAD
        # invalid token transfer amount (have to add status to CC code!)
=======
        # invalid token transfer amount (have to add stderr to CC code!)
>>>>>>> 651cc759
        randompubkey = "021a559101e355c907d9c553671044d619769a6e71d624f68bfec7d0afa6bd6a96"
        result = rpc.tokentransfer(tokenid,randompubkey,"0")
        assert_equal(result['error'], 'invalid parameter')

        # invalid token transfer amount (have to add status to CC code!)
        result = rpc.tokentransfer(tokenid,randompubkey,"-1")
        assert_equal(result['error'], 'invalid parameter')

        # valid token transfer
        sendtokens = rpc.tokentransfer(tokenid,randompubkey,"1")
        self.send_and_mine(sendtokens["hex"])
        result = rpc.tokenbalance(tokenid,randompubkey)
        assert_equal(result["balance"], 1)


    def run_rewards_tests(self):
        rpc     = self.nodes[0]
        result = rpc.rewardsaddress()
        for x in ['RewardsCCaddress', 'myCCaddress', 'Rewardsmarker', 'myaddress']:
            assert_equal(result[x][0], 'R')

        result = rpc.rewardsaddress(self.pubkey)
        for x in ['RewardsCCaddress', 'myCCaddress', 'Rewardsmarker', 'myaddress', 'CCaddress']:
            assert_equal(result[x][0], 'R')

        # no rewards yet
        result = rpc.rewardslist()
        assert_equal(result, [])

        # looking up non-existent reward should return error
        result = rpc.rewardsinfo("none")
        assert_error(result)

        result = rpc.rewardscreatefunding("STUFF", "7777", "25", "0", "10", "10")
        assert result['hex'], 'got raw xtn'
        txid = rpc.sendrawtransaction(result['hex'])
        assert txid, 'got txid'

        # confirm the above xtn
        rpc.generate(1)
        result = rpc.rewardsinfo(txid)
        assert_success(result)
        assert_equal(result['name'], 'STUFF')
        assert_equal(result['APR'], "25.00000000")
        assert_equal(result['minseconds'], 0)
        assert_equal(result['maxseconds'], 864000)
        assert_equal(result['funding'], "7777.00000000")
        assert_equal(result['mindeposit'], "10.00000000")
        assert_equal(result['fundingtxid'], txid)

        # funding amount must be positive
        result = rpc.rewardsaddfunding("STUFF", txid, "0")
        assert_error(result)

        result = rpc.rewardsaddfunding("STUFF", txid, "555")
        assert_success(result)
        fundingtxid = result['hex']
        assert fundingtxid, "got funding txid"

        result = rpc.rewardslock("STUFF", fundingtxid, "7")
        assert_error(result)

        # the previous xtn has not been broadcasted yet
        result = rpc.rewardsunlock("STUFF", fundingtxid)
        assert_error(result)

        # wrong plan name
        result = rpc.rewardsunlock("SHTUFF", fundingtxid)
        assert_error(result)

        txid = rpc.sendrawtransaction(fundingtxid)
        assert txid, 'got txid from sendrawtransaction'

        # confirm the xtn above
        rpc.generate(1)

        # amount must be positive
        result = rpc.rewardslock("STUFF", fundingtxid, "-5")
        assert_error(result)

        # amount must be positive
        result = rpc.rewardslock("STUFF", fundingtxid, "0")
        assert_error(result)

        # trying to lock less than the min amount is an error
        result = rpc.rewardslock("STUFF", fundingtxid, "7")
        assert_error(result)

        # not working
        #result = rpc.rewardslock("STUFF", fundingtxid, "10")
        #assert_success(result)
        #locktxid = result['hex']
        #assert locktxid, "got lock txid"

        # locktxid has not been broadcast yet
        #result = rpc.rewardsunlock("STUFF", locktxid)
        #assert_error(result)

        # broadcast xtn
        #txid = rpc.sendrawtransaction(locktxid)
        #assert txid, 'got txid from sendrawtransaction'

        # confirm the xtn above
        #rpc.generate(1)

        #result = rpc.rewardsunlock("STUFF", locktxid)
        #assert_error(result)


    def run_test (self):
        print("Mining blocks...")
        rpc     = self.nodes[0]

        # utxos from block 1 become mature in block 101
        rpc.generate(101)
        self.sync_all()

        # this corresponds to -pubkey above
        print("Importing privkey")
        rpc.importprivkey(self.privkey)

#       self.run_faucet_tests()
        self.run_rewards_tests()
        self.run_dice_tests()
        self.run_token_tests()
        self.run_faucet_tests()


if __name__ == '__main__':
    CryptoConditionsTest ().main ()<|MERGE_RESOLUTION|>--- conflicted
+++ resolved
@@ -171,10 +171,6 @@
         result = rpc.tokenbalance(self.pubkey)
         assert_success(result)
         assert_equal(result['balance'], 0)
-<<<<<<< HEAD
-=======
-        assert_success(result)
->>>>>>> 651cc759
         assert_equal(result['CCaddress'], 'RCRsm3VBXz8kKTsYaXKpy7pSEzrtNNQGJC')
         assert_equal(result['tokenid'], self.pubkey)
 
@@ -194,7 +190,6 @@
         result = rpc.tokeninfo(self.pubkey)
         assert_error(result)
 
-<<<<<<< HEAD
         # check tokeninfo for valid token
         result = rpc.tokeninfo(tokenid)
         assert_success(result)
@@ -204,8 +199,6 @@
         assert_equal(result['supply'], 198742000000)
         assert_equal(result['description'], "duke")
 
-=======
->>>>>>> 651cc759
         # invalid numtokens ask
         result = rpc.tokenask("-1", tokenid, "1")
         assert_error(result)
@@ -260,7 +253,6 @@
         result = rpc.tokenorders()
         assert_equal(result, [])
 
-<<<<<<< HEAD
         # invalid numtokens bid (have to add status to CC code!)
         result = rpc.tokenbid("-1", tokenid, "1")
         assert_equal(result['error'], 'invalid parameter')
@@ -281,9 +273,6 @@
         result = rpc.tokenbid("100", "deadbeef", "1")
         assert_equal(result['error'], 'invalid parameter')
 
-=======
->>>>>>> 651cc759
-        # valid bid
         tokenbid = rpc.tokenbid("100", tokenid, "10")
         tokenbidhex = tokenbid['hex']
         tokenbidid = self.send_and_mine(tokenbid['hex'])
@@ -291,7 +280,6 @@
         order = result[0]
         assert order, "found order"
 
-<<<<<<< HEAD
         # invalid bid fillunits
         result = rpc.tokenfillbid(tokenid, tokenbidid, "0")
         assert_error(result)
@@ -300,8 +288,6 @@
         result = rpc.tokenfillbid(tokenid, tokenbidid, "-777")
         assert_error(result)
 
-=======
->>>>>>> 651cc759
         # valid bid fillunits
         fillbid = rpc.tokenfillbid(tokenid, tokenbidid, "1000")
         result = self.send_and_mine(fillbid['hex'])
@@ -320,11 +306,7 @@
         result = rpc.tokenorders()
         assert_equal(result, [])
 
-<<<<<<< HEAD
         # invalid token transfer amount (have to add status to CC code!)
-=======
-        # invalid token transfer amount (have to add stderr to CC code!)
->>>>>>> 651cc759
         randompubkey = "021a559101e355c907d9c553671044d619769a6e71d624f68bfec7d0afa6bd6a96"
         result = rpc.tokentransfer(tokenid,randompubkey,"0")
         assert_equal(result['error'], 'invalid parameter')
