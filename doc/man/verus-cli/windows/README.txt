--- conflicted
+++ resolved
@@ -1,9 +1,5 @@
 
-<<<<<<< HEAD
-VerusCoin Command Line Tools v0.9.9-2
-=======
 VerusCoin Command Line Tools v0.9.9-3
->>>>>>> b29d8077
 
 Contents:
 verusd.exe - VerusCoin daemon
