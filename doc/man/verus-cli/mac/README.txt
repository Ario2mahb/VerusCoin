
<<<<<<< HEAD
VerusCoin Command Line Tools v0.7.3-10
=======
VerusCoin Command Line Tools v0.7.4-rc3
>>>>>>> f1af577b

Contents:
verusd - VerusCoin daemon.
verus - VerusCoin command line utility.
fetch_params.sh - utility to download the zcash parameters needed to start the VerusCoin command line tools and scripts
lib*.dylib - assorted dynamic libraries, dependencies needed by fetch-params.sh, verusd and/or verus

Command line tools are run from the terminal. You can launch the terminal on a Mac by using the Finder, selecting Applications and from that select Utilities, finally selecting Terminal from the Utilities folder.
You will need to switch to the directory you extracted the verus-cl into. If you extracted it in the Download folder then the change directory command is
cd ~/Downloads/verus-cli
The first time on a new system you will need to run ./fetch-params before using verusd.

Run:
./verusd to launch the VerusCoin daemon
Use verus to run commands such as:
./verus stop
Which signals verusd (if it is running) to stop running.
<|MERGE_RESOLUTION|>--- conflicted
+++ resolved
@@ -1,9 +1,5 @@
 
-<<<<<<< HEAD
-VerusCoin Command Line Tools v0.7.3-10
-=======
 VerusCoin Command Line Tools v0.7.4-rc3
->>>>>>> f1af577b
 
 Contents:
 verusd - VerusCoin daemon.
