--- conflicted
+++ resolved
@@ -1,9 +1,5 @@
 
-<<<<<<< HEAD
-VerusCoin Command Line Tools v0.8.0-5
-=======
 VerusCoin Command Line Tools v0.9.0
->>>>>>> c781caf6
 
 Contents:
 verusd - VerusCoin daemon
