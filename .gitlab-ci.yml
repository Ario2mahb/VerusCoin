stages:
- build
- test
- deploy
########################################################################################################################
####START####                                     PROJECT LEVEL VARIABLES                                  ####START####
########################################################################################################################
variables:
<<<<<<< HEAD
  VERSION: 0.5.7
=======
  VERSION: 0.6.0-12-PBaaS-Cross-chain-Technology-Preview
>>>>>>> 0c591b25
  VERUS_CLI_LINUX: Verus-CLI-Linux-v${VERSION}.tar.gz
  VERUS_CLI_WINDOWS: Verus-CLI-Windows-v${VERSION}.zip
  VERUS_CLI_MACOS: Verus-CLI-MacOS-v${VERSION}.tar.gz
  DOWNSTREAM_AGAMA_BRANCH: ${CI_COMMIT_REF_NAME}
  POST_MESSAGE: "Source: ${CI_PROJECT_NAME}/${CI_COMMIT_REF_NAME}\n
  Pipeline Trigger: ${CI_PIPELINE_SOURCE}\n
  Commit: https://github.com/VerusCoin/VerusCoin/commit/${CI_COMMIT_SHA}\n
  ${CI_COMMIT_MESSAGE}"
  STRIP_BINARIES: "true"
<<<<<<< HEAD
########################################################################################################################
=======
##############################################################################################################000##########
>>>>>>> 0c591b25
####END####                                        PROJECT LEVEL VARIABLES                                   ####END####
########################################################################################################################
########################################################################################################################
########################################################################################################################
####START####          Build Stage: compile and package komodo binaries for Verus CLI                     ####START#####
########################################################################################################################
########################################################################################################################
####START####                                            LINUX                                             ####START####
########################################################################################################################
build:linux:
  image: asherd/verus-builders:verus-centos
  variables:
    DOCKER_DRIVER: overlay2
    STATIC_LIBCURL: 1
<<<<<<< HEAD
    CONFIGURE_FLAGS: --with-gcc-arch=x86-64
=======
>>>>>>> 0c591b25
  stage: build
  cache:
    key: "${CI_JOB_NAME}${CI_COMMIT_REF_NAME}"
    paths:
<<<<<<< HEAD
      - depends
=======
      - depends/built
>>>>>>> 0c591b25
  script:
    - scl enable devtoolset-7 sh
    - source /opt/rh/devtoolset-7/enable
    - zcutil/build.sh -j$(nproc)
    - if [ "${STRIP_BINARIES}" = "true" ]; then strip --strip-unneeded  src/verus && strip --strip-unneeded  src/verusd; fi
    - mkdir verus-cli
    - cp src/verus
      src/verusd
      doc/man/verus-cli/linux/README.txt
      zcutil/fetch-params.sh
      verus-cli
    - mv verus-cli/fetch-params.sh verus-cli/fetch-params
    - chmod +x verus-cli/verus
    - chmod +x verus-cli/verusd
    - chmod +x verus-cli/fetch-params
    - tar -czvf ${VERUS_CLI_LINUX} verus-cli
    - sha256sum ${VERUS_CLI_LINUX} > ${VERUS_CLI_LINUX}.sha256
    - git status
  after_script:
    - curl -F file=@"${VERUS_CLI_LINUX}"
      -F channels="${CLI_POST_CHANNEL}"
      -F initial_comment="${POST_MESSAGE}"
      -H "${SLACK_BOT_AUTH}"
      "https://slack.com/api/files.upload"
  artifacts:
    paths:
      - ${VERUS_CLI_LINUX}
      - ${VERUS_CLI_LINUX}.sha256
    expire_in: 1 week

########################################################################################################################
####END####                                              LINUX                                               ####END####
########################################################################################################################
####START####                                           WINDOWS                                            ####START####
########################################################################################################################
build:windows:
  image: asherd/verus-builders:verus-windows
  variables:
    DOCKER_DRIVER: overlay2
    CONFIGURE_FLAGS: --with-gcc-arch=x86-64
  stage: build
  cache:
    key: "${CI_JOB_NAME}${CI_COMMIT_REF_NAME}"
    paths:
    - depends
  script:
  - zcutil/build-win.sh -j$(nproc)
  - mkdir verus-cli
  - cp src/verus.exe
      src/verusd.exe
      doc/man/verus-cli/windows/README.txt
      zcutil/fetch-params.bat
      zcutil/wget64.exe
      verus-cli
  - if [ "${STRIP_BINARIES}" = "true" ]; then strip --strip-unneeded verus-cli/verusd.exe && strip --strip-unneeded verus-cli/verus.exe; fi
  - zip -r ${VERUS_CLI_WINDOWS} verus-cli
  - sha256sum ${VERUS_CLI_WINDOWS} > ${VERUS_CLI_WINDOWS}.sha256
  - curl -F file=@"${VERUS_CLI_WINDOWS}"
      -F channels="${CLI_POST_CHANNEL}"
      -F initial_comment="${POST_MESSAGE}"
      -H "${SLACK_BOT_AUTH}"
      "https://slack.com/api/files.upload"
  artifacts:
    paths:
    - ${VERUS_CLI_WINDOWS}
    - ${VERUS_CLI_WINDOWS}.sha256
    expire_in: 1 week
########################################################################################################################
####END####                                             WINDOWS                                              ####END####
########################################################################################################################
####START####                                            MACOS                                             ####START####
########################################################################################################################
build:mac:
  variables:
    CONFIGURE_FLAGS: --with-gcc-arch=x86-64
  stage: build
  tags: ["Mojave"]
  cache:
    key: "${CI_JOB_NAME}${CI_COMMIT_REF_NAME}"
    paths:
    - depends
  script:
  - zcutil/build-mac.sh -j$(sysctl -n hw.physicalcpu)
  - ./makeReleaseMac.sh
  - tar -czvf ${VERUS_CLI_MACOS} verus-cli
  - shasum -a 256 ${VERUS_CLI_MACOS} > ${VERUS_CLI_MACOS}.sha256
  - curl -F file=@"${VERUS_CLI_MACOS}"
      -F channels="${CLI_POST_CHANNEL}"
      -F initial_comment="${POST_MESSAGE}"
      -H "${SLACK_BOT_AUTH}"
      "https://slack.com/api/files.upload"
  artifacts:
    paths:
    - ${VERUS_CLI_MACOS}
    - ${VERUS_CLI_MACOS}.sha256
    expire_in: 1 week
########################################################################################################################
####END####                                              MACOS                                               ####END####
########################################################################################################################
########################################################################################################################
####END####                                           Build Stage                                            ####END####
########################################################################################################################
########################################################################################################################
########################################################################################################################
########################################################################################################################
####START####     Test stage: Test functionality of komodo binaries. Produce code quality and SAST reports. ####START####
########################################################################################################################
########################################################################################################################
########################################################################################################################
####START####                                        Code Quality                                          ####START####
########################################################################################################################
.code_quality:
  image: docker:stable
  variables:
    DOCKER_DRIVER: overlay2
  allow_failure: true
  services:
  - docker:stable-dind
  script:
  - export SP_VERSION=$(echo "$CI_SERVER_VERSION" | sed 's/^\([0-9]*\)\.\([0-9]*\).*/\1-\2-stable/')
  - docker run
      --env SOURCE_CODE="$PWD"
      --volume "$PWD":/code
      --volume /var/run/docker.sock:/var/run/docker.sock
      "registry.gitlab.com/gitlab-org/security-products/codequality:$SP_VERSION" /code
  artifacts:
    paths: [gl-code-quality-report.json]
########################################################################################################################
####END####                                          Code Quality                                            ####END####
########################################################################################################################
########################################################################################################################
####START####                              Static Application Security Tests                               ####START####
########################################################################################################################
.sast:
  image: docker:stable
  variables:
    DOCKER_DRIVER: overlay2
  allow_failure: true
  services:
  - docker:stable-dind
  script:
  - export SP_VERSION=$(echo "$CI_SERVER_VERSION" | sed 's/^\([0-9]*\)\.\([0-9]*\).*/\1-\2-stable/')
  - docker run
      --env SAST_CONFIDENCE_LEVEL="${SAST_CONFIDENCE_LEVEL:-3}"
      --volume "$PWD:/code"
      --volume /var/run/docker.sock:/var/run/docker.sock
      "registry.gitlab.com/gitlab-org/security-products/sast:$SP_VERSION" /app/bin/run /code
  artifacts:
    paths: [gl-sast-report.json]
########################################################################################################################
####END####                                Static Application Security Tests                                 ####END####
########################################################################################################################
########################################################################################################################
####START####                            Run Verus CLI on Ubuntu Xenial (16.04)                            ####START####
########################################################################################################################
.ubuntu:xenial:
  image: ubuntu:xenial
  variables:
    DOCKER_DRIVER: overlay2
  stage: test
  before_script:
  - apt update && apt install -y wget libgomp1 libcurl4-gnutls-dev python
  - rm -rf /root/.komodo || true
  - mv .komodo /root/ || true
  script:
  - tar -xzvf ${VERUS_CLI_LINUX}
  - export PATH=$PATH:$CI_PROJECT_DIR/verus-cli
  - python qa/verus-cli-tests/verus-cli-tester.py
  after_script:
  - mv /root/.komodo ./ || true
  cache:
    key: ${CI_JOB_NAME}
    paths: [.komodo]
  artifacts:
    paths: [log.txt]
    expire_in: 1 week
  dependencies:
  - build:linux
########################################################################################################################
####END####                               Run Verus CLI on Ubuntu Xenial (16.04)                             ####END####
########################################################################################################################
########################################################################################################################
####START####                             Run Verus CLI on Ubuntu Bionic (18.04)                           ####START####
########################################################################################################################
.ubuntu:bionic:
  image: ubuntu:bionic
  variables:
    DOCKER_DRIVER: overlay2
  stage: test
  before_script:
  - apt update && apt install -y wget libgomp1 libcurl4-gnutls-dev python
  - rm -rf /root/.komodo || true
  - mv .komodo /root/ || true
  script:
  - tar -xzvf ${VERUS_CLI_LINUX}
  - export PATH=$PATH:$CI_PROJECT_DIR/verus-cli
  - python qa/verus-cli-tests/verus-cli-tester.py
  after_script:
  - mv /root/.komodo ./ || true
  cache:
    key: ${CI_JOB_NAME}
    paths: [.komodo]
  artifacts:
    paths: [log.txt]
    expire_in: 1 week
  dependencies:
  - build:linux
########################################################################################################################
####END####                               Run Verus CLI on Ubuntu Bionic (18.04)                             ####END####
########################################################################################################################
########################################################################################################################
####START####                             Run Verus CLI on MacOS Sierra (10.12.6)                          ####START####
########################################################################################################################
.macos:sierra:
  stage: test
  tags: ["Sierra"]
  script:
  - tar -xzvf $VERUS_CLI_MACOS
  - export PATH=$PATH:$CI_PROJECT_DIR/verus-cli
  - python qa/verus-cli-tests/verus-cli-tester.py
  artifacts:
    paths: [log.txt]
    expire_in: 1 week
  dependencies:
  - build:mac
########################################################################################################################
####END####                               Run Verus CLI on MacOS Sierra (10.12.6)                            ####END####
########################################################################################################################
########################################################################################################################
####START####                          Run Verus CLI on MacOS High Sierra (10.12.6)                        ####START####
########################################################################################################################
.macos:high-sierra:
  stage: test
  tags: ["High Sierra"]
  script:
  - tar -xzvf ${VERUS_CLI_MACOS}
  - export PATH=$PATH:$CI_PROJECT_DIR/verus-cli
  - python qa/verus-cli-tests/verus-cli-tester.py
  artifacts:
    paths: [log.txt]
    expire_in: 1 week
  dependencies:
  - build:mac
########################################################################################################################
####START####                          Run Verus CLI on MacOS High Sierra (10.12.6)                        ####START####
########################################################################################################################
########################################################################################################################
####START####                              Run Verus CLI on Windows 10                                     ####START####
########################################################################################################################
.windows:10:
  stage: test
  tags: ["Windows 10"]
  script:
  - PowerShell Expand-Archive -Path %VERUS_CLI_WINDOWS% -DestinationPath %CI_PROJECT_DIR%
  - set PATH=%PATH%;%CI_PROJECT_DIR%\verus-cli
  - qa\verus-cli-tests\verus-cli-tester.py
  artifacts:
    paths: [log.txt]
    expire_in: 1 week
  dependencies:
  - build:windows
########################################################################################################################
####END####                                Run Verus CLI on Windows 10                                       ####END####
########################################################################################################################
########################################################################################################################
####END####                                           Test Stage                                             ####END####
########################################################################################################################
########################################################################################################################
####START####                                         Deploy                                               ####START####
########################################################################################################################
deploy:
  stage: deploy
  image: google/cloud-sdk:alpine
  variables:
    DOCKER_DRIVER: overlay2
  dependencies:
  - build:linux
  - build:windows
  - build:mac
  script:
  - mkdir Windows && mkdir Linux && mkdir MacOS &&
    cp ${VERUS_CLI_WINDOWS} Windows &&
    cp ${VERUS_CLI_LINUX} Linux &&
    cp ${VERUS_CLI_MACOS} MacOS
  - echo "$AUTH_KEY" > AUTH_KEY.json &&
    gcloud auth activate-service-account
    --key-file AUTH_KEY.json
  - gsutil cp -r Windows MacOS Linux  $STAGING/${CI_PROJECT_NAME}/${CI_COMMIT_REF_NAME}
  - curl -X POST
      -F token="$CI_JOB_TOKEN"
      -F ref="$DOWNSTREAM_AGAMA_BRANCH"
      -F variables\[UPSTREAM_TRIGGER\]="${CI_PROJECT_NAME}"
      -F variables\[UPSTREAM_CLI_BRANCH\]="${CI_COMMIT_REF_NAME}"
      -F variables\[VERUS_CLI_LINUX\]="${CI_PROJECT_NAME}/${CI_COMMIT_REF_NAME}/Linux/${VERUS_CLI_LINUX}"
      -F variables\[VERUS_CLI_WINDOWS\]="${CI_PROJECT_NAME}/${CI_COMMIT_REF_NAME}/Windows/${VERUS_CLI_WINDOWS}"
      -F variables\[VERUS_CLI_MACOS\]="${CI_PROJECT_NAME}/${CI_COMMIT_REF_NAME}/MacOS/${VERUS_CLI_MACOS}"
      "https://gitlab.com/api/v4/projects/12539166/trigger/pipeline"
  artifacts:
    paths:
      - ${VERUS_CLI_LINUX}
      - ${VERUS_CLI_LINUX}.sha256
      - ${VERUS_CLI_WINDOWS}
      - ${VERUS_CLI_WINDOWS}.sha256
      - ${VERUS_CLI_MACOS}
      - ${VERUS_CLI_MACOS}.sha256
    expire_in: 1 week
########################################################################################################################
####END####                                           Deploy                                                 ####END####
########################################################################################################################<|MERGE_RESOLUTION|>--- conflicted
+++ resolved
@@ -6,11 +6,7 @@
 ####START####                                     PROJECT LEVEL VARIABLES                                  ####START####
 ########################################################################################################################
 variables:
-<<<<<<< HEAD
   VERSION: 0.5.7
-=======
-  VERSION: 0.6.0-12-PBaaS-Cross-chain-Technology-Preview
->>>>>>> 0c591b25
   VERUS_CLI_LINUX: Verus-CLI-Linux-v${VERSION}.tar.gz
   VERUS_CLI_WINDOWS: Verus-CLI-Windows-v${VERSION}.zip
   VERUS_CLI_MACOS: Verus-CLI-MacOS-v${VERSION}.tar.gz
@@ -20,11 +16,7 @@
   Commit: https://github.com/VerusCoin/VerusCoin/commit/${CI_COMMIT_SHA}\n
   ${CI_COMMIT_MESSAGE}"
   STRIP_BINARIES: "true"
-<<<<<<< HEAD
-########################################################################################################################
-=======
-##############################################################################################################000##########
->>>>>>> 0c591b25
+########################################################################################################################
 ####END####                                        PROJECT LEVEL VARIABLES                                   ####END####
 ########################################################################################################################
 ########################################################################################################################
@@ -39,19 +31,12 @@
   variables:
     DOCKER_DRIVER: overlay2
     STATIC_LIBCURL: 1
-<<<<<<< HEAD
     CONFIGURE_FLAGS: --with-gcc-arch=x86-64
-=======
->>>>>>> 0c591b25
   stage: build
   cache:
     key: "${CI_JOB_NAME}${CI_COMMIT_REF_NAME}"
     paths:
-<<<<<<< HEAD
       - depends
-=======
-      - depends/built
->>>>>>> 0c591b25
   script:
     - scl enable devtoolset-7 sh
     - source /opt/rh/devtoolset-7/enable
@@ -81,7 +66,6 @@
       - ${VERUS_CLI_LINUX}
       - ${VERUS_CLI_LINUX}.sha256
     expire_in: 1 week
-
 ########################################################################################################################
 ####END####                                              LINUX                                               ####END####
 ########################################################################################################################
