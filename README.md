--- conflicted
+++ resolved
@@ -1,4 +1,3 @@
-<<<<<<< HEAD
 ## VerusCoin version 0.3.13-beta
 
 VerusCoin is a new, mineable and stakeable cryptocurrency. It is a live fork of Komodo that retains its Zcash lineage and improves it. VerusCoin will leverage the Komodo platform and dPoW notarization for enhanced security and cross-chain interoperability. We have added a variation of a zawy12, lwma difficulty algorithm, a new CPU-optimized hash algorithm and a new algorithm for fair proof of stake. We describe these changes and vision going forward in a [our Phase I white paper](http://185.25.51.16/papers/VerusPhaseI.pdf) and [our Vision](http://185.25.51.16/papers/VerusVision.pdf).
@@ -59,14 +58,8 @@
 #The following packages are needed:
 sudo apt-get install build-essential pkg-config libc6-dev m4 g++-multilib autoconf libtool ncurses-dev unzip git python python-zmq zlib1g-dev wget libcurl4-openssl-dev bsdmainutils automake curl
 ```
-=======
-Zcash 2.0.0
-<img align="right" width="120" height="80" src="doc/imgs/logo.png">
-===========
->>>>>>> 0e0f5e4e
 
 
-<<<<<<< HEAD
 Building
 --------
 
@@ -114,28 +107,6 @@
 #To view all command
 ./src/komodo-cli help
 **Zcash is unfinished and highly experimental.** Use at your own risk.
-=======
-[Zcash](https://z.cash/) is an implementation of the "Zerocash" protocol.
-Based on Bitcoin's code, it intends to offer a far higher standard of privacy
-through a sophisticated zero-knowledge proving scheme that preserves
-confidentiality of transaction metadata. Technical details are available
-in our [Protocol Specification](https://github.com/zcash/zips/raw/master/protocol/protocol.pdf).
-
-This software is the Zcash client. It downloads and stores the entire history
-of Zcash transactions; depending on the speed of your computer and network
-connection, the synchronization process could take a day or more once the
-blockchain has reached a significant size.
-
-<p align="center">
-  <img src="doc/imgs/zcashd_screen.gif" height="500">
-</p>
-
-#### :lock: Security Warnings
-
-See important security warnings on the
-[Security Information page](https://z.cash/support/security/).
-
-**Zcash is experimental and a work-in-progress.** Use at your own risk.
 
 ####  :ledger: Deprecation Policy
 
@@ -144,53 +115,30 @@
 time after this 16 week time period. The automatic feature is based on block
 height.
 
-## Getting Started
->>>>>>> 0e0f5e4e
-
-Please see our [user guide](https://zcash.readthedocs.io/en/latest/rtd_pages/rtd_docs/user_guide.html) for joining the main Zcash network.
-
 #Older Komodo Details
 The remaining text is from the komodo source we forked when creating VerusCoin/Veruscoin.
+
 **To change modes:**
 
-<<<<<<< HEAD
 a) backup all privkeys (launch komodod with `-exportdir=<path>` and `dumpwallet`)
 b) start a totally new sync including `wallet.dat`, launch with same `exportdir`
 c) stop it before it gets too far and import all the privkeys from a) using `komodo-cli importwallet filename`
 d) resume sync till it gets to chaintip
-=======
-* :blue_book: See the documentation at the [ReadtheDocs](https://zcash.readthedocs.io)
-  for help and more information.
-* :incoming_envelope: Ask for help on the [Zcash](https://forum.z.cash/) forum.
-* :mag: Chat with our support community on [Rocket.Chat](https://chat.zcashcommunity.com/channel/user-support)
->>>>>>> 0e0f5e4e
 
 For example:
 ```shell
-./komodod -exportdir=/tmp &
-./komodo-cli dumpwallet example
-./komodo-cli stop
-mv ~/.komodo ~/.komodo.old && mkdir ~/.komodo && cp ~/.komodo.old/komodo.conf ~/.komodo.old/peers.dat ~/.komodo
-./komodod -exchange -exportdir=/tmp &
-./komodo-cli importwallet /tmp/example
+./verusd -exportdir=/tmp &
+./verus dumpwallet example
+./verus stop
+mv ~/.komodo/VRSC ~/.komodo/VRSC.old && mkdir ~/.komodo/VRSC && cp ~/.komodo/VRSC.old/VRSC.conf ~/.komodo/VRSC.old/peers.dat ~/.komodo/VRSC
+./verusd -exchange -exportdir=/tmp &
+./verus importwallet /tmp/example
 ```
 ---
 
-<<<<<<< HEAD
 
 Permission is hereby granted, free of charge, to any person obtaining a copy of this software and associated documentation files (the "Software"), to deal in the Software without restriction, including without limitation the rights to use, copy, modify, merge, publish, distribute, sublicense, and/or sell copies of the Software, and to permit persons to whom the Software is furnished to do so, subject to the following conditions:
-=======
-### Building
 
-Build Zcash along with most dependencies from source by running:
-
-```
-./zcutil/build.sh -j$(nproc)
-```
-
-Currently only Linux is officially supported.
->>>>>>> 0e0f5e4e
-
-The above copyright notice and this permission notice shall be included in all copies or substantial portions of the Software.
+The above copyright notices and this permission notice shall be included in all copies or substantial portions of the Software.
 
 THE SOFTWARE IS PROVIDED "AS IS", WITHOUT WARRANTY OF ANY KIND, EXPRESS OR IMPLIED, INCLUDING BUT NOT LIMITED TO THE WARRANTIES OF MERCHANTABILITY, FITNESS FOR A PARTICULAR PURPOSE AND NONINFRINGEMENT. IN NO EVENT SHALL THE AUTHORS OR COPYRIGHT HOLDERS BE LIABLE FOR ANY CLAIM, DAMAGES OR OTHER LIABILITY, WHETHER IN AN ACTION OF CONTRACT, TORT OR OTHERWISE, ARISING FROM, OUT OF OR IN CONNECTION WITH THE SOFTWARE OR THE USE OR OTHER DEALINGS IN THE SOFTWARE.