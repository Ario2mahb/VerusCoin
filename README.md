--- conflicted
+++ resolved
@@ -1,4 +1,3 @@
-<<<<<<< HEAD
 ## VerusCoin version 0.6+ unstable PBaaS branch
 
 This branch cannot yet be expected to work, but it may.
@@ -74,39 +73,10 @@
 #The following packages are needed:
 sudo apt-get install build-essential pkg-config libc6-dev m4 g++-multilib autoconf libtool ncurses-dev unzip git python python-zmq zlib1g-dev wget libcurl4-gnutls-dev bsdmainutils automake curl
 ```
-=======
-Zcash 2.0.7-3
-<img align="right" width="120" height="80" src="doc/imgs/logo.png">
-===========
-
-What is Zcash?
---------------
-
-[Zcash](https://z.cash/) is an implementation of the "Zerocash" protocol.
-Based on Bitcoin's code, Zcash intends to offer a far higher standard of privacy
-through a sophisticated zero-knowledge proving scheme that preserves
-confidentiality of transaction metadata. More technical details are available
-in our [Protocol Specification](https://github.com/zcash/zips/raw/master/protocol/protocol.pdf).
-
-This software is the Zcash client. It downloads and stores the entire history
-of Zcash transactions; depending on the speed of your computer and network
-connection, the synchronization process could take a day or more once the
-blockchain has reached a significant size.
-
-<p align="center">
-  <img src="doc/imgs/zcashd_screen.gif" height="500">
-</p>
-
-#### :lock: Security Warnings
->>>>>>> e3983afc
 
 
-<<<<<<< HEAD
 Building
 --------
-=======
-**Zcash is experimental and a work in progress.** Use it at your own risk.
->>>>>>> e3983afc
 
 First time you'll need to get assorted startup values downloaded. This takes a moderate amount of time once but then does not need to be repeated unless you bring a new system up. The command is:
 ```
@@ -141,14 +111,7 @@
 #This can take some time.
 ```
 
-<<<<<<< HEAD
-**The VerusCoin enhanced komodo is experimental and a work-in-progress.** Use at your own risk.
-=======
-This release is considered deprecated 16 weeks after the release day. There
-is an automatic deprecation shutdown feature which will halt the node some
-time after this 16-week period. The automatic feature is based on block
-height.
->>>>>>> e3983afc
+**The VerusCoin project and protocol is experimental and a work-in-progress.** Use this source code and software at your own risk.
 
 #To view all commands
 ./src/komodo-cli help
@@ -167,7 +130,6 @@
 
 Always back your wallets up carefully and securely, **especially before attempting the following process**
 
-<<<<<<< HEAD
 In some cases, messed up wallets can be recovered using this process
  
 - backup wallet.dat safely and securely
@@ -175,9 +137,6 @@
 - start a totally new sync including `wallet.dat`, launch with same `exportdir`
 - stop it before it gets too far and import all the privkeys from a) using `komodo-cli importwallet filename`
 - resume sync till it gets to chaintip
-=======
-Build Zcash along with most dependencies from source by running the following command:
->>>>>>> e3983afc
 
 For example:
 ```shell
@@ -191,11 +150,7 @@
 ---
 
 
-<<<<<<< HEAD
 Permission is hereby granted, free of charge, to any person obtaining a copy of this software and associated documentation files (the "Software"), to deal in the Software without restriction, including without limitation the rights to use, copy, modify, merge, publish, distribute, sublicense, and/or sell copies of the Software, and to permit persons to whom the Software is furnished to do so, subject to the following conditions:
-=======
-Currently, Zcash is only officially supported on Debian and Ubuntu.
->>>>>>> e3983afc
 
 The above copyright notices and this permission notice shall be included in all copies or substantial portions of the Software.
 
