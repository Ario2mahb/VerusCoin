--- conflicted
+++ resolved
@@ -3,15 +3,9 @@
 proton_packages := proton
 zcash_packages := libgmp libsodium
 ifeq ($(host_os),linux)
-<<<<<<< HEAD
-	packages := boost openssl libevent zeromq $(zcash_packages) googletest # googlemock
-else
-	packages := boost openssl libevent zeromq $(zcash_packages) libcurl googletest # googlemock
-=======
 	packages := boost openssl libevent zeromq $(zcash_packages) googletest #googlemock
 else
-	packages := boost openssl libevent zeromq $(zcash_packages) libcurl googletest #googlemock 
->>>>>>> b65fbf34
+	packages := boost openssl libevent zeromq $(zcash_packages) libcurl googletest #googlemock
 endif
 
 native_packages := native_ccache
